--- conflicted
+++ resolved
@@ -87,11 +87,7 @@
 # parking_lot 0.12 switches from `winapi` to `windows`; permit either
 parking_lot = ">=0.11,<0.13"
 pico-args = { version = "0.5.0", features = ["eq-separator", "short-space-opt", "combined-flags"] }
-<<<<<<< HEAD
-png = "0.17.8"
-=======
 png = "0.17.9"
->>>>>>> f9fcb54c
 pollster = "0.2"
 profiling = { version = "1", default-features = false }
 raw-window-handle = "0.5"
