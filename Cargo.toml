[workspace]
resolver = "2"
members = [
    "cts_runner",
    "deno_webgpu",

    # default members
    "benches",
    "d3d12",
    "examples",
    "naga-cli",
    "naga",
    "naga/fuzz",
    "naga/hlsl-snapshots",
    "player",
    "tests",
    "wgpu-core",
    "wgpu-hal",
    "wgpu-info",
    "wgpu-macros",
    "wgpu-types",
    "wgpu",
]
exclude = []
default-members = [
    "benches",
    "d3d12",
    "examples",
    "naga-cli",
    "naga",
    "naga/fuzz",
    "naga/hlsl-snapshots",
    "player",
    "tests",
    "wgpu-core",
    "wgpu-hal",
    "wgpu-info",
    "wgpu-macros",
    "wgpu-types",
    "wgpu",
]

[workspace.package]
edition = "2021"
rust-version = "1.76"
keywords = ["graphics"]
license = "MIT OR Apache-2.0"
homepage = "https://wgpu.rs/"
repository = "https://github.com/gfx-rs/wgpu"
version = "22.0.0"
authors = ["gfx-rs developers"]

[workspace.dependencies.wgc]
package = "wgpu-core"
path = "./wgpu-core"
version = "22.0.0"

[workspace.dependencies.wgt]
package = "wgpu-types"
path = "./wgpu-types"
version = "22.0.0"

[workspace.dependencies.hal]
package = "wgpu-hal"
path = "./wgpu-hal"
version = "22.0.0"

[workspace.dependencies.naga]
path = "./naga"
version = "22.0.0"

[workspace.dependencies]
anyhow = "1.0.86"
argh = "0.1.5"
arrayvec = "0.7"
bincode = "1"
bit-vec = "0.8"
bitflags = "2.6"
bytemuck = { version = "1.16", features = ["derive"] }
cfg_aliases = "0.1"
cfg-if = "1"
criterion = "0.5"
codespan-reporting = "0.11"
ctor = "0.2"
document-features = "0.2.10"
encase = "0.9"
env_logger = "0.11"
fern = "0.6"
flume = "0.11"
futures-lite = "2"
getrandom = "0.2"
glam = "0.28"
heck = "0.5.0"
image = { version = "0.24", default-features = false, features = ["png"] }
indexmap = "2"
itertools = { version = "0.10.5" }
ktx2 = "0.3"
libc = "0.2"
# libloading 0.8 switches from `winapi` to `windows-sys`; permit either
libloading = ">=0.7, <0.9"
libtest-mimic = "0.6"
log = "0.4"
nanorand = { version = "0.7", default-features = false, features = ["wyrand"] }
# https://github.com/Razaekel/noise-rs/issues/335 (Updated dependencies)
noise = { version = "0.8", git = "https://github.com/Razaekel/noise-rs.git", rev = "c6942d4fb70af26db4441edcf41f90fa115333f2" }
nv-flip = "0.1"
obj = "0.10"
once_cell = "1.19.0"
parking_lot = ">=0.11, <0.13" # parking_lot 0.12 switches from `winapi` to `windows`; permit either
pico-args = { version = "0.5.0", features = [
    "eq-separator",
    "short-space-opt",
    "combined-flags",
] }
png = "0.17.11"
pollster = "0.3"
profiling = { version = "1", default-features = false }
raw-window-handle = "0.6"
rayon = "1"
renderdoc-sys = "1.1.0"
ron = "0.8"
rustc-hash = "1.1.0"
serde = "1"
serde_json = "1.0.124"
smallvec = "1"
static_assertions = "1.1.0"
<<<<<<< HEAD
thiserror = "1"
wgpu = { version = "0.20.0", path = "./wgpu" }
wgpu-core = { version = "0.20.0", path = "./wgpu-core" }
wgpu-example = { version = "0.20.0", path = "./examples/common" }
wgpu-macros = { version = "0.20.0", path = "./wgpu-macros" }
wgpu-test = { version = "0.20.0", path = "./tests" }
wgpu-types = { version = "0.20.0", path = "./wgpu-types" }
winit = { version = "0.30", features = ["android-native-activity"] }
=======
strum = { version = "0.25.0", features = ["derive"] }
tracy-client = "0.17"
thiserror = "1.0.63"
wgpu = { version = "22.0.0", path = "./wgpu", default-features = false }
wgpu-core = { version = "22.0.0", path = "./wgpu-core" }
wgpu-macros = { version = "22.0.0", path = "./wgpu-macros" }
wgpu-test = { version = "22.0.0", path = "./tests" }
wgpu-types = { version = "22.0.0", path = "./wgpu-types" }
winit = { version = "0.29", features = ["android-native-activity"] }
>>>>>>> 4c835086

# Metal dependencies
block = "0.1"
core-graphics-types = "0.1"
metal = { version = "0.29.0" }
objc = "0.2.5"

# Vulkan dependencies
android_system_properties = "0.1.1"
ash = "0.38.0"
gpu-alloc = "0.6"
gpu-descriptor = "0.3"

# DX dependencies
bit-set = "0.8"
gpu-allocator = { version = "0.27", default-features = false, features = [
    "d3d12",
    "public-winapi",
] }
d3d12 = { version = "22.0.0", path = "./d3d12/" }
range-alloc = "0.1"
winapi = "0.3"
hassle-rs = "0.11.0"

# Gles dependencies
khronos-egl = "6"
glow = "0.14.0"
glutin = "0.29.1"
glutin_wgl_sys = "0.6"

# DX and GLES dependencies
windows = { version = "0.58", default-features = false }

# wasm32 dependencies
console_error_panic_hook = "0.1.7"
console_log = "1"
js-sys = "0.3.69"
wasm-bindgen = "0.2.87"
wasm-bindgen-futures = "0.4.42"
wasm-bindgen-test = "0.3"
web-sys = "0.3.69"
web-time = "0.2.4"

# deno dependencies
deno_console = "0.143.0"
deno_core = "0.272.0"
deno_url = "0.143.0"
deno_web = "0.174.0"
deno_webidl = "0.143.0"
deno_webgpu = { version = "0.118.0", path = "./deno_webgpu" }
tokio = "1.39.2"
termcolor = "1.4.1"

# android dependencies
ndk-sys = "0.5.0"

[patch."https://github.com/gfx-rs/naga"]

[patch."https://github.com/zakarumych/gpu-descriptor"]
#gpu-descriptor = { path = "../gpu-descriptor/gpu-descriptor" }

[patch."https://github.com/zakarumych/gpu-alloc"]
#gpu-alloc = { path = "../gpu-alloc/gpu-alloc" }

[patch.crates-io]
#glow = { path = "../glow" }
#web-sys = { path = "../wasm-bindgen/crates/web-sys" }
#js-sys = { path = "../wasm-bindgen/crates/js-sys" }
#wasm-bindgen = { path = "../wasm-bindgen" }

[profile.release]
lto = "thin"
debug = true

# Speed up image comparison even in debug builds
[profile.dev.package."nv-flip-sys"]
opt-level = 3<|MERGE_RESOLUTION|>--- conflicted
+++ resolved
@@ -124,16 +124,6 @@
 serde_json = "1.0.124"
 smallvec = "1"
 static_assertions = "1.1.0"
-<<<<<<< HEAD
-thiserror = "1"
-wgpu = { version = "0.20.0", path = "./wgpu" }
-wgpu-core = { version = "0.20.0", path = "./wgpu-core" }
-wgpu-example = { version = "0.20.0", path = "./examples/common" }
-wgpu-macros = { version = "0.20.0", path = "./wgpu-macros" }
-wgpu-test = { version = "0.20.0", path = "./tests" }
-wgpu-types = { version = "0.20.0", path = "./wgpu-types" }
-winit = { version = "0.30", features = ["android-native-activity"] }
-=======
 strum = { version = "0.25.0", features = ["derive"] }
 tracy-client = "0.17"
 thiserror = "1.0.63"
@@ -142,8 +132,7 @@
 wgpu-macros = { version = "22.0.0", path = "./wgpu-macros" }
 wgpu-test = { version = "22.0.0", path = "./tests" }
 wgpu-types = { version = "22.0.0", path = "./wgpu-types" }
-winit = { version = "0.29", features = ["android-native-activity"] }
->>>>>>> 4c835086
+winit = { version = "0.30", features = ["android-native-activity"] }
 
 # Metal dependencies
 block = "0.1"
