--- conflicted
+++ resolved
@@ -16,11 +16,8 @@
 mod encoder;
 mod external_texture;
 mod instance;
-<<<<<<< HEAD
+mod life_cycle;
 mod mem_leaks;
-=======
-mod life_cycle;
->>>>>>> 951ba613
 mod occlusion_query;
 mod partially_bounded_arrays;
 mod pipeline;
