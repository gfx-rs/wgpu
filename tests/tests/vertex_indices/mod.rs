--- conflicted
+++ resolved
@@ -115,12 +115,8 @@
             view: &dummy,
         })],
         depth_stencil_attachment: None,
-<<<<<<< HEAD
-        label: None,
         timestamp_writes: None,
-=======
         occlusion_query_set: None,
->>>>>>> 494ae1a8
     });
 
     rpass.set_pipeline(&pipeline);
