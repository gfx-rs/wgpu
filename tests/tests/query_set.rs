--- conflicted
+++ resolved
@@ -1,21 +1,9 @@
-<<<<<<< HEAD
-use wgpu_test::{initialize_test, TestParameters};
-
-#[test]
-fn drop_failed_timestamp_query_set() {
-    initialize_test(TestParameters::default(), |ctx| {
-=======
-use wgpu_test::{gpu_test, FailureCase, GpuTestConfiguration, TestParameters};
+use wgpu_test::{gpu_test, GpuTestConfiguration, TestParameters};
 
 #[gpu_test]
 static DROP_FAILED_TIMESTAMP_QUERY_SET: GpuTestConfiguration = GpuTestConfiguration::new()
-    .parameters(
-        TestParameters::default()
-            // https://github.com/gfx-rs/wgpu/issues/4139
-            .expect_fail(FailureCase::always()),
-    )
+    .parameters(TestParameters::default())
     .run_sync(|ctx| {
->>>>>>> 095b46db
         // Enter an error scope, so the validation catch-all doesn't
         // report the error too early.
         ctx.device.push_error_scope(wgpu::ErrorFilter::Validation);
