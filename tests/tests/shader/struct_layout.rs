--- conflicted
+++ resolved
@@ -3,11 +3,7 @@
 use wgpu::{Backends, DownlevelFlags, Features, Limits};
 
 use crate::shader::{shader_input_output_test, InputStorageType, ShaderTest, MAX_BUFFER_SIZE};
-<<<<<<< HEAD
-use wgpu_test::{gpu_test, infra::GpuTestConfiguration, TestParameters};
-=======
-use wgpu_test::{initialize_test, FailureCase, TestParameters};
->>>>>>> 57f8757f
+use wgpu_test::{gpu_test, infra::GpuTestConfiguration, FailureCase, TestParameters};
 
 fn create_struct_layout_tests(storage_type: InputStorageType) -> Vec<ShaderTest> {
     let input_values: Vec<_> = (0..(MAX_BUFFER_SIZE as u32 / 4)).collect();
@@ -220,8 +216,7 @@
                 max_push_constant_size: MAX_BUFFER_SIZE as u32,
                 ..Limits::downlevel_defaults()
             })
-<<<<<<< HEAD
-            .backend_failure(Backends::GL),
+            .expect_fail(FailureCase::backend(Backends::GL)),
     )
     .run_sync(|ctx| {
         shader_input_output_test(
@@ -229,16 +224,4 @@
             InputStorageType::PushConstant,
             create_struct_layout_tests(InputStorageType::PushConstant),
         );
-    });
-=======
-            .expect_fail(FailureCase::backend(Backends::GL)),
-        |ctx| {
-            shader_input_output_test(
-                ctx,
-                InputStorageType::PushConstant,
-                create_struct_layout_tests(InputStorageType::PushConstant),
-            );
-        },
-    );
-}
->>>>>>> 57f8757f
+    });