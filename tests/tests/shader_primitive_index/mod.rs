--- conflicted
+++ resolved
@@ -186,12 +186,8 @@
                 view: &color_view,
             })],
             depth_stencil_attachment: None,
-<<<<<<< HEAD
-            label: None,
             timestamp_writes: None,
-=======
             occlusion_query_set: None,
->>>>>>> 494ae1a8
         });
 
         rpass.set_pipeline(&pipeline);
