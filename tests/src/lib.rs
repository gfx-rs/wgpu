--- conflicted
+++ resolved
@@ -481,11 +481,7 @@
     }
 }
 
-<<<<<<< HEAD
-fn initialize_adapter() -> (Instance, Adapter, Option<SurfaceGuard>) {
-=======
-pub fn initialize_adapter() -> (Adapter, Option<SurfaceGuard>) {
->>>>>>> 7c575a0b
+pub fn initialize_adapter() -> (Instance, Adapter, Option<SurfaceGuard>) {
     let instance = initialize_instance();
     let surface_guard: Option<SurfaceGuard>;
     let compatible_surface;
