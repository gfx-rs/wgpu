//! This module contains common test-only code that needs to be shared between the examples and the tests.
#![allow(dead_code)] // This module is used in a lot of contexts and only parts of it will be used

use std::{
    panic::{catch_unwind, AssertUnwindSafe},
    sync::{atomic::AtomicBool, Arc},
};

use wgpu::{Adapter, Device, DownlevelFlags, Instance, Queue, Surface};
use wgt::{Backends, DeviceDescriptor, DownlevelCapabilities, Features, Limits};

pub mod image;
mod isolation;

pub use self::image::ComparisonType;

const CANVAS_ID: &str = "test-canvas";

async fn initialize_device(
    adapter: &Adapter,
    features: Features,
    limits: Limits,
) -> (Device, Queue) {
    let bundle = adapter
        .request_device(
            &DeviceDescriptor {
                label: None,
                features,
                limits,
            },
            None,
        )
        .await;

    match bundle {
        Ok(b) => b,
        Err(e) => panic!("Failed to initialize device: {e}"),
    }
}

pub struct TestingContext {
    pub instance: Instance,
    pub adapter: Adapter,
    pub adapter_info: wgt::AdapterInfo,
    pub adapter_downlevel_capabilities: wgt::DownlevelCapabilities,
    pub device: Device,
    pub device_features: wgt::Features,
    pub device_limits: wgt::Limits,
    pub queue: Queue,
}

fn lowest_downlevel_properties() -> DownlevelCapabilities {
    DownlevelCapabilities {
        flags: wgt::DownlevelFlags::empty(),
        limits: wgt::DownlevelLimits {},
        shader_model: wgt::ShaderModel::Sm2,
    }
}

/// Conditions under which a test should fail or be skipped.
///
/// By passing a `FailureCase` to [`TestParameters::expect_fail`], you can
/// mark a test as expected to fail under the indicated conditions. By
/// passing it to [`TestParameters::skip`], you can request that the
/// test be skipped altogether.
///
/// If a field is `None`, then that field does not restrict matches. For
/// example:
///
/// ```
/// # use wgpu_test::FailureCase;
/// FailureCase {
///     backends: Some(wgpu::Backends::DX11 | wgpu::Backends::DX12),
///     vendor: None,
///     adapter: Some("RTX"),
///     driver: None,
/// }
/// # ;
/// ```
///
/// This applies to all cards with `"RTX'` in their name on either
/// Direct3D backend, no matter the vendor ID or driver name.
///
/// The strings given here need only appear as a substring in the
/// corresponding [`AdapterInfo`] fields. The comparison is
/// case-insensitive.
///
/// The default value of `FailureCase` applies to any test case. That
/// is, there are no criteria to constrain the match.
///
/// [`AdapterInfo`]: wgt::AdapterInfo
#[derive(Default)]
pub struct FailureCase {
    /// Backends expected to fail, or `None` for any backend.
    ///
    /// If this is `None`, or if the test is using one of the backends
    /// in `backends`, then this `FailureCase` applies.
    pub backends: Option<wgpu::Backends>,

    /// Vendor expected to fail, or `None` for any vendor.
    ///
    /// If `Some`, this must match [`AdapterInfo::device`], which is
    /// usually the PCI device id. Otherwise, this `FailureCase`
    /// applies regardless of vendor.
    ///
    /// [`AdapterInfo::device`]: wgt::AdapterInfo::device
    pub vendor: Option<u32>,

    /// Name of adaper expected to fail, or `None` for any adapter name.
    ///
    /// If this is `Some(s)` and `s` is a substring of
    /// [`AdapterInfo::name`], then this `FailureCase` applies. If
    /// this is `None`, the adapter name isn't considered.
    ///
    /// [`AdapterInfo::name`]: wgt::AdapterInfo::name
    pub adapter: Option<&'static str>,

    /// Name of driver expected to fail, or `None` for any driver name.
    ///
    /// If this is `Some(s)` and `s` is a substring of
    /// [`AdapterInfo::driver`], then this `FailureCase` applies. If
    /// this is `None`, the driver name isn't considered.
    ///
    /// [`AdapterInfo::driver`]: wgt::AdapterInfo::driver
    pub driver: Option<&'static str>,
}

impl FailureCase {
    /// This case applies to all tests.
    pub fn always() -> Self {
        FailureCase::default()
    }

    /// This case applies to no tests.
    pub fn never() -> Self {
        FailureCase {
            backends: Some(wgpu::Backends::empty()),
            ..FailureCase::default()
        }
    }

    /// Tests running on any of the given backends.
    pub fn backend(backends: wgpu::Backends) -> Self {
        FailureCase {
            backends: Some(backends),
            ..FailureCase::default()
        }
    }

    /// Tests running on `adapter`.
    ///
    /// For this case to apply, the `adapter` string must appear as a substring
    /// of the adapter's [`AdapterInfo::name`]. The comparison is
    /// case-insensitive.
    ///
    /// [`AdapterInfo::name`]: wgt::AdapterInfo::name
    pub fn adapter(adapter: &'static str) -> Self {
        FailureCase {
            adapter: Some(adapter),
            ..FailureCase::default()
        }
    }

    /// Tests running on `backend` and `adapter`.
    ///
    /// For this case to apply, the test must be using an adapter for one of the
    /// given `backend` bits, and `adapter` string must appear as a substring of
    /// the adapter's [`AdapterInfo::name`]. The string comparison is
    /// case-insensitive.
    ///
    /// [`AdapterInfo::name`]: wgt::AdapterInfo::name
    pub fn backend_adapter(backends: wgpu::Backends, adapter: &'static str) -> Self {
        FailureCase {
            backends: Some(backends),
            adapter: Some(adapter),
            ..FailureCase::default()
        }
    }

    /// Tests running under WebGL.
    ///
    /// Because of wasm's limited ability to recover from errors, we
    /// usually need to skip the test altogether if it's not
    /// supported, so this should be usually used with
    /// [`TestParameters::skip`].
    pub fn webgl2() -> Self {
        #[cfg(target_arch = "wasm32")]
        let case = FailureCase::backend(wgpu::Backends::GL);
        #[cfg(not(target_arch = "wasm32"))]
        let case = FailureCase::never();
        case
    }

    /// Tests running on the MoltenVK Vulkan driver on macOS.
    pub fn molten_vk() -> Self {
        FailureCase {
            backends: Some(wgpu::Backends::VULKAN),
            driver: Some("MoltenVK"),
            ..FailureCase::default()
        }
    }

    /// Test whether `self` applies to `info`.
    ///
    /// If it does, return a `FailureReasons` whose set bits indicate
    /// why. If it doesn't, return `None`.
    ///
    /// The caller is responsible for converting the string-valued
    /// fields of `info` to lower case, to ensure case-insensitive
    /// matching.
    fn applies_to(&self, info: &wgt::AdapterInfo) -> Option<FailureReasons> {
        let mut reasons = FailureReasons::empty();

        if let Some(backends) = self.backends {
            if !backends.contains(wgpu::Backends::from(info.backend)) {
                return None;
            }
            reasons.set(FailureReasons::BACKEND, true);
        }
        if let Some(vendor) = self.vendor {
            if vendor != info.vendor {
                return None;
            }
            reasons.set(FailureReasons::VENDOR, true);
        }
        if let Some(adapter) = self.adapter {
            let adapter = adapter.to_lowercase();
            if !info.name.contains(&adapter) {
                return None;
            }
            reasons.set(FailureReasons::ADAPTER, true);
        }
        if let Some(driver) = self.driver {
            let driver = driver.to_lowercase();
            if !info.driver.contains(&driver) {
                return None;
            }
            reasons.set(FailureReasons::DRIVER, true);
        }

        // If we got this far but no specific reasons were triggered, then this
        // must be a wildcard.
        if reasons.is_empty() {
            Some(FailureReasons::ALWAYS)
        } else {
            Some(reasons)
        }
    }
}

// This information determines if a test should run.
pub struct TestParameters {
    pub required_features: Features,
    pub required_downlevel_properties: DownlevelCapabilities,
    pub required_limits: Limits,

    /// Conditions under which this test should be skipped.
    pub skips: Vec<FailureCase>,

    /// Conditions under which this test should be run, but is expected to fail.
    pub failures: Vec<FailureCase>,
}

impl Default for TestParameters {
    fn default() -> Self {
        Self {
            required_features: Features::empty(),
            required_downlevel_properties: lowest_downlevel_properties(),
            required_limits: Limits::downlevel_webgl2_defaults(),
            skips: Vec::new(),
            failures: Vec::new(),
        }
    }
}

bitflags::bitflags! {
    #[derive(Debug, Copy, Clone, PartialEq, Eq, Hash)]
    pub struct FailureReasons: u8 {
        const BACKEND = 1 << 0;
        const VENDOR = 1 << 1;
        const ADAPTER = 1 << 2;
        const DRIVER = 1 << 3;
        const ALWAYS = 1 << 4;
    }
}

// Builder pattern to make it easier
impl TestParameters {
    /// Set of common features that most internal tests require for readback.
    pub fn test_features_limits(self) -> Self {
        self.features(Features::MAPPABLE_PRIMARY_BUFFERS | Features::VERTEX_WRITABLE_STORAGE)
            .limits(wgpu::Limits::downlevel_defaults())
    }

    /// Set the list of features this test requires.
    pub fn features(mut self, features: Features) -> Self {
        self.required_features |= features;
        self
    }

    pub fn downlevel_flags(mut self, downlevel_flags: DownlevelFlags) -> Self {
        self.required_downlevel_properties.flags |= downlevel_flags;
        self
    }

    /// Set the limits needed for the test.
    pub fn limits(mut self, limits: Limits) -> Self {
        self.required_limits = limits;
        self
    }

    /// Mark the test as always failing, but not to be skipped.
    pub fn expect_fail(mut self, when: FailureCase) -> Self {
        self.failures.push(when);
        self
    }

    /// Mark the test as always failing, and needing to be skipped.
    pub fn skip(mut self, when: FailureCase) -> Self {
        self.skips.push(when);
        self
    }
}

pub fn initialize_test(parameters: TestParameters, test_function: impl FnOnce(TestingContext)) {
    // We don't actually care if it fails
    #[cfg(not(target_arch = "wasm32"))]
    let _ = env_logger::try_init();
    #[cfg(target_arch = "wasm32")]
    let _ = console_log::init_with_level(log::Level::Info);

    let _test_guard = isolation::OneTestPerProcessGuard::new();

    let (instance, adapter, _surface_guard) = initialize_adapter();

    let adapter_info = adapter.get_info();

    // Produce a lower-case version of the adapter info, for comparison against
    // `parameters.skips` and `parameters.failures`.
    let adapter_lowercase_info = wgt::AdapterInfo {
        name: adapter_info.name.to_lowercase(),
        driver: adapter_info.driver.to_lowercase(),
        ..adapter_info.clone()
    };

    let adapter_features = adapter.features();
    let adapter_limits = adapter.limits();
    let adapter_downlevel_capabilities = adapter.get_downlevel_capabilities();

    let missing_features = parameters.required_features - adapter_features;
    if !missing_features.is_empty() {
        log::info!("TEST SKIPPED: MISSING FEATURES {:?}", missing_features);
        return;
    }

    if !parameters.required_limits.check_limits(&adapter_limits) {
        log::info!("TEST SKIPPED: LIMIT TOO LOW");
        return;
    }

    let missing_downlevel_flags =
        parameters.required_downlevel_properties.flags - adapter_downlevel_capabilities.flags;
    if !missing_downlevel_flags.is_empty() {
        log::info!(
            "TEST SKIPPED: MISSING DOWNLEVEL FLAGS {:?}",
            missing_downlevel_flags
        );
        return;
    }

    if adapter_downlevel_capabilities.shader_model
        < parameters.required_downlevel_properties.shader_model
    {
        log::info!(
            "TEST SKIPPED: LOW SHADER MODEL {:?}",
            adapter_downlevel_capabilities.shader_model
        );
        return;
    }

    let (device, queue) = pollster::block_on(initialize_device(
        &adapter,
        parameters.required_features,
        parameters.required_limits.clone(),
    ));

    let context = TestingContext {
        instance,
        adapter,
        adapter_info,
        adapter_downlevel_capabilities,
        device,
        device_features: parameters.required_features,
        device_limits: parameters.required_limits,
        queue,
    };

    // Check if we should skip the test altogether.
    if let Some(skip_reason) = parameters
        .skips
        .iter()
        .find_map(|case| case.applies_to(&adapter_lowercase_info))
    {
        log::info!("EXPECTED TEST FAILURE SKIPPED: {:?}", skip_reason);
        return;
    }

<<<<<<< HEAD
    let is_running = Arc::new(AtomicBool::new(true));
    #[cfg(not(target_arch = "wasm32"))]
    {
        let is_running = is_running.clone();
        // Create a background thread which checks for deadlocks every 3 seconds
        std::thread::spawn(move || loop {
            if !is_running.load(std::sync::atomic::Ordering::Relaxed) {
                break;
            }
            std::thread::sleep(core::time::Duration::from_secs(3));
            let deadlocks = parking_lot::deadlock::check_deadlock();
            if deadlocks.is_empty() {
                continue;
            }
            is_running.store(false, std::sync::atomic::Ordering::Relaxed);
            println!("{} deadlocks detected", deadlocks.len());
            for (i, threads) in deadlocks.iter().enumerate() {
                println!("Deadlock #{}", i);
                for t in threads {
                    println!("Thread Id {:#?}", t.thread_id());
                    println!("{:#?}", t.backtrace());
                }
            }
        });
    }

    let panicked = catch_unwind(AssertUnwindSafe(|| test_function(context))).is_err();
    is_running.store(false, std::sync::atomic::Ordering::Relaxed);
=======
    // Determine if we expect this test to fail, and if so, why.
    let expected_failure_reason = parameters
        .failures
        .iter()
        .find_map(|case| case.applies_to(&adapter_lowercase_info));

    // Run the test, and catch panics (possibly due to failed assertions).
    let panicked = catch_unwind(AssertUnwindSafe(|| test_function(context))).is_err();

    // Check whether any validation errors were reported during the test run.
>>>>>>> 9a919535
    cfg_if::cfg_if!(
        if #[cfg(any(not(target_arch = "wasm32"), target_os = "emscripten"))] {
            let canary_set = wgpu::hal::VALIDATION_CANARY.get_and_reset();
        } else {
            let canary_set = _surface_guard.unwrap().check_for_unreported_errors();
        }
    );

    // Summarize reasons for actual failure, if any.
    let failure_cause = match (panicked, canary_set) {
        (true, true) => Some("PANIC AND VALIDATION ERROR"),
        (true, false) => Some("PANIC"),
        (false, true) => Some("VALIDATION ERROR"),
        (false, false) => None,
    };

    // Compare actual results against expectations.
    match (failure_cause, expected_failure_reason) {
        // The test passed, as expected.
        (None, None) => {}
        // The test failed unexpectedly.
        (Some(cause), None) => {
            panic!("UNEXPECTED TEST FAILURE DUE TO {cause}")
        }
        // The test passed unexpectedly.
        (None, Some(reason)) => {
            panic!("UNEXPECTED TEST PASS: {reason:?}");
        }
        // The test failed, as expected.
        (Some(cause), Some(reason_expected)) => {
            log::info!(
                "EXPECTED FAILURE DUE TO {} (expected because of {:?})",
                cause,
                reason_expected
            );
        }
    }
}

<<<<<<< HEAD
fn initialize_adapter() -> (Instance, Adapter, SurfaceGuard) {
    let backends = wgpu::util::backend_bits_from_env().unwrap_or_else(Backends::all);
    let dx12_shader_compiler = wgpu::util::dx12_shader_compiler_from_env().unwrap_or_default();
    let gles_minor_version = wgpu::util::gles_minor_version_from_env().unwrap_or_default();
    let instance = Instance::new(wgpu::InstanceDescriptor {
        backends,
        dx12_shader_compiler,
        gles_minor_version,
    });
    let surface_guard;
=======
fn initialize_adapter() -> (Adapter, Option<SurfaceGuard>) {
    let instance = initialize_instance();
    let surface_guard: Option<SurfaceGuard>;
>>>>>>> 9a919535
    let compatible_surface;

    // Create a canvas iff we need a WebGL2RenderingContext to have a working device.
    #[cfg(not(all(
        target_arch = "wasm32",
        any(target_os = "emscripten", feature = "webgl")
    )))]
    {
        surface_guard = None;
        compatible_surface = None;
    }
    #[cfg(all(
        target_arch = "wasm32",
        any(target_os = "emscripten", feature = "webgl")
    ))]
    {
        // On wasm, append a canvas to the document body for initializing the adapter
        let canvas = create_html_canvas();

        // We use raw_window_handle here, as create_surface_from_canvas is not implemented on emscripten.
        struct WindowHandle;
        unsafe impl raw_window_handle::HasRawWindowHandle for WindowHandle {
            fn raw_window_handle(&self) -> raw_window_handle::RawWindowHandle {
                raw_window_handle::RawWindowHandle::Web({
                    let mut handle = raw_window_handle::WebWindowHandle::empty();
                    handle.id = 1;
                    handle
                })
            }
        }
        unsafe impl raw_window_handle::HasRawDisplayHandle for WindowHandle {
            fn raw_display_handle(&self) -> raw_window_handle::RawDisplayHandle {
                raw_window_handle::RawDisplayHandle::Web(
                    raw_window_handle::WebDisplayHandle::empty(),
                )
            }
        }

        let surface = unsafe {
            instance
                .create_surface(&WindowHandle)
                .expect("could not create surface from canvas")
        };

        surface_guard = Some(SurfaceGuard { canvas });

        compatible_surface = Some(surface);
    }

    let compatible_surface: Option<&Surface> = compatible_surface.as_ref();
    let adapter = pollster::block_on(wgpu::util::initialize_adapter_from_env_or_default(
        &instance,
        compatible_surface,
    ))
    .expect("could not find suitable adapter on the system");

    (instance, adapter, surface_guard)
}

pub fn initialize_instance() -> Instance {
    let backends = wgpu::util::backend_bits_from_env().unwrap_or_else(Backends::all);
    let dx12_shader_compiler = wgpu::util::dx12_shader_compiler_from_env().unwrap_or_default();
    let gles_minor_version = wgpu::util::gles_minor_version_from_env().unwrap_or_default();
    Instance::new(wgpu::InstanceDescriptor {
        backends,
        dx12_shader_compiler,
        gles_minor_version,
    })
}

// Public because it is used by tests of interacting with canvas
pub struct SurfaceGuard {
    #[cfg(target_arch = "wasm32")]
    pub canvas: web_sys::HtmlCanvasElement,
}

impl SurfaceGuard {
    fn check_for_unreported_errors(&self) -> bool {
        cfg_if::cfg_if! {
            if #[cfg(all(target_arch = "wasm32", any(target_os = "emscripten", feature = "webgl")))] {
                use wasm_bindgen::JsCast;

                self.canvas
                    .get_context("webgl2")
                    .unwrap()
                    .unwrap()
                    .dyn_into::<web_sys::WebGl2RenderingContext>()
                    .unwrap()
                    .get_error()
                    != web_sys::WebGl2RenderingContext::NO_ERROR
            } else {
                false
            }
        }
    }
}

#[cfg(all(
    target_arch = "wasm32",
    any(target_os = "emscripten", feature = "webgl")
))]
impl Drop for SurfaceGuard {
    fn drop(&mut self) {
        delete_html_canvas();
    }
}

#[cfg(target_arch = "wasm32")]
pub fn create_html_canvas() -> web_sys::HtmlCanvasElement {
    use wasm_bindgen::JsCast;

    web_sys::window()
        .and_then(|win| win.document())
        .and_then(|doc| {
            let body = doc.body().unwrap();
            let canvas = doc.create_element("Canvas").unwrap();
            canvas.set_attribute("data-raw-handle", "1").unwrap();
            canvas.set_id(CANVAS_ID);
            body.append_child(&canvas).unwrap();
            canvas.dyn_into::<web_sys::HtmlCanvasElement>().ok()
        })
        .expect("couldn't append canvas to document body")
}

#[cfg(all(
    target_arch = "wasm32",
    any(target_os = "emscripten", feature = "webgl")
))]
fn delete_html_canvas() {
    if let Some(document) = web_sys::window().and_then(|win| win.document()) {
        if let Some(element) = document.get_element_by_id(CANVAS_ID) {
            element.remove();
        }
    };
}

// Run some code in an error scope and assert that validation fails.
pub fn fail<T>(device: &wgpu::Device, callback: impl FnOnce() -> T) -> T {
    device.push_error_scope(wgpu::ErrorFilter::Validation);
    let result = callback();
    assert!(pollster::block_on(device.pop_error_scope()).is_some());

    result
}

// Run some code in an error scope and assert that validation succeeds.
pub fn valid<T>(device: &wgpu::Device, callback: impl FnOnce() -> T) -> T {
    device.push_error_scope(wgpu::ErrorFilter::Validation);
    let result = callback();
    assert!(pollster::block_on(device.pop_error_scope()).is_none());

    result
}

// Run some code in an error scope and assert that validation succeeds or fails depending on the
// provided `should_fail` boolean.
pub fn fail_if<T>(device: &wgpu::Device, should_fail: bool, callback: impl FnOnce() -> T) -> T {
    if should_fail {
        fail(device, callback)
    } else {
        valid(device, callback)
    }
}<|MERGE_RESOLUTION|>--- conflicted
+++ resolved
@@ -405,7 +405,14 @@
         return;
     }
 
-<<<<<<< HEAD
+
+    // Determine if we expect this test to fail, and if so, why.
+    let expected_failure_reason = parameters
+        .failures
+        .iter()
+        .find_map(|case| case.applies_to(&adapter_lowercase_info));
+
+    // Run the test, and catch panics (possibly due to failed assertions).
     let is_running = Arc::new(AtomicBool::new(true));
     #[cfg(not(target_arch = "wasm32"))]
     {
@@ -434,18 +441,8 @@
 
     let panicked = catch_unwind(AssertUnwindSafe(|| test_function(context))).is_err();
     is_running.store(false, std::sync::atomic::Ordering::Relaxed);
-=======
-    // Determine if we expect this test to fail, and if so, why.
-    let expected_failure_reason = parameters
-        .failures
-        .iter()
-        .find_map(|case| case.applies_to(&adapter_lowercase_info));
-
-    // Run the test, and catch panics (possibly due to failed assertions).
-    let panicked = catch_unwind(AssertUnwindSafe(|| test_function(context))).is_err();
 
     // Check whether any validation errors were reported during the test run.
->>>>>>> 9a919535
     cfg_if::cfg_if!(
         if #[cfg(any(not(target_arch = "wasm32"), target_os = "emscripten"))] {
             let canary_set = wgpu::hal::VALIDATION_CANARY.get_and_reset();
@@ -485,22 +482,9 @@
     }
 }
 
-<<<<<<< HEAD
-fn initialize_adapter() -> (Instance, Adapter, SurfaceGuard) {
-    let backends = wgpu::util::backend_bits_from_env().unwrap_or_else(Backends::all);
-    let dx12_shader_compiler = wgpu::util::dx12_shader_compiler_from_env().unwrap_or_default();
-    let gles_minor_version = wgpu::util::gles_minor_version_from_env().unwrap_or_default();
-    let instance = Instance::new(wgpu::InstanceDescriptor {
-        backends,
-        dx12_shader_compiler,
-        gles_minor_version,
-    });
-    let surface_guard;
-=======
 fn initialize_adapter() -> (Adapter, Option<SurfaceGuard>) {
     let instance = initialize_instance();
     let surface_guard: Option<SurfaceGuard>;
->>>>>>> 9a919535
     let compatible_surface;
 
     // Create a canvas iff we need a WebGL2RenderingContext to have a working device.
