--- conflicted
+++ resolved
@@ -136,22 +136,16 @@
                     base,
                     target_colors,
                     target_depth_stencil,
-<<<<<<< HEAD
                     timestamp_writes,
-=======
                     occlusion_query_set_id,
->>>>>>> 494ae1a8
                 } => {
                     self.command_encoder_run_render_pass_impl::<A>(
                         encoder,
                         base.as_ref(),
                         &target_colors,
                         target_depth_stencil.as_ref(),
-<<<<<<< HEAD
                         timestamp_writes.as_ref(),
-=======
                         occlusion_query_set_id,
->>>>>>> 494ae1a8
                     )
                     .unwrap();
                 }
