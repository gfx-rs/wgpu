--- conflicted
+++ resolved
@@ -70,11 +70,7 @@
 smallvec = { version = "1", optional = true, features = ["union"] }
 
 # backend: Gles
-<<<<<<< HEAD
-glow = { git = "https://github.com/grovesNL/glow", rev = "d7037ef557e70ade837ae9e3c25122069bf88474", optional = true }
-=======
 glow = { version = "0.12.0", optional = true }
->>>>>>> 964c94a0
 
 # backend: Dx12
 bit-set = { version = "0.5", optional = true }
