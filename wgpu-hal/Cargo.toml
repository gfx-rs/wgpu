[package]
name = "wgpu-hal"
version = "0.19.3"
authors = ["gfx-rs developers"]
edition = "2021"
description = "WebGPU hardware abstraction layer"
homepage = "https://wgpu.rs/"
repository = "https://github.com/gfx-rs/wgpu"
keywords = ["graphics"]
license = "MIT OR Apache-2.0"

# Override the workspace's `rust-version` key. Firefox uses `cargo vendor` to
# copy the crates it actually uses out of the workspace, so it's meaningful for
# them to have less restrictive MSRVs individually than the workspace as a
# whole, if their code permits. See `../README.md` for details.
rust-version = "1.74"

[package.metadata.docs.rs]
# Ideally we would enable all the features.
#
# However, the metal features fail to be documented because the docs.rs runner cross-compiling under
# x86_64-unknown-linux-gnu and metal-rs cannot compile in that environment at the moment. The same applies
# for the dx12 feature.
features = ["vulkan", "gles", "renderdoc"]
rustdoc-args = ["--cfg", "docsrs"]
targets = [
    "x86_64-unknown-linux-gnu",
    "x86_64-apple-darwin",
    "x86_64-pc-windows-msvc",
    "wasm32-unknown-unknown",
]

[lib]

[features]
default = ["link"]
metal = ["naga/msl-out", "block"]
vulkan = [
    "naga/spv-out",
    "ash",
    "gpu-alloc",
    "gpu-descriptor",
    "libloading",
    "smallvec",
    "android_system_properties",
]
gles = [
    "naga/glsl-out",
    "glow",
    "glutin_wgl_sys",
    "khronos-egl",
    "libloading",
    "ndk-sys",
]
dx12 = [
    "naga/hlsl-out",
    "d3d12",
    "bit-set",
    "libloading",
    "range-alloc",
    "winapi/std",
    "winapi/winbase",
    "winapi/d3d12",
    "winapi/d3d12shader",
    "winapi/d3d12sdklayers",
    "winapi/dxgi1_6",
]
# TODO: This is a separate feature until Mozilla okays windows-rs, see https://github.com/gfx-rs/wgpu/issues/3207 for the tracking issue.
windows_rs = ["gpu-allocator"]
dxc_shader_compiler = ["hassle-rs"]
renderdoc = ["libloading", "renderdoc-sys"]
fragile-send-sync-non-atomic-wasm = ["wgt/fragile-send-sync-non-atomic-wasm"]
link = ["metal/link"]
# Panic when running into an out-of-memory error (for debugging purposes).
#
# Only affects the d3d12 and vulkan backends.
oom_panic = []
# Panic when running into a device lost error (for debugging purposes).
# Only affects the d3d12 and vulkan backends.
device_lost_panic = []
# Panic when running into an internal error other than out-of-memory and device lost
# (for debugging purposes).
#
# Only affects the d3d12 and vulkan backends.
internal_error_panic = []

[[example]]
name = "halmark"

[[example]]
name = "raw-gles"
required-features = ["gles"]

[dependencies]
bitflags = "2"
parking_lot = ">=0.11,<0.13"
profiling = { version = "1", default-features = false }
raw-window-handle = "0.6"
thiserror = "1"
once_cell = "1.19.0"

# backends common
arrayvec = "0.7"
rustc-hash = "1.1"
log = "0.4"

# backend: Gles
glow = { version = "0.13.1", optional = true }

[dependencies.wgt]
package = "wgpu-types"
path = "../wgpu-types"
version = "0.19.2"

[target.'cfg(not(target_arch = "wasm32"))'.dependencies]
# backend: Vulkan
ash = { version = "0.37.3", optional = true }
gpu-alloc = { version = "0.6", optional = true }
gpu-descriptor = { version = "0.2", optional = true }
smallvec = { version = "1", optional = true, features = ["union"] }

khronos-egl = { version = "6", features = ["dynamic"], optional = true }
libloading = { version = ">=0.7, <0.9", optional = true }
renderdoc-sys = { version = "1.1.0", optional = true }

[target.'cfg(target_os = "emscripten")'.dependencies]
khronos-egl = { version = "6", features = ["static", "no-pkg-config"] }
#Note: it's unused by emscripten, but we keep it to have single code base in egl.rs
libloading = { version = ">=0.7, <0.9", optional = true }

[target.'cfg(windows)'.dependencies]
# backend: Dx12
bit-set = { version = "0.5", optional = true }
range-alloc = { version = "0.1", optional = true }
gpu-allocator = { version = "0.25", default_features = false, features = [
    "d3d12",
    "public-winapi",
], optional = true }
hassle-rs = { version = "0.11", optional = true }
# backend: Gles
glutin_wgl_sys = { version = "0.5", optional = true }

winapi = { version = "0.3", features = [
    "profileapi",
    "libloaderapi",
    "windef",
    "winuser",
    "dcomp",
] }
d3d12 = { path = "../d3d12/", version = "0.19.0", optional = true, features = [
    "libloading",
] }

[target.'cfg(any(target_os="macos", target_os="ios"))'.dependencies]
# backend: Metal
block = { version = "0.1", optional = true }

metal = { version = "0.27.0", git = "https://github.com/gfx-rs/metal-rs", rev = "ff8fd3d6dc7792852f8a015458d7e6d42d7fb352" }
objc = "0.2.5"
core-graphics-types = "0.1"

[target.'cfg(all(target_arch = "wasm32", not(target_os = "emscripten")))'.dependencies]
wasm-bindgen = "0.2.87"
web-sys = { version = "0.3.69", features = [
    "Window",
    "HtmlCanvasElement",
    "WebGl2RenderingContext",
    "OffscreenCanvas",
] }
js-sys = "0.3.69"

[target.'cfg(unix)'.dependencies]
libc = "0.2"

[target.'cfg(target_os = "android")'.dependencies]
android_system_properties = { version = "0.1.1", optional = true }
ndk-sys = { version = "0.5.0", optional = true }

[dependencies.naga]
path = "../naga"
<<<<<<< HEAD
version = "0.19.2"
features = ["clone"]
=======
version = "0.19.0"
>>>>>>> d8148513

[build-dependencies]
cfg_aliases.workspace = true

# DEV dependencies
[dev-dependencies.naga]
path = "../naga"
version = "0.19.2"
features = ["wgsl-in"]

[dev-dependencies]
cfg-if = "1"
env_logger = "0.11"
glam = "0.25.0" # for ray-traced-triangle example
winit = { version = "0.29.14", features = [
    "android-native-activity",
] } # for "halmark" example

[target.'cfg(not(target_arch = "wasm32"))'.dev-dependencies]
glutin = "0.29.1" # for "gles" example<|MERGE_RESOLUTION|>--- conflicted
+++ resolved
@@ -178,12 +178,7 @@
 
 [dependencies.naga]
 path = "../naga"
-<<<<<<< HEAD
 version = "0.19.2"
-features = ["clone"]
-=======
-version = "0.19.0"
->>>>>>> d8148513
 
 [build-dependencies]
 cfg_aliases.workspace = true
