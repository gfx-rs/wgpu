use winapi::{
    shared::{dxgi, dxgi1_2, dxgi1_4, dxgi1_6, winerror},
    Interface,
};

use super::result::HResult as _;

#[derive(Debug, PartialEq, Eq, PartialOrd, Ord)]
pub enum DxgiFactoryType {
    #[cfg(feature = "dx11")]
    Factory1,
    Factory2,
    Factory4,
    Factory6,
}

pub fn enumerate_adapters(factory: d3d12::DxgiFactory) -> Vec<d3d12::DxgiAdapter> {
    let mut adapters = Vec::with_capacity(8);

    for cur_index in 0.. {
        if let Some(factory6) = factory.as_factory6() {
            profiling::scope!("IDXGIFactory6::EnumAdapterByGpuPreference");
            // We're already at dxgi1.6, we can grab IDXGIAdapater4 directly
            let mut adapter4 = d3d12::ComPtr::<dxgi1_6::IDXGIAdapter4>::null();
            let hr = unsafe {
                factory6.EnumAdapterByGpuPreference(
                    cur_index,
                    dxgi1_6::DXGI_GPU_PREFERENCE_HIGH_PERFORMANCE,
                    &dxgi1_6::IDXGIAdapter4::uuidof(),
                    adapter4.mut_void(),
                )
            };

            if hr == winerror::DXGI_ERROR_NOT_FOUND {
                break;
            }
            if let Err(err) = hr.into_result() {
                log::error!("Failed enumerating adapters: {}", err);
                break;
            }

            adapters.push(d3d12::DxgiAdapter::Adapter4(adapter4));
            continue;
        }

        profiling::scope!("IDXGIFactory1::EnumAdapters1");
        let mut adapter1 = d3d12::ComPtr::<dxgi::IDXGIAdapter1>::null();
        let hr = unsafe { factory.EnumAdapters1(cur_index, adapter1.mut_self()) };

        if hr == winerror::DXGI_ERROR_NOT_FOUND {
            break;
        }
        if let Err(err) = hr.into_result() {
            log::error!("Failed enumerating adapters: {}", err);
            break;
        }

        // Do the most aggressive casts first, skipping Adpater4 as we definitely don't have dxgi1_6.

        // Adapter1 -> Adapter3
        unsafe {
            match adapter1.cast::<dxgi1_4::IDXGIAdapter3>().into_result() {
                Ok(adapter3) => {
                    adapters.push(d3d12::DxgiAdapter::Adapter3(adapter3));
                    continue;
                }
                Err(err) => {
                    log::warn!("Failed casting Adapter1 to Adapter3: {}", err);
                }
            }
        }

        // Adapter1 -> Adapter2
        unsafe {
            match adapter1.cast::<dxgi1_2::IDXGIAdapter2>().into_result() {
                Ok(adapter2) => {
                    adapters.push(d3d12::DxgiAdapter::Adapter2(adapter2));
                    continue;
                }
                Err(err) => {
                    log::warn!("Failed casting Adapter1 to Adapter2: {}", err);
                }
            }
        }

        adapters.push(d3d12::DxgiAdapter::Adapter1(adapter1));
    }

    adapters
}

/// Tries to create a IDXGIFactory6, then a IDXGIFactory4, then a IDXGIFactory2, then a IDXGIFactory1,
/// returning the one that succeeds, or if the required_factory_type fails to be
/// created.
pub fn create_factory(
    required_factory_type: DxgiFactoryType,
    instance_flags: crate::InstanceFlags,
) -> Result<(d3d12::DxgiLib, d3d12::DxgiFactory), crate::InstanceError> {
    let lib_dxgi = d3d12::DxgiLib::new().map_err(|e| {
        crate::InstanceError::with_source(String::from("failed to load dxgi.dll"), e)
    })?;

    let mut factory_flags = d3d12::FactoryCreationFlags::empty();

    if instance_flags.contains(crate::InstanceFlags::VALIDATION) {
        // The `DXGI_CREATE_FACTORY_DEBUG` flag is only allowed to be passed to
        // `CreateDXGIFactory2` if the debug interface is actually available. So
        // we check for whether it exists first.
        match lib_dxgi.get_debug_interface1() {
            Ok(pair) => match pair.into_result() {
                Ok(_debug_controller) => {
                    factory_flags |= d3d12::FactoryCreationFlags::DEBUG;
                }
                Err(err) => {
                    log::warn!("Unable to enable DXGI debug interface: {}", err);
                }
            },
            Err(err) => {
                log::warn!("Debug interface function for DXGI not found: {:?}", err);
            }
        }

        // Intercept `OutputDebugString` calls
        super::exception::register_exception_handler();
    }

    // Try to create IDXGIFactory4
    let factory4 = match lib_dxgi.create_factory2(factory_flags) {
        Ok(pair) => match pair.into_result() {
            Ok(factory) => Some(factory),
            // We hard error here as we _should have_ been able to make a factory4 but couldn't.
            Err(err) => {
                // err is a Cow<str>, not an Error implementor
                return Err(crate::InstanceError::new(format!(
                    "failed to create IDXGIFactory4: {err:?}"
                )));
            }
        },
        // If we require factory4, hard error.
        Err(err) if required_factory_type == DxgiFactoryType::Factory4 => {
            return Err(crate::InstanceError::with_source(
                String::from("IDXGIFactory1 creation function not found"),
                err,
            ));
        }
        // If we don't print it to warn as all win7 will hit this case.
        Err(err) => {
<<<<<<< HEAD
            log::warn!("IDXGIFactory1 creation function not found: {:?}", err);
=======
            log::info!("IDXGIFactory1 creation function not found: {err:?}");
>>>>>>> 9a919535
            None
        }
    };

    if let Some(factory4) = factory4 {
        //  Try to cast the IDXGIFactory4 into IDXGIFactory6
        let factory6 = unsafe { factory4.cast::<dxgi1_6::IDXGIFactory6>().into_result() };
        match factory6 {
            Ok(factory6) => {
                return Ok((lib_dxgi, d3d12::DxgiFactory::Factory6(factory6)));
            }
            // If we require factory6, hard error.
            Err(err) if required_factory_type == DxgiFactoryType::Factory6 => {
                // err is a Cow<str>, not an Error implementor
                return Err(crate::InstanceError::new(format!(
                    "failed to cast IDXGIFactory4 to IDXGIFactory6: {err:?}"
                )));
            }
            // If we don't print it to warn.
            Err(err) => {
                log::warn!("Failed to cast IDXGIFactory4 to IDXGIFactory6: {:?}", err);
                return Ok((lib_dxgi, d3d12::DxgiFactory::Factory4(factory4)));
            }
        }
    }

    // Try to create IDXGIFactory1
    let factory1 = match lib_dxgi.create_factory1() {
        Ok(pair) => match pair.into_result() {
            Ok(factory) => factory,
            Err(err) => {
                // err is a Cow<str>, not an Error implementor
                return Err(crate::InstanceError::new(format!(
                    "failed to create IDXGIFactory1: {err:?}"
                )));
            }
        },
        // We always require at least factory1, so hard error
        Err(err) => {
            return Err(crate::InstanceError::with_source(
                String::from("IDXGIFactory1 creation function not found"),
                err,
            ));
        }
    };

    // Try to cast the IDXGIFactory1 into IDXGIFactory2
    let factory2 = unsafe { factory1.cast::<dxgi1_2::IDXGIFactory2>().into_result() };
    match factory2 {
        Ok(factory2) => {
            return Ok((lib_dxgi, d3d12::DxgiFactory::Factory2(factory2)));
        }
        // If we require factory2, hard error.
        Err(err) if required_factory_type == DxgiFactoryType::Factory2 => {
            // err is a Cow<str>, not an Error implementor
            return Err(crate::InstanceError::new(format!(
                "failed to cast IDXGIFactory1 to IDXGIFactory2: {err:?}"
            )));
        }
        // If we don't print it to warn.
        Err(err) => {
            log::warn!("Failed to cast IDXGIFactory1 to IDXGIFactory2: {:?}", err);
        }
    }

    // We tried to create 4 and 2, but only succeeded with 1.
    Ok((lib_dxgi, d3d12::DxgiFactory::Factory1(factory1)))
}<|MERGE_RESOLUTION|>--- conflicted
+++ resolved
@@ -145,11 +145,7 @@
         }
         // If we don't print it to warn as all win7 will hit this case.
         Err(err) => {
-<<<<<<< HEAD
-            log::warn!("IDXGIFactory1 creation function not found: {:?}", err);
-=======
-            log::info!("IDXGIFactory1 creation function not found: {err:?}");
->>>>>>> 9a919535
+            log::warn!("IDXGIFactory1 creation function not found: {err:?}");
             None
         }
     };
