/*!
# DirectX12 API internals.

Generally the mapping is straightforwad.

## Resource transitions

D3D12 API matches WebGPU internal states very well. The only
caveat here is issuing a special UAV barrier whenever both source
and destination states match, and they are for storage sync.

## Memory

For now, all resources are created with "committed" memory.

## Resource binding

See ['Device::create_pipeline_layout`] documentation for the structure
of the root signature corresponding to WebGPU pipeline layout.

Binding groups is mostly straightforward, with one big caveat:
all bindings have to be reset whenever the pipeline layout changes.
This is the rule of D3D12, and we can do nothing to help it.

We detect this change at both [`crate::CommandEncoder::set_bind_group`]
and [`crate::CommandEncoder::set_render_pipeline`] with
[`crate::CommandEncoder::set_compute_pipeline`].

For this reason, in order avoid repeating the binding code,
we are binding everything in `CommandEncoder::update_root_elements`.
When the pipeline layout is changed, we reset all bindings.
Otherwise, we pass a range corresponding only to the current bind group.

!*/

mod adapter;
mod command;
mod conv;
mod descriptor;
mod device;
mod instance;
mod shader_compilation;
mod suballocation;
mod types;
mod view;

use crate::auxil::{self, dxgi::result::HResult as _};

use arrayvec::ArrayVec;
use parking_lot::Mutex;
use std::{ffi, fmt, mem, num::NonZeroU32, sync::Arc};
use winapi::{
<<<<<<< HEAD
    shared::{dxgi, dxgi1_4, dxgiformat, dxgitype, windef, winerror},
    um::{d3d12, dcomp, synchapi, winbase, winnt},
=======
    shared::{dxgi, dxgi1_4, dxgitype, windef, winerror},
    um::{d3d12 as d3d12_ty, dcomp, synchapi, winbase, winnt},
>>>>>>> 54e4c865
    Interface as _,
};

#[derive(Clone)]
pub struct Api;

impl crate::Api for Api {
    type Instance = Instance;
    type Surface = Surface;
    type Adapter = Adapter;
    type Device = Device;

    type Queue = Queue;
    type CommandEncoder = CommandEncoder;
    type CommandBuffer = CommandBuffer;

    type Buffer = Buffer;
    type Texture = Texture;
    type SurfaceTexture = Texture;
    type TextureView = TextureView;
    type Sampler = Sampler;
    type QuerySet = QuerySet;
    type Fence = Fence;

    type BindGroupLayout = BindGroupLayout;
    type BindGroup = BindGroup;
    type PipelineLayout = PipelineLayout;
    type ShaderModule = ShaderModule;
    type RenderPipeline = RenderPipeline;
    type ComputePipeline = ComputePipeline;

    type TextureFormat = dxgiformat::DXGI_FORMAT;
}

// Limited by D3D12's root signature size of 64. Each element takes 1 or 2 entries.
const MAX_ROOT_ELEMENTS: usize = 64;
const ZERO_BUFFER_SIZE: wgt::BufferAddress = 256 << 10;

pub struct Instance {
    factory: d3d12::DxgiFactory,
    factory_media: Option<d3d12::FactoryMedia>,
    library: Arc<d3d12::D3D12Lib>,
    supports_allow_tearing: bool,
    _lib_dxgi: d3d12::DxgiLib,
    flags: crate::InstanceFlags,
    dx12_shader_compiler: wgt::Dx12Compiler,
}

impl Instance {
    pub unsafe fn create_surface_from_visual(
        &self,
        visual: *mut dcomp::IDCompositionVisual,
    ) -> Surface {
        Surface {
            factory: self.factory,
            factory_media: self.factory_media,
            target: SurfaceTarget::Visual(unsafe { d3d12::WeakPtr::from_raw(visual) }),
            supports_allow_tearing: self.supports_allow_tearing,
            swap_chain: None,
        }
    }

    pub unsafe fn create_surface_from_surface_handle(
        &self,
        surface_handle: winnt::HANDLE,
    ) -> Surface {
        Surface {
            factory: self.factory,
            factory_media: self.factory_media,
            target: SurfaceTarget::SurfaceHandle(surface_handle),
            supports_allow_tearing: self.supports_allow_tearing,
            swap_chain: None,
        }
    }
}

unsafe impl Send for Instance {}
unsafe impl Sync for Instance {}

struct SwapChain {
    raw: d3d12::WeakPtr<dxgi1_4::IDXGISwapChain3>,
    // need to associate raw image pointers with the swapchain so they can be properly released
    // when the swapchain is destroyed
    resources: Vec<d3d12::Resource>,
    waitable: winnt::HANDLE,
    acquired_count: usize,
    present_mode: wgt::PresentMode,
    format: wgt::TextureFormat,
    size: wgt::Extent3d,
}

enum SurfaceTarget {
    WndHandle(windef::HWND),
    Visual(d3d12::WeakPtr<dcomp::IDCompositionVisual>),
    SurfaceHandle(winnt::HANDLE),
}

pub struct Surface {
    factory: d3d12::DxgiFactory,
    factory_media: Option<d3d12::FactoryMedia>,
    target: SurfaceTarget,
    supports_allow_tearing: bool,
    swap_chain: Option<SwapChain>,
}

unsafe impl Send for Surface {}
unsafe impl Sync for Surface {}

#[derive(Debug, Clone, Copy)]
enum MemoryArchitecture {
    Unified {
        #[allow(unused)]
        cache_coherent: bool,
    },
    NonUnified,
}

#[derive(Debug, Clone, Copy)]
struct PrivateCapabilities {
    instance_flags: crate::InstanceFlags,
    #[allow(unused)]
    heterogeneous_resource_heaps: bool,
    memory_architecture: MemoryArchitecture,
    #[allow(unused)] // TODO: Exists until windows-rs is standard, then it can probably be removed?
    heap_create_not_zeroed: bool,
    casting_fully_typed_format_supported: bool,
}

#[derive(Default)]
struct Workarounds {
    // On WARP, temporary CPU descriptors are still used by the runtime
    // after we call `CopyDescriptors`.
    avoid_cpu_descriptor_overwrites: bool,
}

pub struct Adapter {
    raw: d3d12::DxgiAdapter,
    device: d3d12::Device,
    library: Arc<d3d12::D3D12Lib>,
    private_caps: PrivateCapabilities,
    presentation_timer: auxil::dxgi::time::PresentationTimer,
    //Note: this isn't used right now, but we'll need it later.
    #[allow(unused)]
    workarounds: Workarounds,
    dx12_shader_compiler: wgt::Dx12Compiler,
}

unsafe impl Send for Adapter {}
unsafe impl Sync for Adapter {}

/// Helper structure for waiting for GPU.
struct Idler {
    fence: d3d12::Fence,
    event: d3d12::Event,
}

impl Idler {
    unsafe fn destroy(self) {
        unsafe { self.fence.destroy() };
    }
}

struct CommandSignatures {
    draw: d3d12::CommandSignature,
    draw_indexed: d3d12::CommandSignature,
    dispatch: d3d12::CommandSignature,
}

impl CommandSignatures {
    unsafe fn destroy(&self) {
        unsafe {
            self.draw.destroy();
            self.draw_indexed.destroy();
            self.dispatch.destroy();
        }
    }
}

struct DeviceShared {
    zero_buffer: d3d12::Resource,
    cmd_signatures: CommandSignatures,
    heap_views: descriptor::GeneralHeap,
    heap_samplers: descriptor::GeneralHeap,
}

impl DeviceShared {
    unsafe fn destroy(&self) {
        unsafe {
            self.zero_buffer.destroy();
            self.cmd_signatures.destroy();
            self.heap_views.raw.destroy();
            self.heap_samplers.raw.destroy();
        }
    }
}

pub struct Device {
    raw: d3d12::Device,
    present_queue: d3d12::CommandQueue,
    idler: Idler,
    private_caps: PrivateCapabilities,
    shared: Arc<DeviceShared>,
    // CPU only pools
    rtv_pool: Mutex<descriptor::CpuPool>,
    dsv_pool: Mutex<descriptor::CpuPool>,
    srv_uav_pool: Mutex<descriptor::CpuPool>,
    sampler_pool: Mutex<descriptor::CpuPool>,
    // library
    library: Arc<d3d12::D3D12Lib>,
    #[cfg(feature = "renderdoc")]
    render_doc: crate::auxil::renderdoc::RenderDoc,
    null_rtv_handle: descriptor::Handle,
    mem_allocator: Option<Mutex<suballocation::GpuAllocatorWrapper>>,
    dxc_container: Option<shader_compilation::DxcContainer>,
}

unsafe impl Send for Device {}
unsafe impl Sync for Device {}

pub struct Queue {
    raw: d3d12::CommandQueue,
    temp_lists: Vec<d3d12::CommandList>,
}

unsafe impl Send for Queue {}
unsafe impl Sync for Queue {}

#[derive(Default)]
struct Temp {
    marker: Vec<u16>,
    barriers: Vec<d3d12_ty::D3D12_RESOURCE_BARRIER>,
}

impl Temp {
    fn clear(&mut self) {
        self.marker.clear();
        self.barriers.clear();
    }
}

struct PassResolve {
    src: (d3d12::Resource, u32),
    dst: (d3d12::Resource, u32),
    format: d3d12::Format,
}

#[derive(Clone, Copy)]
enum RootElement {
    Empty,
    Constant,
    SpecialConstantBuffer {
        base_vertex: i32,
        base_instance: u32,
        other: u32,
    },
    /// Descriptor table.
    Table(d3d12::GpuDescriptor),
    /// Descriptor for a buffer that has dynamic offset.
    DynamicOffsetBuffer {
        kind: BufferViewKind,
        address: d3d12::GpuAddress,
    },
}

#[derive(Clone, Copy)]
enum PassKind {
    Render,
    Compute,
    Transfer,
}

struct PassState {
    has_label: bool,
    resolves: ArrayVec<PassResolve, { crate::MAX_COLOR_ATTACHMENTS }>,
    layout: PipelineLayoutShared,
    root_elements: [RootElement; MAX_ROOT_ELEMENTS],
    constant_data: [u32; MAX_ROOT_ELEMENTS],
    dirty_root_elements: u64,
    vertex_buffers: [d3d12_ty::D3D12_VERTEX_BUFFER_VIEW; crate::MAX_VERTEX_BUFFERS],
    dirty_vertex_buffers: usize,
    kind: PassKind,
}

#[test]
fn test_dirty_mask() {
    assert_eq!(MAX_ROOT_ELEMENTS, std::mem::size_of::<u64>() * 8);
}

impl PassState {
    fn new() -> Self {
        PassState {
            has_label: false,
            resolves: ArrayVec::new(),
            layout: PipelineLayoutShared {
                signature: d3d12::RootSignature::null(),
                total_root_elements: 0,
                special_constants_root_index: None,
                root_constant_info: None,
            },
            root_elements: [RootElement::Empty; MAX_ROOT_ELEMENTS],
            constant_data: [0; MAX_ROOT_ELEMENTS],
            dirty_root_elements: 0,
            vertex_buffers: [unsafe { mem::zeroed() }; crate::MAX_VERTEX_BUFFERS],
            dirty_vertex_buffers: 0,
            kind: PassKind::Transfer,
        }
    }

    fn clear(&mut self) {
        // careful about heap allocations!
        *self = Self::new();
    }
}

pub struct CommandEncoder {
    allocator: d3d12::CommandAllocator,
    device: d3d12::Device,
    shared: Arc<DeviceShared>,
    null_rtv_handle: descriptor::Handle,
    list: Option<d3d12::GraphicsCommandList>,
    free_lists: Vec<d3d12::GraphicsCommandList>,
    pass: PassState,
    temp: Temp,
}

unsafe impl Send for CommandEncoder {}
unsafe impl Sync for CommandEncoder {}

impl fmt::Debug for CommandEncoder {
    fn fmt(&self, f: &mut fmt::Formatter<'_>) -> fmt::Result {
        f.debug_struct("CommandEncoder")
            .field("allocator", &self.allocator)
            .field("device", &self.allocator)
            .finish()
    }
}

#[derive(Debug)]
pub struct CommandBuffer {
    raw: d3d12::GraphicsCommandList,
    closed: bool,
}

unsafe impl Send for CommandBuffer {}
unsafe impl Sync for CommandBuffer {}

#[derive(Debug)]
pub struct Buffer {
    resource: d3d12::Resource,
    size: wgt::BufferAddress,
    allocation: Option<suballocation::AllocationWrapper>,
}

unsafe impl Send for Buffer {}
unsafe impl Sync for Buffer {}

impl crate::BufferBinding<'_, Api> {
    fn resolve_size(&self) -> wgt::BufferAddress {
        match self.size {
            Some(size) => size.get(),
            None => self.buffer.size - self.offset,
        }
    }

    fn resolve_address(&self) -> wgt::BufferAddress {
        self.buffer.resource.gpu_virtual_address() + self.offset
    }
}

#[derive(Debug)]
pub struct Texture {
    resource: d3d12::Resource,
    format: wgt::TextureFormat,
    dimension: wgt::TextureDimension,
    size: wgt::Extent3d,
    mip_level_count: u32,
    sample_count: u32,
    allocation: Option<suballocation::AllocationWrapper>,
}

unsafe impl Send for Texture {}
unsafe impl Sync for Texture {}

impl Texture {
    fn array_layer_count(&self) -> u32 {
        match self.dimension {
            wgt::TextureDimension::D1 | wgt::TextureDimension::D3 => 1,
            wgt::TextureDimension::D2 => self.size.depth_or_array_layers,
        }
    }

    /// see https://learn.microsoft.com/en-us/windows/win32/direct3d12/subresources#plane-slice
    fn calc_subresource(&self, mip_level: u32, array_layer: u32, plane: u32) -> u32 {
        mip_level + (array_layer + plane * self.array_layer_count()) * self.mip_level_count
    }

    fn calc_subresource_for_copy(&self, base: &crate::TextureCopyBase) -> u32 {
        let plane = match base.aspect {
            crate::FormatAspects::COLOR | crate::FormatAspects::DEPTH => 0,
            crate::FormatAspects::STENCIL => 1,
            _ => unreachable!(),
        };
        self.calc_subresource(base.mip_level, base.array_layer, plane)
    }
}

#[derive(Debug)]
pub struct TextureView {
    raw_format: d3d12::Format,
    aspects: crate::FormatAspects,
    target_base: (d3d12::Resource, u32),
    handle_srv: Option<descriptor::Handle>,
    handle_uav: Option<descriptor::Handle>,
    handle_rtv: Option<descriptor::Handle>,
    handle_dsv_ro: Option<descriptor::Handle>,
    handle_dsv_rw: Option<descriptor::Handle>,
}

unsafe impl Send for TextureView {}
unsafe impl Sync for TextureView {}

#[derive(Debug)]
pub struct Sampler {
    handle: descriptor::Handle,
}

unsafe impl Send for Sampler {}
unsafe impl Sync for Sampler {}

#[derive(Debug)]
pub struct QuerySet {
    raw: d3d12::QueryHeap,
    raw_ty: d3d12_ty::D3D12_QUERY_TYPE,
}

unsafe impl Send for QuerySet {}
unsafe impl Sync for QuerySet {}

#[derive(Debug)]
pub struct Fence {
    raw: d3d12::Fence,
}

unsafe impl Send for Fence {}
unsafe impl Sync for Fence {}

pub struct BindGroupLayout {
    /// Sorted list of entries.
    entries: Vec<wgt::BindGroupLayoutEntry>,
    cpu_heap_views: Option<descriptor::CpuHeap>,
    cpu_heap_samplers: Option<descriptor::CpuHeap>,
    copy_counts: Vec<u32>, // all 1's
}

#[derive(Clone, Copy)]
enum BufferViewKind {
    Constant,
    ShaderResource,
    UnorderedAccess,
}

#[derive(Debug)]
pub struct BindGroup {
    handle_views: Option<descriptor::DualHandle>,
    handle_samplers: Option<descriptor::DualHandle>,
    dynamic_buffers: Vec<d3d12::GpuAddress>,
}

bitflags::bitflags! {
    struct TableTypes: u8 {
        const SRV_CBV_UAV = 1 << 0;
        const SAMPLERS = 1 << 1;
    }
}

// Element (also known as parameter) index into the root signature.
type RootIndex = u32;

struct BindGroupInfo {
    base_root_index: RootIndex,
    tables: TableTypes,
    dynamic_buffers: Vec<BufferViewKind>,
}

#[derive(Clone)]
struct RootConstantInfo {
    root_index: RootIndex,
    range: std::ops::Range<u32>,
}

#[derive(Clone)]
struct PipelineLayoutShared {
    signature: d3d12::RootSignature,
    total_root_elements: RootIndex,
    special_constants_root_index: Option<RootIndex>,
    root_constant_info: Option<RootConstantInfo>,
}

unsafe impl Send for PipelineLayoutShared {}
unsafe impl Sync for PipelineLayoutShared {}

pub struct PipelineLayout {
    shared: PipelineLayoutShared,
    // Storing for each associated bind group, which tables we created
    // in the root signature. This is required for binding descriptor sets.
    bind_group_infos: ArrayVec<BindGroupInfo, { crate::MAX_BIND_GROUPS }>,
    naga_options: naga::back::hlsl::Options,
}

#[derive(Debug)]
pub struct ShaderModule {
    naga: crate::NagaShader,
    raw_name: Option<ffi::CString>,
}

pub(super) enum CompiledShader {
    #[allow(unused)]
    Dxc(Vec<u8>),
    Fxc(d3d12::Blob),
}

impl CompiledShader {
    fn create_native_shader(&self) -> d3d12::Shader {
        match *self {
            CompiledShader::Dxc(ref shader) => d3d12::Shader::from_raw(shader),
            CompiledShader::Fxc(shader) => d3d12::Shader::from_blob(shader),
        }
    }

    unsafe fn destroy(self) {
        match self {
            CompiledShader::Dxc(_) => {}
            CompiledShader::Fxc(shader) => unsafe {
                shader.destroy();
            },
        }
    }
}

pub struct RenderPipeline {
    raw: d3d12::PipelineState,
    layout: PipelineLayoutShared,
    topology: d3d12_ty::D3D12_PRIMITIVE_TOPOLOGY,
    vertex_strides: [Option<NonZeroU32>; crate::MAX_VERTEX_BUFFERS],
}

unsafe impl Send for RenderPipeline {}
unsafe impl Sync for RenderPipeline {}

pub struct ComputePipeline {
    raw: d3d12::PipelineState,
    layout: PipelineLayoutShared,
}

unsafe impl Send for ComputePipeline {}
unsafe impl Sync for ComputePipeline {}

impl SwapChain {
    unsafe fn release_resources(self) -> d3d12::WeakPtr<dxgi1_4::IDXGISwapChain3> {
        for resource in self.resources {
            unsafe { resource.destroy() };
        }
        self.raw
    }

    unsafe fn wait(
        &mut self,
        timeout: Option<std::time::Duration>,
    ) -> Result<bool, crate::SurfaceError> {
        let timeout_ms = match timeout {
            Some(duration) => duration.as_millis() as u32,
            None => winbase::INFINITE,
        };
        match unsafe { synchapi::WaitForSingleObject(self.waitable, timeout_ms) } {
            winbase::WAIT_ABANDONED | winbase::WAIT_FAILED => Err(crate::SurfaceError::Lost),
            winbase::WAIT_OBJECT_0 => Ok(true),
            winerror::WAIT_TIMEOUT => Ok(false),
            other => {
                log::error!("Unexpected wait status: 0x{:x}", other);
                Err(crate::SurfaceError::Lost)
            }
        }
    }
}

impl crate::Surface<Api> for Surface {
    unsafe fn configure(
        &mut self,
        device: &Device,
        config: &crate::SurfaceConfiguration,
    ) -> Result<(), crate::SurfaceError> {
        let mut flags = dxgi::DXGI_SWAP_CHAIN_FLAG_FRAME_LATENCY_WAITABLE_OBJECT;
        // We always set ALLOW_TEARING on the swapchain no matter
        // what kind of swapchain we want because ResizeBuffers
        // cannot change if ALLOW_TEARING is applied to the swapchain.
        if self.supports_allow_tearing {
            flags |= dxgi::DXGI_SWAP_CHAIN_FLAG_ALLOW_TEARING;
        }

        let non_srgb_format = auxil::dxgi::conv::map_texture_format_nosrgb(config.format);

        let swap_chain = match self.swap_chain.take() {
            //Note: this path doesn't properly re-initialize all of the things
            Some(sc) => {
                // can't have image resources in flight used by GPU
                let _ = unsafe { device.wait_idle() };

                let raw = unsafe { sc.release_resources() };
                let result = unsafe {
                    raw.ResizeBuffers(
                        config.swap_chain_size,
                        config.extent.width,
                        config.extent.height,
                        non_srgb_format,
                        flags,
                    )
                };
                if let Err(err) = result.into_result() {
                    log::error!("ResizeBuffers failed: {}", err);
                    return Err(crate::SurfaceError::Other("window is in use"));
                }
                raw
            }
            None => {
                let desc = d3d12::SwapchainDesc {
                    alpha_mode: auxil::dxgi::conv::map_acomposite_alpha_mode(
                        config.composite_alpha_mode,
                    ),
                    width: config.extent.width,
                    height: config.extent.height,
                    format: non_srgb_format,
                    stereo: false,
                    sample: d3d12::SampleDesc {
                        count: 1,
                        quality: 0,
                    },
                    buffer_usage: dxgitype::DXGI_USAGE_RENDER_TARGET_OUTPUT,
                    buffer_count: config.swap_chain_size,
                    scaling: d3d12::Scaling::Stretch,
                    swap_effect: d3d12::SwapEffect::FlipDiscard,
                    flags,
                };
                let swap_chain1 = match self.target {
                    SurfaceTarget::Visual(_) => {
                        profiling::scope!("IDXGIFactory4::CreateSwapChainForComposition");
                        self.factory
                            .unwrap_factory2()
                            .create_swapchain_for_composition(
                                device.present_queue.as_mut_ptr() as *mut _,
                                &desc,
                            )
                            .into_result()
                    }
                    SurfaceTarget::SurfaceHandle(handle) => {
                        profiling::scope!(
                            "IDXGIFactoryMedia::CreateSwapChainForCompositionSurfaceHandle"
                        );
                        self.factory_media
                            .ok_or(crate::SurfaceError::Other("IDXGIFactoryMedia not found"))?
                            .create_swapchain_for_composition_surface_handle(
                                device.present_queue.as_mut_ptr() as *mut _,
                                handle,
                                &desc,
                            )
                            .into_result()
                    }
                    SurfaceTarget::WndHandle(hwnd) => {
                        profiling::scope!("IDXGIFactory4::CreateSwapChainForHwnd");
                        self.factory
                            .as_factory2()
                            .unwrap()
                            .create_swapchain_for_hwnd(
                                device.present_queue.as_mut_ptr() as *mut _,
                                hwnd,
                                &desc,
                            )
                            .into_result()
                    }
                };

                let swap_chain1 = match swap_chain1 {
                    Ok(s) => s,
                    Err(err) => {
                        log::error!("SwapChain creation error: {}", err);
                        return Err(crate::SurfaceError::Other("swap chain creation"));
                    }
                };

                match self.target {
                    SurfaceTarget::WndHandle(_) | SurfaceTarget::SurfaceHandle(_) => {}
                    SurfaceTarget::Visual(visual) => {
                        if let Err(err) =
                            unsafe { visual.SetContent(swap_chain1.as_unknown()) }.into_result()
                        {
                            log::error!("Unable to SetContent: {}", err);
                            return Err(crate::SurfaceError::Other(
                                "IDCompositionVisual::SetContent",
                            ));
                        }
                    }
                }

                match unsafe { swap_chain1.cast::<dxgi1_4::IDXGISwapChain3>() }.into_result() {
                    Ok(swap_chain3) => {
                        unsafe { swap_chain1.destroy() };
                        swap_chain3
                    }
                    Err(err) => {
                        log::error!("Unable to cast swap chain: {}", err);
                        return Err(crate::SurfaceError::Other("swap chain cast to 3"));
                    }
                }
            }
        };

        match self.target {
            SurfaceTarget::WndHandle(wnd_handle) => {
                // Disable automatic Alt+Enter handling by DXGI.
                const DXGI_MWA_NO_WINDOW_CHANGES: u32 = 1;
                const DXGI_MWA_NO_ALT_ENTER: u32 = 2;
                unsafe {
                    self.factory.MakeWindowAssociation(
                        wnd_handle,
                        DXGI_MWA_NO_WINDOW_CHANGES | DXGI_MWA_NO_ALT_ENTER,
                    )
                };
            }
            SurfaceTarget::Visual(_) | SurfaceTarget::SurfaceHandle(_) => {}
        }

        unsafe { swap_chain.SetMaximumFrameLatency(config.swap_chain_size) };
        let waitable = unsafe { swap_chain.GetFrameLatencyWaitableObject() };

        let mut resources = vec![d3d12::Resource::null(); config.swap_chain_size as usize];
        for (i, res) in resources.iter_mut().enumerate() {
            unsafe {
                swap_chain.GetBuffer(i as _, &d3d12_ty::ID3D12Resource::uuidof(), res.mut_void())
            };
        }

        self.swap_chain = Some(SwapChain {
            raw: swap_chain,
            resources,
            waitable,
            acquired_count: 0,
            present_mode: config.present_mode,
            format: config.format,
            size: config.extent,
        });

        Ok(())
    }

    unsafe fn unconfigure(&mut self, device: &Device) {
        if let Some(mut sc) = self.swap_chain.take() {
            unsafe {
                let _ = sc.wait(None);
                //TODO: this shouldn't be needed,
                // but it complains that the queue is still used otherwise
                let _ = device.wait_idle();
                let raw = sc.release_resources();
                raw.destroy();
            }
        }
    }

    unsafe fn acquire_texture(
        &mut self,
        timeout: Option<std::time::Duration>,
    ) -> Result<Option<crate::AcquiredSurfaceTexture<Api>>, crate::SurfaceError> {
        let sc = self.swap_chain.as_mut().unwrap();

        unsafe { sc.wait(timeout) }?;

        let base_index = unsafe { sc.raw.GetCurrentBackBufferIndex() } as usize;
        let index = (base_index + sc.acquired_count) % sc.resources.len();
        sc.acquired_count += 1;

        let texture = Texture {
            resource: sc.resources[index],
            format: sc.format,
            dimension: wgt::TextureDimension::D2,
            size: sc.size,
            mip_level_count: 1,
            sample_count: 1,
            allocation: None,
        };
        Ok(Some(crate::AcquiredSurfaceTexture {
            texture,
            suboptimal: false,
        }))
    }
    unsafe fn discard_texture(&mut self, _texture: Texture) {
        let sc = self.swap_chain.as_mut().unwrap();
        sc.acquired_count -= 1;
    }
}

impl crate::Queue<Api> for Queue {
    unsafe fn submit(
        &mut self,
        command_buffers: &[&CommandBuffer],
        signal_fence: Option<(&mut Fence, crate::FenceValue)>,
    ) -> Result<(), crate::DeviceError> {
        self.temp_lists.clear();
        for cmd_buf in command_buffers {
            self.temp_lists.push(cmd_buf.raw.as_list());
        }

        {
            profiling::scope!("ID3D12CommandQueue::ExecuteCommandLists");
            self.raw.execute_command_lists(&self.temp_lists);
        }

        if let Some((fence, value)) = signal_fence {
            self.raw
                .signal(fence.raw, value)
                .into_device_result("Signal fence")?;
        }
        Ok(())
    }
    unsafe fn present(
        &mut self,
        surface: &mut Surface,
        _texture: Texture,
    ) -> Result<(), crate::SurfaceError> {
        let sc = surface.swap_chain.as_mut().unwrap();
        sc.acquired_count -= 1;

        let (interval, flags) = match sc.present_mode {
            // We only allow immediate if ALLOW_TEARING is valid.
            wgt::PresentMode::Immediate => (0, dxgi::DXGI_PRESENT_ALLOW_TEARING),
            wgt::PresentMode::Mailbox => (0, 0),
            wgt::PresentMode::Fifo => (1, 0),
            m => unreachable!("Cannot make surface with present mode {m:?}"),
        };

        profiling::scope!("IDXGISwapchain3::Present");
        unsafe { sc.raw.Present(interval, flags) };

        Ok(())
    }

    unsafe fn get_timestamp_period(&self) -> f32 {
        let mut frequency = 0u64;
        unsafe { self.raw.GetTimestampFrequency(&mut frequency) };
        (1_000_000_000.0 / frequency as f64) as f32
    }
}<|MERGE_RESOLUTION|>--- conflicted
+++ resolved
@@ -50,13 +50,8 @@
 use parking_lot::Mutex;
 use std::{ffi, fmt, mem, num::NonZeroU32, sync::Arc};
 use winapi::{
-<<<<<<< HEAD
     shared::{dxgi, dxgi1_4, dxgiformat, dxgitype, windef, winerror},
-    um::{d3d12, dcomp, synchapi, winbase, winnt},
-=======
-    shared::{dxgi, dxgi1_4, dxgitype, windef, winerror},
     um::{d3d12 as d3d12_ty, dcomp, synchapi, winbase, winnt},
->>>>>>> 54e4c865
     Interface as _,
 };
 
