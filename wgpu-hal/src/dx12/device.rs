--- conflicted
+++ resolved
@@ -1494,13 +1494,8 @@
     ) -> Result<super::QuerySet, crate::DeviceError> {
         let (heap_ty, raw_ty) = match desc.ty {
             wgt::QueryType::Occlusion => (
-<<<<<<< HEAD
-                native::QueryHeapType::Occlusion,
-                d3d12::D3D12_QUERY_TYPE_OCCLUSION,
-=======
                 d3d12::QueryHeapType::Occlusion,
-                d3d12_ty::D3D12_QUERY_TYPE_BINARY_OCCLUSION,
->>>>>>> 2571af95
+                d3d12_ty::D3D12_QUERY_TYPE_OCCLUSION,
             ),
             wgt::QueryType::PipelineStatistics(_) => (
                 d3d12::QueryHeapType::PipelineStatistics,
