--- conflicted
+++ resolved
@@ -676,12 +676,8 @@
             aspects: crate::FormatAspects::from(desc.format),
             format_info: desc.format.describe(),
             raw_flags: vk::ImageCreateFlags::empty(),
-<<<<<<< HEAD
-            copy_size: crate::CopyExtent::map_extent_to_copy_size(&desc.size, desc.dimension),
+            copy_size: desc.copy_extent(),
             view_formats,
-=======
-            copy_size: desc.copy_extent(),
->>>>>>> 0d5b4841
         }
     }
 
