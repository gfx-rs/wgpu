use std::{
    ffi::{c_void, CStr, CString},
    slice,
    sync::Arc,
    thread,
};

use ash::{
    extensions::{ext, khr},
    vk,
};
use parking_lot::RwLock;

unsafe extern "system" fn debug_utils_messenger_callback(
    message_severity: vk::DebugUtilsMessageSeverityFlagsEXT,
    message_type: vk::DebugUtilsMessageTypeFlagsEXT,
    callback_data_ptr: *const vk::DebugUtilsMessengerCallbackDataEXT,
    user_data: *mut c_void,
) -> vk::Bool32 {
    use std::borrow::Cow;

    if thread::panicking() {
        return vk::FALSE;
    }

    let cd = unsafe { &*callback_data_ptr };
    let user_data = unsafe { &*(user_data as *mut super::DebugUtilsMessengerUserData) };

    const VUID_VKCMDENDDEBUGUTILSLABELEXT_COMMANDBUFFER_01912: i32 = 0x56146426;
    if cd.message_id_number == VUID_VKCMDENDDEBUGUTILSLABELEXT_COMMANDBUFFER_01912 {
        // https://github.com/KhronosGroup/Vulkan-ValidationLayers/issues/5671
        // Versions 1.3.240 through 1.3.250 return a spurious error here if
        // the debug range start and end appear in different command buffers.
        let khronos_validation_layer =
            std::ffi::CStr::from_bytes_with_nul(b"Khronos Validation Layer\0").unwrap();
        if user_data.validation_layer_description.as_ref() == khronos_validation_layer
            && user_data.validation_layer_spec_version >= vk::make_api_version(0, 1, 3, 240)
            && user_data.validation_layer_spec_version <= vk::make_api_version(0, 1, 3, 250)
        {
            return vk::FALSE;
        }
    }

    // Silence Vulkan Validation error "VUID-VkSwapchainCreateInfoKHR-imageExtent-01274"
    // - it's a false positive due to the inherent racy-ness of surface resizing
    const VUID_VKSWAPCHAINCREATEINFOKHR_IMAGEEXTENT_01274: i32 = 0x7cd0911d;
    if cd.message_id_number == VUID_VKSWAPCHAINCREATEINFOKHR_IMAGEEXTENT_01274 {
        return vk::FALSE;
    }

    // Silence Vulkan Validation error "VUID-VkRenderPassBeginInfo-framebuffer-04627"
    // if the OBS layer is enabled. This is a bug in the OBS layer. As the OBS layer
    // does not have a version number they increment, there is no way to qualify the
    // supression of the error to a specific version of the OBS layer.
    //
    // See https://github.com/obsproject/obs-studio/issues/9353
    const VUID_VKRENDERPASSBEGININFO_FRAMEBUFFER_04627: i32 = 0x45125641;
    if cd.message_id_number == VUID_VKRENDERPASSBEGININFO_FRAMEBUFFER_04627
        && user_data.has_obs_layer
    {
        return vk::FALSE;
    }

    let level = match message_severity {
        vk::DebugUtilsMessageSeverityFlagsEXT::VERBOSE => log::Level::Debug,
        vk::DebugUtilsMessageSeverityFlagsEXT::INFO => log::Level::Info,
        vk::DebugUtilsMessageSeverityFlagsEXT::WARNING => log::Level::Warn,
        vk::DebugUtilsMessageSeverityFlagsEXT::ERROR => log::Level::Error,
        _ => log::Level::Warn,
    };

    let message_id_name = if cd.p_message_id_name.is_null() {
        Cow::from("")
    } else {
        unsafe { CStr::from_ptr(cd.p_message_id_name) }.to_string_lossy()
    };
    let message = if cd.p_message.is_null() {
        Cow::from("")
    } else {
        unsafe { CStr::from_ptr(cd.p_message) }.to_string_lossy()
    };

    let _ = std::panic::catch_unwind(|| {
        log::log!(
            level,
            "{:?} [{} (0x{:x})]\n\t{}",
            message_type,
            message_id_name,
            cd.message_id_number,
            message,
        );
    });

    if cd.queue_label_count != 0 {
        let labels =
            unsafe { slice::from_raw_parts(cd.p_queue_labels, cd.queue_label_count as usize) };
        let names = labels
            .iter()
            .flat_map(|dul_obj| {
                unsafe { dul_obj.p_label_name.as_ref() }
                    .map(|lbl| unsafe { CStr::from_ptr(lbl) }.to_string_lossy())
            })
            .collect::<Vec<_>>();

        let _ = std::panic::catch_unwind(|| {
            log::log!(level, "\tqueues: {}", names.join(", "));
        });
    }

    if cd.cmd_buf_label_count != 0 {
        let labels =
            unsafe { slice::from_raw_parts(cd.p_cmd_buf_labels, cd.cmd_buf_label_count as usize) };
        let names = labels
            .iter()
            .flat_map(|dul_obj| {
                unsafe { dul_obj.p_label_name.as_ref() }
                    .map(|lbl| unsafe { CStr::from_ptr(lbl) }.to_string_lossy())
            })
            .collect::<Vec<_>>();

        let _ = std::panic::catch_unwind(|| {
            log::log!(level, "\tcommand buffers: {}", names.join(", "));
        });
    }

    if cd.object_count != 0 {
        let labels = unsafe { slice::from_raw_parts(cd.p_objects, cd.object_count as usize) };
        //TODO: use color fields of `vk::DebugUtilsLabelExt`?
        let names = labels
            .iter()
            .map(|obj_info| {
                let name = unsafe { obj_info.p_object_name.as_ref() }
                    .map(|name| unsafe { CStr::from_ptr(name) }.to_string_lossy())
                    .unwrap_or(Cow::Borrowed("?"));

                format!(
                    "(type: {:?}, hndl: 0x{:x}, name: {})",
                    obj_info.object_type, obj_info.object_handle, name
                )
            })
            .collect::<Vec<_>>();
        let _ = std::panic::catch_unwind(|| {
            log::log!(level, "\tobjects: {}", names.join(", "));
        });
    }

    if cfg!(debug_assertions) && level == log::Level::Error {
        // Set canary and continue
        crate::VALIDATION_CANARY.set();
    }

    vk::FALSE
}

impl super::Swapchain {
    /// # Safety
    ///
    /// - The device must have been made idle before calling this function.
    unsafe fn release_resources(self, device: &ash::Device) -> Self {
        profiling::scope!("Swapchain::release_resources");
        unsafe { device.destroy_fence(self.fence, None) };
        self
    }
}

impl super::InstanceShared {
    pub fn entry(&self) -> &ash::Entry {
        &self.entry
    }

    pub fn raw_instance(&self) -> &ash::Instance {
        &self.raw
    }

    pub fn driver_api_version(&self) -> u32 {
        self.driver_api_version
    }

    pub fn extensions(&self) -> &[&'static CStr] {
        &self.extensions[..]
    }
}

impl super::Instance {
    pub fn shared_instance(&self) -> &super::InstanceShared {
        &self.shared
    }

    /// Return the instance extension names wgpu would like to enable.
    ///
    /// Return a vector of the names of instance extensions actually available
    /// on `entry` that wgpu would like to enable.
    ///
    /// The `driver_api_version` argument should be the instance's Vulkan API
    /// version, as obtained from `vkEnumerateInstanceVersion`. This is the same
    /// space of values as the `VK_API_VERSION` constants.
    ///
    /// Note that wgpu can function without many of these extensions (for
    /// example, `VK_KHR_wayland_surface` is certainly not going to be available
    /// everywhere), but if one of these extensions is available at all, wgpu
    /// assumes that it has been enabled.
    pub fn desired_extensions(
        entry: &ash::Entry,
        _driver_api_version: u32,
        flags: crate::InstanceFlags,
    ) -> Result<Vec<&'static CStr>, crate::InstanceError> {
        let instance_extensions = entry
            .enumerate_instance_extension_properties(None)
            .map_err(|e| {
<<<<<<< HEAD
                log::debug!("enumerate_instance_extension_properties: {:?}", e);
                crate::InstanceError
=======
                crate::InstanceError::with_source(
                    String::from("enumerate_instance_extension_properties() failed"),
                    e,
                )
>>>>>>> 9a919535
            })?;

        // Check our extensions against the available extensions
        let mut extensions: Vec<&'static CStr> = Vec::new();

        // VK_KHR_surface
        extensions.push(khr::Surface::name());

        // Platform-specific WSI extensions
        if cfg!(all(
            unix,
            not(target_os = "android"),
            not(target_os = "macos")
        )) {
            // VK_KHR_xlib_surface
            extensions.push(khr::XlibSurface::name());
            // VK_KHR_xcb_surface
            extensions.push(khr::XcbSurface::name());
            // VK_KHR_wayland_surface
            extensions.push(khr::WaylandSurface::name());
        }
        if cfg!(target_os = "android") {
            // VK_KHR_android_surface
            extensions.push(khr::AndroidSurface::name());
        }
        if cfg!(target_os = "windows") {
            // VK_KHR_win32_surface
            extensions.push(khr::Win32Surface::name());
        }
        if cfg!(target_os = "macos") {
            // VK_EXT_metal_surface
            extensions.push(ext::MetalSurface::name());
            extensions.push(ash::vk::KhrPortabilityEnumerationFn::name());
        }

        if flags.contains(crate::InstanceFlags::DEBUG) {
            // VK_EXT_debug_utils
            extensions.push(ext::DebugUtils::name());
        }

        // VK_EXT_swapchain_colorspace
        // Provid wide color gamut
        extensions.push(vk::ExtSwapchainColorspaceFn::name());

        // VK_KHR_get_physical_device_properties2
        // Even though the extension was promoted to Vulkan 1.1, we still require the extension
        // so that we don't have to conditionally use the functions provided by the 1.1 instance
        extensions.push(vk::KhrGetPhysicalDeviceProperties2Fn::name());

        // Only keep available extensions.
        extensions.retain(|&ext| {
            if instance_extensions.iter().any(|inst_ext| {
                crate::auxil::cstr_from_bytes_until_nul(&inst_ext.extension_name) == Some(ext)
            }) {
                true
            } else {
                log::warn!("Unable to find extension: {}", ext.to_string_lossy());
                false
            }
        });
        Ok(extensions)
    }

    /// # Safety
    ///
    /// - `raw_instance` must be created from `entry`
    /// - `raw_instance` must be created respecting `driver_api_version`, `extensions` and `flags`
    /// - `extensions` must be a superset of `desired_extensions()` and must be created from the
    ///   same entry, driver_api_version and flags.
    /// - `android_sdk_version` is ignored and can be `0` for all platforms besides Android
    ///
    /// If `debug_utils_user_data` is `Some`, then the validation layer is
    /// available, so create a [`vk::DebugUtilsMessengerEXT`].
    #[allow(clippy::too_many_arguments)]
    pub unsafe fn from_raw(
        entry: ash::Entry,
        raw_instance: ash::Instance,
        driver_api_version: u32,
        android_sdk_version: u32,
        debug_utils_user_data: Option<super::DebugUtilsMessengerUserData>,
        extensions: Vec<&'static CStr>,
        flags: crate::InstanceFlags,
        has_nv_optimus: bool,
        drop_guard: Option<crate::DropGuard>,
    ) -> Result<Self, crate::InstanceError> {
        log::debug!("Instance version: 0x{:x}", driver_api_version);

        let debug_utils = if let Some(debug_callback_user_data) = debug_utils_user_data {
            if extensions.contains(&ext::DebugUtils::name()) {
                log::info!("Enabling debug utils");
                // Move the callback data to the heap, to ensure it will never be
                // moved.
                let callback_data = Box::new(debug_callback_user_data);

                let extension = ext::DebugUtils::new(&entry, &raw_instance);
                // having ERROR unconditionally because Vk doesn't like empty flags
                let mut severity = vk::DebugUtilsMessageSeverityFlagsEXT::ERROR;
                if log::max_level() >= log::LevelFilter::Debug {
                    severity |= vk::DebugUtilsMessageSeverityFlagsEXT::VERBOSE;
                }
                if log::max_level() >= log::LevelFilter::Info {
                    severity |= vk::DebugUtilsMessageSeverityFlagsEXT::INFO;
                }
                if log::max_level() >= log::LevelFilter::Warn {
                    severity |= vk::DebugUtilsMessageSeverityFlagsEXT::WARNING;
                }
                let user_data_ptr: *const super::DebugUtilsMessengerUserData = &*callback_data;
                let vk_info = vk::DebugUtilsMessengerCreateInfoEXT::builder()
                    .flags(vk::DebugUtilsMessengerCreateFlagsEXT::empty())
                    .message_severity(severity)
                    .message_type(
                        vk::DebugUtilsMessageTypeFlagsEXT::GENERAL
                            | vk::DebugUtilsMessageTypeFlagsEXT::VALIDATION
                            | vk::DebugUtilsMessageTypeFlagsEXT::PERFORMANCE,
                    )
                    .pfn_user_callback(Some(debug_utils_messenger_callback))
                    .user_data(user_data_ptr as *mut _);
                let messenger =
                    unsafe { extension.create_debug_utils_messenger(&vk_info, None) }.unwrap();
                Some(super::DebugUtils {
                    extension,
                    messenger,
                    callback_data,
                })
            } else {
                log::info!("Debug utils not enabled: extension not listed");
                None
            }
        } else {
            log::info!(
                "Debug utils not enabled: \
                        debug_utils_user_data not passed to Instance::from_raw"
            );
            None
        };

        let get_physical_device_properties =
            if extensions.contains(&khr::GetPhysicalDeviceProperties2::name()) {
                log::debug!("Enabling device properties2");
                Some(khr::GetPhysicalDeviceProperties2::new(
                    &entry,
                    &raw_instance,
                ))
            } else {
                None
            };

        Ok(Self {
            shared: Arc::new(super::InstanceShared {
                raw: raw_instance,
                extensions,
                drop_guard,
                flags,
                debug_utils,
                get_physical_device_properties,
                entry,
                has_nv_optimus,
                driver_api_version,
                android_sdk_version,
            }),
        })
    }

    #[allow(dead_code)]
    fn create_surface_from_xlib(
        &self,
        dpy: *mut vk::Display,
        window: vk::Window,
    ) -> Result<super::Surface, crate::InstanceError> {
        if !self.shared.extensions.contains(&khr::XlibSurface::name()) {
            return Err(crate::InstanceError::new(String::from(
                "Vulkan driver does not support VK_KHR_xlib_surface",
            )));
        }

        let surface = {
            let xlib_loader = khr::XlibSurface::new(&self.shared.entry, &self.shared.raw);
            let info = vk::XlibSurfaceCreateInfoKHR::builder()
                .flags(vk::XlibSurfaceCreateFlagsKHR::empty())
                .window(window)
                .dpy(dpy);

            unsafe { xlib_loader.create_xlib_surface(&info, None) }
                .expect("XlibSurface::create_xlib_surface() failed")
        };

        Ok(self.create_surface_from_vk_surface_khr(surface))
    }

    #[allow(dead_code)]
    fn create_surface_from_xcb(
        &self,
        connection: *mut vk::xcb_connection_t,
        window: vk::xcb_window_t,
    ) -> Result<super::Surface, crate::InstanceError> {
        if !self.shared.extensions.contains(&khr::XcbSurface::name()) {
            return Err(crate::InstanceError::new(String::from(
                "Vulkan driver does not support VK_KHR_xcb_surface",
            )));
        }

        let surface = {
            let xcb_loader = khr::XcbSurface::new(&self.shared.entry, &self.shared.raw);
            let info = vk::XcbSurfaceCreateInfoKHR::builder()
                .flags(vk::XcbSurfaceCreateFlagsKHR::empty())
                .window(window)
                .connection(connection);

            unsafe { xcb_loader.create_xcb_surface(&info, None) }
                .expect("XcbSurface::create_xcb_surface() failed")
        };

        Ok(self.create_surface_from_vk_surface_khr(surface))
    }

    #[allow(dead_code)]
    fn create_surface_from_wayland(
        &self,
        display: *mut c_void,
        surface: *mut c_void,
    ) -> Result<super::Surface, crate::InstanceError> {
        if !self
            .shared
            .extensions
            .contains(&khr::WaylandSurface::name())
        {
            return Err(crate::InstanceError::new(String::from(
                "Vulkan driver does not support VK_KHR_wayland_surface",
            )));
        }

        let surface = {
            let w_loader = khr::WaylandSurface::new(&self.shared.entry, &self.shared.raw);
            let info = vk::WaylandSurfaceCreateInfoKHR::builder()
                .flags(vk::WaylandSurfaceCreateFlagsKHR::empty())
                .display(display)
                .surface(surface);

            unsafe { w_loader.create_wayland_surface(&info, None) }.expect("WaylandSurface failed")
        };

        Ok(self.create_surface_from_vk_surface_khr(surface))
    }

    #[allow(dead_code)]
    fn create_surface_android(
        &self,
        window: *const c_void,
    ) -> Result<super::Surface, crate::InstanceError> {
        if !self
            .shared
            .extensions
            .contains(&khr::AndroidSurface::name())
        {
            return Err(crate::InstanceError::new(String::from(
                "Vulkan driver does not support VK_KHR_android_surface",
            )));
        }

        let surface = {
            let a_loader = khr::AndroidSurface::new(&self.shared.entry, &self.shared.raw);
            let info = vk::AndroidSurfaceCreateInfoKHR::builder()
                .flags(vk::AndroidSurfaceCreateFlagsKHR::empty())
                .window(window as *mut _);

            unsafe { a_loader.create_android_surface(&info, None) }.expect("AndroidSurface failed")
        };

        Ok(self.create_surface_from_vk_surface_khr(surface))
    }

    #[allow(dead_code)]
    fn create_surface_from_hwnd(
        &self,
        hinstance: *mut c_void,
        hwnd: *mut c_void,
    ) -> Result<super::Surface, crate::InstanceError> {
        if !self.shared.extensions.contains(&khr::Win32Surface::name()) {
            return Err(crate::InstanceError::new(String::from(
                "Vulkan driver does not support VK_KHR_win32_surface",
            )));
        }

        let surface = {
            let info = vk::Win32SurfaceCreateInfoKHR::builder()
                .flags(vk::Win32SurfaceCreateFlagsKHR::empty())
                .hinstance(hinstance)
                .hwnd(hwnd);
            let win32_loader = khr::Win32Surface::new(&self.shared.entry, &self.shared.raw);
            unsafe {
                win32_loader
                    .create_win32_surface(&info, None)
                    .expect("Unable to create Win32 surface")
            }
        };

        Ok(self.create_surface_from_vk_surface_khr(surface))
    }

    #[cfg(any(target_os = "macos", target_os = "ios"))]
    fn create_surface_from_view(
        &self,
        view: *mut c_void,
    ) -> Result<super::Surface, crate::InstanceError> {
        if !self.shared.extensions.contains(&ext::MetalSurface::name()) {
            return Err(crate::InstanceError::new(String::from(
                "Vulkan driver does not support VK_EXT_metal_surface",
            )));
        }

        let layer = unsafe {
            crate::metal::Surface::get_metal_layer(view as *mut objc::runtime::Object, None)
        };

        let surface = {
            let metal_loader = ext::MetalSurface::new(&self.shared.entry, &self.shared.raw);
            let vk_info = vk::MetalSurfaceCreateInfoEXT::builder()
                .flags(vk::MetalSurfaceCreateFlagsEXT::empty())
                .layer(layer as *mut _)
                .build();

            unsafe { metal_loader.create_metal_surface(&vk_info, None).unwrap() }
        };

        Ok(self.create_surface_from_vk_surface_khr(surface))
    }

    fn create_surface_from_vk_surface_khr(&self, surface: vk::SurfaceKHR) -> super::Surface {
        let functor = khr::Surface::new(&self.shared.entry, &self.shared.raw);
        super::Surface {
            raw: surface,
            functor,
            instance: Arc::clone(&self.shared),
            swapchain: RwLock::new(None),
        }
    }
}

impl Drop for super::InstanceShared {
    fn drop(&mut self) {
        unsafe {
            if let Some(du) = self.debug_utils.take() {
                du.extension
                    .destroy_debug_utils_messenger(du.messenger, None);
            }
            if let Some(_drop_guard) = self.drop_guard.take() {
                self.raw.destroy_instance(None);
            }
        }
    }
}

impl crate::Instance<super::Api> for super::Instance {
    unsafe fn init(desc: &crate::InstanceDescriptor) -> Result<Self, crate::InstanceError> {
        use crate::auxil::cstr_from_bytes_until_nul;

<<<<<<< HEAD
        let entry = match unsafe { ash::Entry::load() } {
            Ok(entry) => entry,
            Err(err) => {
                log::warn!("Missing Vulkan entry points: {:?}", err);
                return Err(crate::InstanceError);
            }
        };
=======
        let entry = unsafe { ash::Entry::load() }.map_err(|err| {
            crate::InstanceError::with_source(String::from("missing Vulkan entry points"), err)
        })?;
>>>>>>> 9a919535
        let driver_api_version = match entry.try_enumerate_instance_version() {
            // Vulkan 1.1+
            Ok(Some(version)) => version,
            Ok(None) => vk::API_VERSION_1_0,
            Err(err) => {
                return Err(crate::InstanceError::with_source(
                    String::from("try_enumerate_instance_version() failed"),
                    err,
                ));
            }
        };

        let app_name = CString::new(desc.name).unwrap();
        let app_info = vk::ApplicationInfo::builder()
            .application_name(app_name.as_c_str())
            .application_version(1)
            .engine_name(CStr::from_bytes_with_nul(b"wgpu-hal\0").unwrap())
            .engine_version(2)
            .api_version(
                // Vulkan 1.0 doesn't like anything but 1.0 passed in here...
                if driver_api_version < vk::API_VERSION_1_1 {
                    vk::API_VERSION_1_0
                } else {
                    // This is the max Vulkan API version supported by `wgpu-hal`.
                    //
                    // If we want to increment this, there are some things that must be done first:
                    //  - Audit the behavioral differences between the previous and new API versions.
                    //  - Audit all extensions used by this backend:
                    //    - If any were promoted in the new API version and the behavior has changed, we must handle the new behavior in addition to the old behavior.
                    //    - If any were obsoleted in the new API version, we must implement a fallback for the new API version
                    //    - If any are non-KHR-vendored, we must ensure the new behavior is still correct (since backwards-compatibility is not guaranteed).
                    vk::HEADER_VERSION_COMPLETE
                },
            );

        let extensions = Self::desired_extensions(&entry, driver_api_version, desc.flags)?;

        let instance_layers = entry.enumerate_instance_layer_properties().map_err(|e| {
<<<<<<< HEAD
            log::debug!("enumerate_instance_layer_properties: {:?}", e);
            crate::InstanceError
=======
            log::info!("enumerate_instance_layer_properties: {:?}", e);
            crate::InstanceError::with_source(
                String::from("enumerate_instance_layer_properties() failed"),
                e,
            )
>>>>>>> 9a919535
        })?;

        fn find_layer<'layers>(
            instance_layers: &'layers [vk::LayerProperties],
            name: &CStr,
        ) -> Option<&'layers vk::LayerProperties> {
            instance_layers
                .iter()
                .find(|inst_layer| cstr_from_bytes_until_nul(&inst_layer.layer_name) == Some(name))
        }

        let nv_optimus_layer = CStr::from_bytes_with_nul(b"VK_LAYER_NV_optimus\0").unwrap();
        let has_nv_optimus = find_layer(&instance_layers, nv_optimus_layer).is_some();

        let obs_layer = CStr::from_bytes_with_nul(b"VK_LAYER_OBS_HOOK\0").unwrap();
        let has_obs_layer = find_layer(&instance_layers, obs_layer).is_some();

        let mut layers: Vec<&'static CStr> = Vec::new();

        // Request validation layer if asked.
        let mut debug_callback_user_data = None;
        if desc.flags.contains(crate::InstanceFlags::VALIDATION) {
            let validation_layer_name =
                CStr::from_bytes_with_nul(b"VK_LAYER_KHRONOS_validation\0").unwrap();
            if let Some(layer_properties) = find_layer(&instance_layers, validation_layer_name) {
                layers.push(validation_layer_name);
                debug_callback_user_data = Some(super::DebugUtilsMessengerUserData {
                    validation_layer_description: cstr_from_bytes_until_nul(
                        &layer_properties.description,
                    )
                    .unwrap()
                    .to_owned(),
                    validation_layer_spec_version: layer_properties.spec_version,
                    has_obs_layer,
                });
            } else {
                log::warn!(
                    "InstanceFlags::VALIDATION requested, but unable to find layer: {}",
                    validation_layer_name.to_string_lossy()
                );
            }
        }

        #[cfg(target_os = "android")]
        let android_sdk_version = {
            let properties = android_system_properties::AndroidSystemProperties::new();
            // See: https://developer.android.com/reference/android/os/Build.VERSION_CODES
            if let Some(val) = properties.get("ro.build.version.sdk") {
                match val.parse::<u32>() {
                    Ok(sdk_ver) => sdk_ver,
                    Err(err) => {
                        log::error!(
                            "Couldn't parse Android's ro.build.version.sdk system property ({val}): {err}"
                        );
                        0
                    }
                }
            } else {
                log::error!("Couldn't read Android's ro.build.version.sdk system property");
                0
            }
        };
        #[cfg(not(target_os = "android"))]
        let android_sdk_version = 0;

        let mut flags = vk::InstanceCreateFlags::empty();

        // Avoid VUID-VkInstanceCreateInfo-flags-06559: Only ask the instance to
        // enumerate incomplete Vulkan implementations (which we need on Mac) if
        // we managed to find the extension that provides the flag.
        if extensions.contains(&ash::vk::KhrPortabilityEnumerationFn::name()) {
            flags |= vk::InstanceCreateFlags::ENUMERATE_PORTABILITY_KHR;
        }

        let vk_instance = {
            let str_pointers = layers
                .iter()
                .chain(extensions.iter())
                .map(|&s| {
                    // Safe because `layers` and `extensions` entries have static lifetime.
                    s.as_ptr()
                })
                .collect::<Vec<_>>();

            let create_info = vk::InstanceCreateInfo::builder()
                .flags(flags)
                .application_info(&app_info)
                .enabled_layer_names(&str_pointers[..layers.len()])
                .enabled_extension_names(&str_pointers[layers.len()..]);

            unsafe { entry.create_instance(&create_info, None) }.map_err(|e| {
                crate::InstanceError::with_source(
                    String::from("Entry::create_instance() failed"),
                    e,
                )
            })?
        };

        unsafe {
            Self::from_raw(
                entry,
                vk_instance,
                driver_api_version,
                android_sdk_version,
                debug_callback_user_data,
                extensions,
                desc.flags,
                has_nv_optimus,
                Some(Box::new(())), // `Some` signals that wgpu-hal is in charge of destroying vk_instance
            )
        }
    }

    unsafe fn create_surface(
        &self,
        display_handle: raw_window_handle::RawDisplayHandle,
        window_handle: raw_window_handle::RawWindowHandle,
    ) -> Result<super::Surface, crate::InstanceError> {
        use raw_window_handle::{RawDisplayHandle as Rdh, RawWindowHandle as Rwh};

        match (window_handle, display_handle) {
            (Rwh::Wayland(handle), Rdh::Wayland(display)) => {
                self.create_surface_from_wayland(display.display, handle.surface)
            }
            (Rwh::Xlib(handle), Rdh::Xlib(display)) => {
                self.create_surface_from_xlib(display.display as *mut _, handle.window)
            }
            (Rwh::Xcb(handle), Rdh::Xcb(display)) => {
                self.create_surface_from_xcb(display.connection, handle.window)
            }
            (Rwh::AndroidNdk(handle), _) => self.create_surface_android(handle.a_native_window),
            #[cfg(windows)]
            (Rwh::Win32(handle), _) => {
                use winapi::um::libloaderapi::GetModuleHandleW;

                let hinstance = unsafe { GetModuleHandleW(std::ptr::null()) };
                self.create_surface_from_hwnd(hinstance as *mut _, handle.hwnd)
            }
            #[cfg(target_os = "macos")]
            (Rwh::AppKit(handle), _)
                if self.shared.extensions.contains(&ext::MetalSurface::name()) =>
            {
                self.create_surface_from_view(handle.ns_view)
            }
            #[cfg(target_os = "ios")]
            (Rwh::UiKit(handle), _)
                if self.shared.extensions.contains(&ext::MetalSurface::name()) =>
            {
                self.create_surface_from_view(handle.ui_view)
            }
            (_, _) => Err(crate::InstanceError::new(format!(
                "window handle {window_handle:?} is not a Vulkan-compatible handle"
            ))),
        }
    }

    unsafe fn destroy_surface(&self, surface: super::Surface) {
        unsafe { surface.functor.destroy_surface(surface.raw, None) };
    }

    unsafe fn enumerate_adapters(&self) -> Vec<crate::ExposedAdapter<super::Api>> {
        use crate::auxil::db;

        let raw_devices = match unsafe { self.shared.raw.enumerate_physical_devices() } {
            Ok(devices) => devices,
            Err(err) => {
                log::error!("enumerate_adapters: {}", err);
                Vec::new()
            }
        };

        let mut exposed_adapters = raw_devices
            .into_iter()
            .flat_map(|device| self.expose_adapter(device))
            .collect::<Vec<_>>();

        // Detect if it's an Intel + NVidia configuration with Optimus
        let has_nvidia_dgpu = exposed_adapters.iter().any(|exposed| {
            exposed.info.device_type == wgt::DeviceType::DiscreteGpu
                && exposed.info.vendor == db::nvidia::VENDOR
        });
        if cfg!(target_os = "linux") && has_nvidia_dgpu && self.shared.has_nv_optimus {
            for exposed in exposed_adapters.iter_mut() {
                if exposed.info.device_type == wgt::DeviceType::IntegratedGpu
                    && exposed.info.vendor == db::intel::VENDOR
                {
                    // Check if mesa driver and version less than 21.2
                    if let Some(version) = exposed.info.driver_info.split_once("Mesa ").map(|s| {
                        s.1.rsplit_once('.')
                            .map(|v| v.0.parse::<f32>().unwrap_or_default())
                            .unwrap_or_default()
                    }) {
                        if version < 21.2 {
                            // See https://gitlab.freedesktop.org/mesa/mesa/-/issues/4688
                            log::warn!(
                                "Disabling presentation on '{}' (id {:?}) due to NV Optimus and Intel Mesa < v21.2",
                                exposed.info.name,
                                exposed.adapter.raw
                            );
                            exposed.adapter.private_caps.can_present = false;
                        }
                    }
                }
            }
        }

        exposed_adapters
    }
}

impl crate::Surface<super::Api> for super::Surface {
    unsafe fn configure(
        &self,
        device: &super::Device,
        config: &crate::SurfaceConfiguration,
    ) -> Result<(), crate::SurfaceError> {
<<<<<<< HEAD
        let mut swap_chain = self.swapchain.write();
        let old = swap_chain
=======
        // Safety: `configure`'s contract guarantees there are no resources derived from the swapchain in use.
        let old = self
            .swapchain
>>>>>>> 9a919535
            .take()
            .map(|sc| unsafe { sc.release_resources(&device.shared.raw) });

        let swapchain = unsafe { device.create_swapchain(self, config, old)? };
        *swap_chain = Some(swapchain);

        Ok(())
    }

<<<<<<< HEAD
    unsafe fn unconfigure(&self, device: &super::Device) {
        if let Some(sc) = self.swapchain.write().take() {
=======
    unsafe fn unconfigure(&mut self, device: &super::Device) {
        if let Some(sc) = self.swapchain.take() {
            // Safety: `unconfigure`'s contract guarantees there are no resources derived from the swapchain in use.
>>>>>>> 9a919535
            let swapchain = unsafe { sc.release_resources(&device.shared.raw) };
            unsafe { swapchain.functor.destroy_swapchain(swapchain.raw, None) };
        }
    }

    unsafe fn acquire_texture(
        &self,
        timeout: Option<std::time::Duration>,
    ) -> Result<Option<crate::AcquiredSurfaceTexture<super::Api>>, crate::SurfaceError> {
        let mut swapchain = self.swapchain.write();
        let sc = swapchain.as_mut().unwrap();

        let mut timeout_ns = match timeout {
            Some(duration) => duration.as_nanos() as u64,
            None => u64::MAX,
        };

        // AcquireNextImageKHR on Android (prior to Android 11) doesn't support timeouts
        // and will also log verbose warnings if tying to use a timeout.
        //
        // Android 10 implementation for reference:
        // https://android.googlesource.com/platform/frameworks/native/+/refs/tags/android-mainline-10.0.0_r13/vulkan/libvulkan/swapchain.cpp#1426
        // Android 11 implementation for reference:
        // https://android.googlesource.com/platform/frameworks/native/+/refs/tags/android-mainline-11.0.0_r45/vulkan/libvulkan/swapchain.cpp#1438
        //
        // Android 11 corresponds to an SDK_INT/ro.build.version.sdk of 30
        if cfg!(target_os = "android") && self.instance.android_sdk_version < 30 {
            timeout_ns = u64::MAX;
        }

        // will block if no image is available
        let (index, suboptimal) = match unsafe {
            sc.functor
                .acquire_next_image(sc.raw, timeout_ns, vk::Semaphore::null(), sc.fence)
        } {
            // We treat `VK_SUBOPTIMAL_KHR` as `VK_SUCCESS` on Android.
            // See the comment in `Queue::present`.
            #[cfg(target_os = "android")]
            Ok((index, _)) => (index, false),
            #[cfg(not(target_os = "android"))]
            Ok(pair) => pair,
            Err(error) => {
                return match error {
                    vk::Result::TIMEOUT => Ok(None),
                    vk::Result::NOT_READY | vk::Result::ERROR_OUT_OF_DATE_KHR => {
                        Err(crate::SurfaceError::Outdated)
                    }
                    vk::Result::ERROR_SURFACE_LOST_KHR => Err(crate::SurfaceError::Lost),
                    other => Err(crate::DeviceError::from(other).into()),
                }
            }
        };

        // special case for Intel Vulkan returning bizzare values (ugh)
        if sc.device.vendor_id == crate::auxil::db::intel::VENDOR && index > 0x100 {
            return Err(crate::SurfaceError::Outdated);
        }

        let fences = &[sc.fence];

        unsafe { sc.device.raw.wait_for_fences(fences, true, !0) }
            .map_err(crate::DeviceError::from)?;
        unsafe { sc.device.raw.reset_fences(fences) }.map_err(crate::DeviceError::from)?;

        // https://registry.khronos.org/vulkan/specs/1.3-extensions/man/html/VkRenderPassBeginInfo.html#VUID-VkRenderPassBeginInfo-framebuffer-03209
        let raw_flags = if sc
            .raw_flags
            .contains(vk::SwapchainCreateFlagsKHR::MUTABLE_FORMAT)
        {
            vk::ImageCreateFlags::MUTABLE_FORMAT | vk::ImageCreateFlags::EXTENDED_USAGE
        } else {
            vk::ImageCreateFlags::empty()
        };

        let texture = super::SurfaceTexture {
            index,
            texture: super::Texture {
                raw: sc.images[index as usize],
                drop_guard: None,
                block: None,
                usage: sc.config.usage,
                format: sc.config.format,
                raw_flags,
                copy_size: crate::CopyExtent {
                    width: sc.config.extent.width,
                    height: sc.config.extent.height,
                    depth: 1,
                },
                view_formats: sc.view_formats.clone(),
            },
        };
        Ok(Some(crate::AcquiredSurfaceTexture {
            texture,
            suboptimal,
        }))
    }

    unsafe fn discard_texture(&self, _texture: super::SurfaceTexture) {}
}<|MERGE_RESOLUTION|>--- conflicted
+++ resolved
@@ -207,15 +207,10 @@
         let instance_extensions = entry
             .enumerate_instance_extension_properties(None)
             .map_err(|e| {
-<<<<<<< HEAD
-                log::debug!("enumerate_instance_extension_properties: {:?}", e);
-                crate::InstanceError
-=======
                 crate::InstanceError::with_source(
                     String::from("enumerate_instance_extension_properties() failed"),
                     e,
                 )
->>>>>>> 9a919535
             })?;
 
         // Check our extensions against the available extensions
@@ -572,19 +567,10 @@
     unsafe fn init(desc: &crate::InstanceDescriptor) -> Result<Self, crate::InstanceError> {
         use crate::auxil::cstr_from_bytes_until_nul;
 
-<<<<<<< HEAD
-        let entry = match unsafe { ash::Entry::load() } {
-            Ok(entry) => entry,
-            Err(err) => {
-                log::warn!("Missing Vulkan entry points: {:?}", err);
-                return Err(crate::InstanceError);
-            }
-        };
-=======
         let entry = unsafe { ash::Entry::load() }.map_err(|err| {
             crate::InstanceError::with_source(String::from("missing Vulkan entry points"), err)
         })?;
->>>>>>> 9a919535
+      
         let driver_api_version = match entry.try_enumerate_instance_version() {
             // Vulkan 1.1+
             Ok(Some(version)) => version,
@@ -623,16 +609,11 @@
         let extensions = Self::desired_extensions(&entry, driver_api_version, desc.flags)?;
 
         let instance_layers = entry.enumerate_instance_layer_properties().map_err(|e| {
-<<<<<<< HEAD
             log::debug!("enumerate_instance_layer_properties: {:?}", e);
-            crate::InstanceError
-=======
-            log::info!("enumerate_instance_layer_properties: {:?}", e);
             crate::InstanceError::with_source(
                 String::from("enumerate_instance_layer_properties() failed"),
                 e,
             )
->>>>>>> 9a919535
         })?;
 
         fn find_layer<'layers>(
@@ -849,14 +830,10 @@
         device: &super::Device,
         config: &crate::SurfaceConfiguration,
     ) -> Result<(), crate::SurfaceError> {
-<<<<<<< HEAD
+
+        // Safety: `configure`'s contract guarantees there are no resources derived from the swapchain in use.
         let mut swap_chain = self.swapchain.write();
         let old = swap_chain
-=======
-        // Safety: `configure`'s contract guarantees there are no resources derived from the swapchain in use.
-        let old = self
-            .swapchain
->>>>>>> 9a919535
             .take()
             .map(|sc| unsafe { sc.release_resources(&device.shared.raw) });
 
@@ -866,14 +843,9 @@
         Ok(())
     }
 
-<<<<<<< HEAD
     unsafe fn unconfigure(&self, device: &super::Device) {
         if let Some(sc) = self.swapchain.write().take() {
-=======
-    unsafe fn unconfigure(&mut self, device: &super::Device) {
-        if let Some(sc) = self.swapchain.take() {
             // Safety: `unconfigure`'s contract guarantees there are no resources derived from the swapchain in use.
->>>>>>> 9a919535
             let swapchain = unsafe { sc.release_resources(&device.shared.raw) };
             unsafe { swapchain.functor.destroy_swapchain(swapchain.raw, None) };
         }
