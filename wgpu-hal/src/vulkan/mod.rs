--- conflicted
+++ resolved
@@ -294,14 +294,8 @@
     raw: vk::Image,
     drop_guard: Option<crate::DropGuard>,
     block: Option<gpu_alloc::MemoryBlock<vk::DeviceMemory>>,
-<<<<<<< HEAD
-    pub usage: crate::TextureUses,
-    pub aspects: crate::FormatAspects,
-    format_info: wgt::TextureFormatInfo,
-=======
     usage: crate::TextureUses,
     format: wgt::TextureFormat,
->>>>>>> 9dc834a0
     raw_flags: vk::ImageCreateFlags,
     copy_size: crate::CopyExtent,
     view_formats: Vec<wgt::TextureFormat>,
@@ -323,22 +317,12 @@
     attachment: FramebufferAttachment,
 }
 
-<<<<<<< HEAD
 impl TextureView {
     fn aspects(&self) -> crate::FormatAspects {
         self.attachment.view_format.into()
     }
-
-    /// # Safety
-    ///
-    /// - The image view handle must not be manually destroyed
-    pub unsafe fn raw_handle(&self) -> vk::ImageView {
-        self.raw
-    }
-}
-
-=======
->>>>>>> 9dc834a0
+}
+
 #[derive(Debug)]
 pub struct Sampler {
     raw: vk::Sampler,
