--- conflicted
+++ resolved
@@ -252,14 +252,9 @@
     downlevel_flags: wgt::DownlevelFlags,
     private_caps: PrivateCapabilities,
     workarounds: Workarounds,
-<<<<<<< HEAD
-    render_passes: Mutex<fxhash::FxHashMap<RenderPassKey, vk::RenderPass>>,
-    framebuffers: Mutex<fxhash::FxHashMap<FramebufferKey, vk::Framebuffer>>,
-    drop_guard: Option<crate::DropGuard>,
-=======
     render_passes: Mutex<rustc_hash::FxHashMap<RenderPassKey, vk::RenderPass>>,
     framebuffers: Mutex<rustc_hash::FxHashMap<FramebufferKey, vk::Framebuffer>>,
->>>>>>> 6ee0d4c1
+    drop_guard: Option<crate::DropGuard>,
 }
 
 pub struct Device {
