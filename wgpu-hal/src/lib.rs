--- conflicted
+++ resolved
@@ -162,11 +162,7 @@
 
     type Queue: Queue<Self>;
     type CommandEncoder: CommandEncoder<Self>;
-<<<<<<< HEAD
-    type CommandBuffer: fmt::Debug + Send + Sync;
-=======
     type CommandBuffer: WasmNotSend + WasmNotSync + fmt::Debug;
->>>>>>> 234dea18
 
     type Buffer: fmt::Debug + WasmNotSend + WasmNotSync + 'static;
     type Texture: fmt::Debug + WasmNotSend + WasmNotSync + 'static;
@@ -176,21 +172,12 @@
     type QuerySet: fmt::Debug + WasmNotSend + WasmNotSync;
     type Fence: fmt::Debug + WasmNotSend + WasmNotSync;
 
-<<<<<<< HEAD
-    type BindGroupLayout: fmt::Debug + Send + Sync;
-    type BindGroup: fmt::Debug + Send + Sync;
-    type PipelineLayout: fmt::Debug + Send + Sync;
-    type ShaderModule: fmt::Debug + Send + Sync;
-    type RenderPipeline: fmt::Debug + Send + Sync;
-    type ComputePipeline: fmt::Debug + Send + Sync;
-=======
-    type BindGroupLayout: WasmNotSend + WasmNotSync;
+    type BindGroupLayout: fmt::Debug + WasmNotSend + WasmNotSync;
     type BindGroup: fmt::Debug + WasmNotSend + WasmNotSync;
-    type PipelineLayout: WasmNotSend + WasmNotSync;
+    type PipelineLayout: fmt::Debug + WasmNotSend + WasmNotSync;
     type ShaderModule: fmt::Debug + WasmNotSend + WasmNotSync;
-    type RenderPipeline: WasmNotSend + WasmNotSync;
-    type ComputePipeline: WasmNotSend + WasmNotSync;
->>>>>>> 234dea18
+    type RenderPipeline: fmt::Debug + WasmNotSend + WasmNotSync;
+    type ComputePipeline: fmt::Debug + WasmNotSend + WasmNotSync;
 }
 
 pub trait Instance<A: Api>: Sized + WasmNotSend + WasmNotSync {
