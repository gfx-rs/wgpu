#![allow(clippy::let_unit_value)] // `let () =` being used to constrain result type

use std::ffi::c_uint;
use std::mem::ManuallyDrop;
use std::ptr::NonNull;
use std::sync::Once;
use std::thread;

<<<<<<< HEAD
use objc2::{
=======
use core_graphics_types::{
    base::CGFloat,
    geometry::{CGRect, CGSize},
};
use metal::foreign_types::ForeignType;
use objc::{
>>>>>>> c4110afc
    class,
    declare::ClassBuilder,
    msg_send,
<<<<<<< HEAD
    rc::{autoreleasepool, Retained},
    runtime::{AnyClass, AnyObject, Bool, ProtocolObject, Sel},
    sel, ClassType,
=======
    rc::{autoreleasepool, StrongPtr},
    runtime::{Class, Object, Sel, BOOL, NO, YES},
    sel, sel_impl,
>>>>>>> c4110afc
};
use objc2_foundation::{CGFloat, CGRect, CGSize};
use objc2_metal::MTLTextureType;
use objc2_quartz_core::{CAMetalDrawable, CAMetalLayer};
use parking_lot::{Mutex, RwLock};

#[link(name = "QuartzCore", kind = "framework")]
extern "C" {
    #[allow(non_upper_case_globals)]
<<<<<<< HEAD
    static kCAGravityTopLeft: *mut AnyObject;
=======
    static kCAGravityResize: *mut Object;
>>>>>>> c4110afc
}

extern "C" fn layer_should_inherit_contents_scale_from_window(
    _: &AnyClass,
    _: Sel,
    _layer: *mut AnyObject,
    _new_scale: CGFloat,
    _from_window: *mut AnyObject,
) -> Bool {
    Bool::YES
}

static CAML_DELEGATE_REGISTER: Once = Once::new();

#[derive(Debug)]
pub struct HalManagedMetalLayerDelegate(&'static AnyClass);

impl HalManagedMetalLayerDelegate {
    pub fn new() -> Self {
        let class_name = format!("HalManagedMetalLayerDelegate@{:p}", &CAML_DELEGATE_REGISTER);

        CAML_DELEGATE_REGISTER.call_once(|| {
            let mut decl = ClassBuilder::new(&class_name, class!(NSObject)).unwrap();
            #[allow(trivial_casts)] // false positive
            unsafe {
<<<<<<< HEAD
                decl.add_class_method::<extern "C" fn(_, _, _, _, _) -> _>(
=======
                // <https://developer.apple.com/documentation/appkit/nsviewlayercontentscaledelegate/3005294-layer?language=objc>
                decl.add_class_method::<Fun>(
>>>>>>> c4110afc
                    sel!(layer:shouldInheritContentsScale:fromWindow:),
                    layer_should_inherit_contents_scale_from_window,
                );
            }
            decl.register();
        });
        Self(AnyClass::get(&class_name).unwrap())
    }
}

impl super::Surface {
<<<<<<< HEAD
    fn new(view: Option<NonNull<AnyObject>>, layer: Retained<CAMetalLayer>) -> Self {
=======
    fn new(layer: metal::MetalLayer) -> Self {
>>>>>>> c4110afc
        Self {
            render_layer: Mutex::new(layer),
            swapchain_format: RwLock::new(None),
            extent: RwLock::new(wgt::Extent3d::default()),
            main_thread_id: thread::current().id(),
            present_with_transaction: false,
        }
    }

    /// If not called on the main thread, this will panic.
    #[allow(clippy::transmute_ptr_to_ref)]
<<<<<<< HEAD
    pub unsafe fn from_view(
        view: *mut c_void,
        delegate: Option<&HalManagedMetalLayerDelegate>,
    ) -> Self {
        let view = view.cast::<AnyObject>();
        let render_layer = {
            let layer = unsafe { Self::get_metal_layer(view, delegate) };
            let layer = layer.cast::<CAMetalLayer>();
            // SAFETY: This pointer…
            //
            // - …is properly aligned.
            // - …is dereferenceable to a `MetalLayerRef` as an invariant of the `metal`
            //   field.
            // - …points to an _initialized_ `MetalLayerRef`.
            // - …is only ever aliased via an immutable reference that lives within this
            //   lexical scope.
            unsafe { &*layer }
        }
        .retain();
        let _: *mut AnyObject = msg_send![view, retain];
        Self::new(NonNull::new(view), render_layer)
=======
    pub unsafe fn from_view(view: NonNull<Object>) -> Self {
        let layer = unsafe { Self::get_metal_layer(view) };
        let layer = ManuallyDrop::new(layer);
        // SAFETY: The layer is an initialized instance of `CAMetalLayer`, and
        // we transfer the retain count to `MetalLayer` using `ManuallyDrop`.
        let layer = unsafe { metal::MetalLayer::from_ptr(layer.cast()) };
        Self::new(layer)
>>>>>>> c4110afc
    }

    pub unsafe fn from_layer(layer: &CAMetalLayer) -> Self {
        let class = class!(CAMetalLayer);
<<<<<<< HEAD
        let proper_kind: bool = msg_send![layer, isKindOfClass: class];
        assert!(proper_kind);
        Self::new(None, layer.retain())
    }

    /// If not called on the main thread, this will panic.
    pub(crate) unsafe fn get_metal_layer(
        view: *mut AnyObject,
        delegate: Option<&HalManagedMetalLayerDelegate>,
    ) -> *mut AnyObject {
        if view.is_null() {
            panic!("window does not have a valid contentView");
        }

        let is_main_thread: bool = msg_send![class!(NSThread), isMainThread];
        if !is_main_thread {
            panic!("get_metal_layer cannot be called in non-ui thread.");
        }

        let main_layer: *mut AnyObject = msg_send![view, layer];
        let class = class!(CAMetalLayer);
        let is_valid_layer: bool = msg_send![main_layer, isKindOfClass: class];

        if is_valid_layer {
            main_layer
        } else {
            // If the main layer is not a CAMetalLayer, we create a CAMetalLayer and use it.
            let new_layer: *mut AnyObject = msg_send![class, new];
            let frame: CGRect = msg_send![main_layer, bounds];
            let () = msg_send![new_layer, setFrame: frame];
            #[cfg(target_os = "ios")]
            {
                // Unlike NSView, UIView does not allow to replace main layer.
                let () = msg_send![main_layer, addSublayer: new_layer];
                // On iOS, "from_view" may be called before the application initialization is complete,
                // `msg_send![view, window]` and `msg_send![window, screen]` will get null.
                let screen: *mut AnyObject = msg_send![class!(UIScreen), mainScreen];
                let scale_factor: CGFloat = msg_send![screen, nativeScale];
                let () = msg_send![view, setContentScaleFactor: scale_factor];
            };
            #[cfg(target_os = "macos")]
            {
                let () = msg_send![view, setLayer: new_layer];
                let () = msg_send![view, setWantsLayer: true];
                let () = msg_send![new_layer, setContentsGravity: unsafe { kCAGravityTopLeft }];
                let window: *mut AnyObject = msg_send![view, window];
                if !window.is_null() {
                    let scale_factor: CGFloat = msg_send![window, backingScaleFactor];
                    let () = msg_send![new_layer, setContentsScale: scale_factor];
                }
            };
            if let Some(delegate) = delegate {
                let ptr: *const AnyClass = delegate.0;
                let ptr: *const AnyObject = ptr.cast();
                let () = msg_send![new_layer, setDelegate: ptr];
            }
            new_layer
=======
        let proper_kind: BOOL = msg_send![layer, isKindOfClass: class];
        assert_eq!(proper_kind, YES);
        Self::new(layer.to_owned())
    }

    /// Get or create a new `CAMetalLayer` associated with the given `NSView`
    /// or `UIView`.
    ///
    /// # Panics
    ///
    /// If called from a thread that is not the main thread, this will panic.
    ///
    /// # Safety
    ///
    /// The `view` must be a valid instance of `NSView` or `UIView`.
    pub(crate) unsafe fn get_metal_layer(view: NonNull<Object>) -> StrongPtr {
        let is_main_thread: BOOL = msg_send![class!(NSThread), isMainThread];
        if is_main_thread == NO {
            panic!("get_metal_layer cannot be called in non-ui thread.");
        }

        // Ensure that the view is layer-backed.
        // Views are always layer-backed in UIKit.
        #[cfg(target_os = "macos")]
        let () = msg_send![view.as_ptr(), setWantsLayer: YES];

        let root_layer: *mut Object = msg_send![view.as_ptr(), layer];
        // `-[NSView layer]` can return `NULL`, while `-[UIView layer]` should
        // always be available.
        assert!(!root_layer.is_null(), "failed making the view layer-backed");

        // NOTE: We explicitly do not touch properties such as
        // `layerContentsPlacement`, `needsDisplayOnBoundsChange` and
        // `contentsGravity` etc. on the root layer, both since we would like
        // to give the user full control over them, and because the default
        // values suit us pretty well (especially the contents placement being
        // `NSViewLayerContentsRedrawDuringViewResize`, which allows the view
        // to receive `drawRect:`/`updateLayer` calls).

        let is_metal_layer: BOOL = msg_send![root_layer, isKindOfClass: class!(CAMetalLayer)];
        if is_metal_layer == YES {
            // The view has a `CAMetalLayer` as the root layer, which can
            // happen for example if user overwrote `-[NSView layerClass]` or
            // the view is `MTKView`.
            //
            // This is easily handled: We take "ownership" over the layer, and
            // render directly into that; after all, the user passed a view
            // with an explicit Metal layer to us, so this is very likely what
            // they expect us to do.
            unsafe { StrongPtr::retain(root_layer) }
        } else {
            // The view does not have a `CAMetalLayer` as the root layer (this
            // is the default for most views).
            //
            // This case is trickier! We cannot use the existing layer with
            // Metal, so we must do something else. There are a few options:
            //
            // 1. Panic here, and require the user to pass a view with a
            //    `CAMetalLayer` layer.
            //
            //    While this would "work", it doesn't solve the problem, and
            //    instead passes the ball onwards to the user and ecosystem to
            //    figure it out.
            //
            // 2. Override the existing layer with a newly created layer.
            //
            //    If we overlook that this does not work in UIKit since
            //    `UIView`'s `layer` is `readonly`, and that as such we will
            //    need to do something different there anyhow, this is
            //    actually a fairly good solution, and was what the original
            //    implementation did.
            //
            //    It has some problems though, due to:
            //
            //    a. `wgpu` in our API design choosing not to register a
            //       callback with `-[CALayerDelegate displayLayer:]`, but
            //       instead leaves it up to the user to figure out when to
            //       redraw. That is, we rely on other libraries' callbacks
            //       telling us when to render.
            //
            //       (If this were an API only for Metal, we would probably
            //       make the user provide a `render` closure that we'd call
            //       in the right situations. But alas, we have to be
            //       cross-platform here).
            //
            //    b. Overwriting the `layer` on `NSView` makes the view
            //       "layer-hosting", see [wantsLayer], which disables drawing
            //       functionality on the view like `drawRect:`/`updateLayer`.
            //
            //    These two in combination makes it basically impossible for
            //    crates like Winit to provide a robust rendering callback
            //    that integrates with the system's built-in mechanisms for
            //    redrawing, exactly because overwriting the layer would be
            //    implicitly disabling those mechanisms!
            //
            //    [wantsLayer]: https://developer.apple.com/documentation/appkit/nsview/1483695-wantslayer?language=objc
            //
            // 3. Create a sublayer.
            //
            //    `CALayer` has the concept of "sublayers", which we can use
            //    instead of overriding the layer.
            //
            //    This is also the recommended solution on UIKit, so it's nice
            //    that we can use (almost) the same implementation for these.
            //
            //    It _might_, however, perform ever so slightly worse than
            //    overriding the layer directly.
            //
            // 4. Create a new `MTKView` (or a custom view), and add it as a
            //    subview.
            //
            //    Similar to creating a sublayer (see above), but also
            //    provides a bunch of event handling that we don't need.
            //
            // Option 3 seems like the most robust solution, so this is what
            // we're going to do.

            // Create a new sublayer.
            let new_layer: *mut Object = msg_send![class!(CAMetalLayer), new];
            let () = msg_send![root_layer, addSublayer: new_layer];

            // Automatically resize the sublayer's frame to match the
            // superlayer's bounds.
            //
            // Note that there is a somewhat hidden design decision in this:
            // We define the `width` and `height` in `configure` to control
            // the `drawableSize` of the layer, while `bounds` and `frame` are
            // outside of the user's direct control - instead, though, they
            // can control the size of the view (or root layer), and get the
            // desired effect that way.
            //
            // We _could_ also let `configure` set the `bounds` size, however
            // that would be inconsistent with using the root layer directly
            // (as we may do, see above).
            let width_sizable = 1 << 1; // kCALayerWidthSizable
            let height_sizable = 1 << 4; // kCALayerHeightSizable
            let mask: c_uint = width_sizable | height_sizable;
            let () = msg_send![new_layer, setAutoresizingMask: mask];

            // Specify the relative size that the auto resizing mask above
            // will keep (i.e. tell it to fill out its superlayer).
            let frame: CGRect = msg_send![root_layer, bounds];
            let () = msg_send![new_layer, setFrame: frame];

            // The gravity to use when the layer's `drawableSize` isn't the
            // same as the bounds rectangle.
            //
            // The desired content gravity is `kCAGravityResize`, because it
            // masks / alleviates issues with resizing when
            // `present_with_transaction` is disabled, and behaves better when
            // moving the window between monitors.
            //
            // Unfortunately, it also makes it harder to see changes to
            // `width` and `height` in `configure`. When debugging resize
            // issues, swap this for `kCAGravityTopLeft` instead.
            let _: () = msg_send![new_layer, setContentsGravity: unsafe { kCAGravityResize }];

            // Set initial scale factor of the layer. This is kept in sync by
            // `configure` (on UIKit), and the delegate below (on AppKit).
            let scale_factor: CGFloat = msg_send![root_layer, contentsScale];
            let () = msg_send![new_layer, setContentsScale: scale_factor];

            let delegate = HalManagedMetalLayerDelegate::new();
            let () = msg_send![new_layer, setDelegate: delegate.0];

            unsafe { StrongPtr::new(new_layer) }
>>>>>>> c4110afc
        }
    }

    pub(super) fn dimensions(&self) -> wgt::Extent3d {
        let (size, scale): (CGSize, CGFloat) = unsafe {
            let render_layer_borrow = self.render_layer.lock();
            let render_layer = render_layer_borrow.as_ref();
            let bounds: CGRect = msg_send![render_layer, bounds];
            let contents_scale: CGFloat = msg_send![render_layer, contentsScale];
            (bounds.size, contents_scale)
        };

        wgt::Extent3d {
            width: (size.width * scale) as u32,
            height: (size.height * scale) as u32,
            depth_or_array_layers: 1,
        }
    }
}

impl crate::Surface for super::Surface {
    type A = super::Api;

    unsafe fn configure(
        &self,
        device: &super::Device,
        config: &crate::SurfaceConfiguration,
    ) -> Result<(), crate::SurfaceError> {
        log::debug!("build swapchain {:?}", config);

        let caps = &device.shared.private_caps;
        *self.swapchain_format.write() = Some(config.format);
        *self.extent.write() = config.extent;

        let render_layer = self.render_layer.lock();
        let framebuffer_only = config.usage == crate::TextureUses::COLOR_TARGET;
        let display_sync = match config.present_mode {
            wgt::PresentMode::Fifo => true,
            wgt::PresentMode::Immediate => false,
            m => unreachable!("Unsupported present mode: {m:?}"),
        };
        let drawable_size = CGSize::new(config.extent.width as f64, config.extent.height as f64);

        match config.composite_alpha_mode {
            wgt::CompositeAlphaMode::Opaque => render_layer.setOpaque(true),
            wgt::CompositeAlphaMode::PostMultiplied => render_layer.setOpaque(false),
            _ => (),
        }

        // AppKit / UIKit automatically sets the correct scale factor for
        // layers attached to a view. Our layer, however, may not be directly
        // attached to a view; in those cases, we need to set the scale
        // factor ourselves.
        //
        // For AppKit, we do so by adding a delegate on the layer with the
        // `layer:shouldInheritContentsScale:fromWindow:` method returning
        // `true` - this tells the system to automatically update the scale
        // factor when it changes.
        //
        // For UIKit, we manually update the scale factor from the super layer
        // here, if there is one.
        //
        // TODO: Is there a way that we could listen to such changes instead?
        #[cfg(not(target_os = "macos"))]
        {
<<<<<<< HEAD
            if let Some(view) = self.view {
                let main_layer: *mut AnyObject = msg_send![view.as_ptr(), layer];
                let bounds: CGRect = msg_send![main_layer, bounds];
                render_layer.setFrame(bounds);
            }
        }
        render_layer.setDevice(Some(&device_raw));
        render_layer.setPixelFormat(caps.map_format(config.format));
        render_layer.setFramebufferOnly(framebuffer_only);
        render_layer.setPresentsWithTransaction(self.present_with_transaction);
=======
            let superlayer: *mut Object = msg_send![render_layer.as_ptr(), superlayer];
            if !superlayer.is_null() {
                let scale_factor: CGFloat = msg_send![superlayer, contentsScale];
                let () = msg_send![render_layer.as_ptr(), setContentsScale: scale_factor];
            }
        }

        let device_raw = device.shared.device.lock();
        render_layer.set_device(&device_raw);
        render_layer.set_pixel_format(caps.map_format(config.format));
        render_layer.set_framebuffer_only(framebuffer_only);
        render_layer.set_presents_with_transaction(self.present_with_transaction);
>>>>>>> c4110afc
        // opt-in to Metal EDR
        // EDR potentially more power used in display and more bandwidth, memory footprint.
        let wants_edr = config.format == wgt::TextureFormat::Rgba16Float;
        if wants_edr != render_layer.wantsExtendedDynamicRangeContent() {
            render_layer.setWantsExtendedDynamicRangeContent(wants_edr);
        }

        // this gets ignored on iOS for certain OS/device combinations (iphone5s iOS 10.3)
        render_layer.setMaximumDrawableCount(config.maximum_frame_latency as usize + 1);
        render_layer.setDrawableSize(drawable_size);
        if caps.can_set_next_drawable_timeout {
            render_layer.setAllowsNextDrawableTimeout(false);
        }
        if caps.can_set_display_sync {
            render_layer.setDisplaySyncEnabled(display_sync);
        }

        Ok(())
    }

    unsafe fn unconfigure(&self, _device: &super::Device) {
        *self.swapchain_format.write() = None;
    }

    unsafe fn acquire_texture(
        &self,
        _timeout_ms: Option<std::time::Duration>, //TODO
        _fence: &super::Fence,
    ) -> Result<Option<crate::AcquiredSurfaceTexture<super::Api>>, crate::SurfaceError> {
        let render_layer = self.render_layer.lock();
        let (drawable, texture) = match autoreleasepool(|_| {
            render_layer
                .nextDrawable()
                .map(|drawable| (drawable.to_owned(), drawable.texture().to_owned()))
        }) {
            Some(pair) => pair,
            None => return Ok(None),
        };

        let swapchain_format = self.swapchain_format.read().unwrap();
        let extent = self.extent.read();
        let suf_texture = super::SurfaceTexture {
            texture: super::Texture {
                raw: texture,
                format: swapchain_format,
                raw_type: MTLTextureType::MTLTextureType2D,
                array_layers: 1,
                mip_levels: 1,
                copy_size: crate::CopyExtent {
                    width: extent.width,
                    height: extent.height,
                    depth: 1,
                },
            },
            drawable: ProtocolObject::from_retained(drawable),
            present_with_transaction: self.present_with_transaction,
        };

        Ok(Some(crate::AcquiredSurfaceTexture {
            texture: suf_texture,
            suboptimal: false,
        }))
    }

    unsafe fn discard_texture(&self, _texture: super::SurfaceTexture) {}
}<|MERGE_RESOLUTION|>--- conflicted
+++ resolved
@@ -1,48 +1,22 @@
 #![allow(clippy::let_unit_value)] // `let () =` being used to constrain result type
 
 use std::ffi::c_uint;
-use std::mem::ManuallyDrop;
 use std::ptr::NonNull;
 use std::sync::Once;
 use std::thread;
 
-<<<<<<< HEAD
 use objc2::{
-=======
-use core_graphics_types::{
-    base::CGFloat,
-    geometry::{CGRect, CGSize},
-};
-use metal::foreign_types::ForeignType;
-use objc::{
->>>>>>> c4110afc
     class,
     declare::ClassBuilder,
     msg_send,
-<<<<<<< HEAD
     rc::{autoreleasepool, Retained},
     runtime::{AnyClass, AnyObject, Bool, ProtocolObject, Sel},
     sel, ClassType,
-=======
-    rc::{autoreleasepool, StrongPtr},
-    runtime::{Class, Object, Sel, BOOL, NO, YES},
-    sel, sel_impl,
->>>>>>> c4110afc
 };
-use objc2_foundation::{CGFloat, CGRect, CGSize};
+use objc2_foundation::{CGFloat, CGRect, CGSize, NSObject, NSObjectProtocol};
 use objc2_metal::MTLTextureType;
-use objc2_quartz_core::{CAMetalDrawable, CAMetalLayer};
+use objc2_quartz_core::{kCAGravityResize, CALayer, CAMetalDrawable, CAMetalLayer};
 use parking_lot::{Mutex, RwLock};
-
-#[link(name = "QuartzCore", kind = "framework")]
-extern "C" {
-    #[allow(non_upper_case_globals)]
-<<<<<<< HEAD
-    static kCAGravityTopLeft: *mut AnyObject;
-=======
-    static kCAGravityResize: *mut Object;
->>>>>>> c4110afc
-}
 
 extern "C" fn layer_should_inherit_contents_scale_from_window(
     _: &AnyClass,
@@ -67,12 +41,8 @@
             let mut decl = ClassBuilder::new(&class_name, class!(NSObject)).unwrap();
             #[allow(trivial_casts)] // false positive
             unsafe {
-<<<<<<< HEAD
+                // <https://developer.apple.com/documentation/appkit/nsviewlayercontentscaledelegate/3005294-layer?language=objc>
                 decl.add_class_method::<extern "C" fn(_, _, _, _, _) -> _>(
-=======
-                // <https://developer.apple.com/documentation/appkit/nsviewlayercontentscaledelegate/3005294-layer?language=objc>
-                decl.add_class_method::<Fun>(
->>>>>>> c4110afc
                     sel!(layer:shouldInheritContentsScale:fromWindow:),
                     layer_should_inherit_contents_scale_from_window,
                 );
@@ -84,11 +54,7 @@
 }
 
 impl super::Surface {
-<<<<<<< HEAD
-    fn new(view: Option<NonNull<AnyObject>>, layer: Retained<CAMetalLayer>) -> Self {
-=======
-    fn new(layer: metal::MetalLayer) -> Self {
->>>>>>> c4110afc
+    fn new(layer: Retained<CAMetalLayer>) -> Self {
         Self {
             render_layer: Mutex::new(layer),
             swapchain_format: RwLock::new(None),
@@ -99,104 +65,14 @@
     }
 
     /// If not called on the main thread, this will panic.
-    #[allow(clippy::transmute_ptr_to_ref)]
-<<<<<<< HEAD
-    pub unsafe fn from_view(
-        view: *mut c_void,
-        delegate: Option<&HalManagedMetalLayerDelegate>,
-    ) -> Self {
-        let view = view.cast::<AnyObject>();
-        let render_layer = {
-            let layer = unsafe { Self::get_metal_layer(view, delegate) };
-            let layer = layer.cast::<CAMetalLayer>();
-            // SAFETY: This pointer…
-            //
-            // - …is properly aligned.
-            // - …is dereferenceable to a `MetalLayerRef` as an invariant of the `metal`
-            //   field.
-            // - …points to an _initialized_ `MetalLayerRef`.
-            // - …is only ever aliased via an immutable reference that lives within this
-            //   lexical scope.
-            unsafe { &*layer }
-        }
-        .retain();
-        let _: *mut AnyObject = msg_send![view, retain];
-        Self::new(NonNull::new(view), render_layer)
-=======
-    pub unsafe fn from_view(view: NonNull<Object>) -> Self {
+    pub unsafe fn from_view(view: NonNull<NSObject>) -> Self {
         let layer = unsafe { Self::get_metal_layer(view) };
-        let layer = ManuallyDrop::new(layer);
-        // SAFETY: The layer is an initialized instance of `CAMetalLayer`, and
-        // we transfer the retain count to `MetalLayer` using `ManuallyDrop`.
-        let layer = unsafe { metal::MetalLayer::from_ptr(layer.cast()) };
         Self::new(layer)
->>>>>>> c4110afc
     }
 
     pub unsafe fn from_layer(layer: &CAMetalLayer) -> Self {
-        let class = class!(CAMetalLayer);
-<<<<<<< HEAD
-        let proper_kind: bool = msg_send![layer, isKindOfClass: class];
-        assert!(proper_kind);
-        Self::new(None, layer.retain())
-    }
-
-    /// If not called on the main thread, this will panic.
-    pub(crate) unsafe fn get_metal_layer(
-        view: *mut AnyObject,
-        delegate: Option<&HalManagedMetalLayerDelegate>,
-    ) -> *mut AnyObject {
-        if view.is_null() {
-            panic!("window does not have a valid contentView");
-        }
-
-        let is_main_thread: bool = msg_send![class!(NSThread), isMainThread];
-        if !is_main_thread {
-            panic!("get_metal_layer cannot be called in non-ui thread.");
-        }
-
-        let main_layer: *mut AnyObject = msg_send![view, layer];
-        let class = class!(CAMetalLayer);
-        let is_valid_layer: bool = msg_send![main_layer, isKindOfClass: class];
-
-        if is_valid_layer {
-            main_layer
-        } else {
-            // If the main layer is not a CAMetalLayer, we create a CAMetalLayer and use it.
-            let new_layer: *mut AnyObject = msg_send![class, new];
-            let frame: CGRect = msg_send![main_layer, bounds];
-            let () = msg_send![new_layer, setFrame: frame];
-            #[cfg(target_os = "ios")]
-            {
-                // Unlike NSView, UIView does not allow to replace main layer.
-                let () = msg_send![main_layer, addSublayer: new_layer];
-                // On iOS, "from_view" may be called before the application initialization is complete,
-                // `msg_send![view, window]` and `msg_send![window, screen]` will get null.
-                let screen: *mut AnyObject = msg_send![class!(UIScreen), mainScreen];
-                let scale_factor: CGFloat = msg_send![screen, nativeScale];
-                let () = msg_send![view, setContentScaleFactor: scale_factor];
-            };
-            #[cfg(target_os = "macos")]
-            {
-                let () = msg_send![view, setLayer: new_layer];
-                let () = msg_send![view, setWantsLayer: true];
-                let () = msg_send![new_layer, setContentsGravity: unsafe { kCAGravityTopLeft }];
-                let window: *mut AnyObject = msg_send![view, window];
-                if !window.is_null() {
-                    let scale_factor: CGFloat = msg_send![window, backingScaleFactor];
-                    let () = msg_send![new_layer, setContentsScale: scale_factor];
-                }
-            };
-            if let Some(delegate) = delegate {
-                let ptr: *const AnyClass = delegate.0;
-                let ptr: *const AnyObject = ptr.cast();
-                let () = msg_send![new_layer, setDelegate: ptr];
-            }
-            new_layer
-=======
-        let proper_kind: BOOL = msg_send![layer, isKindOfClass: class];
-        assert_eq!(proper_kind, YES);
-        Self::new(layer.to_owned())
+        assert!(layer.isKindOfClass(CAMetalLayer::class()));
+        Self::new(layer.retain())
     }
 
     /// Get or create a new `CAMetalLayer` associated with the given `NSView`
@@ -209,18 +85,18 @@
     /// # Safety
     ///
     /// The `view` must be a valid instance of `NSView` or `UIView`.
-    pub(crate) unsafe fn get_metal_layer(view: NonNull<Object>) -> StrongPtr {
-        let is_main_thread: BOOL = msg_send![class!(NSThread), isMainThread];
-        if is_main_thread == NO {
+    pub(crate) unsafe fn get_metal_layer(view: NonNull<NSObject>) -> Retained<CAMetalLayer> {
+        let is_main_thread: bool = msg_send![class!(NSThread), isMainThread];
+        if is_main_thread {
             panic!("get_metal_layer cannot be called in non-ui thread.");
         }
 
         // Ensure that the view is layer-backed.
         // Views are always layer-backed in UIKit.
         #[cfg(target_os = "macos")]
-        let () = msg_send![view.as_ptr(), setWantsLayer: YES];
-
-        let root_layer: *mut Object = msg_send![view.as_ptr(), layer];
+        let () = msg_send![view.as_ptr(), setWantsLayer: true];
+
+        let root_layer: *mut CALayer = msg_send![view.as_ptr(), layer];
         // `-[NSView layer]` can return `NULL`, while `-[UIView layer]` should
         // always be available.
         assert!(!root_layer.is_null(), "failed making the view layer-backed");
@@ -233,8 +109,8 @@
         // `NSViewLayerContentsRedrawDuringViewResize`, which allows the view
         // to receive `drawRect:`/`updateLayer` calls).
 
-        let is_metal_layer: BOOL = msg_send![root_layer, isKindOfClass: class!(CAMetalLayer)];
-        if is_metal_layer == YES {
+        let is_metal_layer: bool = msg_send![root_layer, isKindOfClass: class!(CAMetalLayer)];
+        if is_metal_layer {
             // The view has a `CAMetalLayer` as the root layer, which can
             // happen for example if user overwrote `-[NSView layerClass]` or
             // the view is `MTKView`.
@@ -243,7 +119,7 @@
             // render directly into that; after all, the user passed a view
             // with an explicit Metal layer to us, so this is very likely what
             // they expect us to do.
-            unsafe { StrongPtr::retain(root_layer) }
+            unsafe { Retained::retain(root_layer.cast()).unwrap() }
         } else {
             // The view does not have a `CAMetalLayer` as the root layer (this
             // is the default for most views).
@@ -312,7 +188,7 @@
             // we're going to do.
 
             // Create a new sublayer.
-            let new_layer: *mut Object = msg_send![class!(CAMetalLayer), new];
+            let new_layer: *mut CAMetalLayer = msg_send![class!(CAMetalLayer), new];
             let () = msg_send![root_layer, addSublayer: new_layer];
 
             // Automatically resize the sublayer's frame to match the
@@ -359,8 +235,7 @@
             let delegate = HalManagedMetalLayerDelegate::new();
             let () = msg_send![new_layer, setDelegate: delegate.0];
 
-            unsafe { StrongPtr::new(new_layer) }
->>>>>>> c4110afc
+            unsafe { Retained::from_raw(new_layer).unwrap() }
         }
     }
 
@@ -426,31 +301,17 @@
         // TODO: Is there a way that we could listen to such changes instead?
         #[cfg(not(target_os = "macos"))]
         {
-<<<<<<< HEAD
-            if let Some(view) = self.view {
-                let main_layer: *mut AnyObject = msg_send![view.as_ptr(), layer];
-                let bounds: CGRect = msg_send![main_layer, bounds];
-                render_layer.setFrame(bounds);
+            if let Some(superlayer) = render_layer.superlayer() {
+                let scale_factor = superlayer.contentsScale();
+                render_layer.setContentsScale(scale_factor);
             }
         }
+
+        let device_raw = device.shared.device.lock();
         render_layer.setDevice(Some(&device_raw));
         render_layer.setPixelFormat(caps.map_format(config.format));
         render_layer.setFramebufferOnly(framebuffer_only);
         render_layer.setPresentsWithTransaction(self.present_with_transaction);
-=======
-            let superlayer: *mut Object = msg_send![render_layer.as_ptr(), superlayer];
-            if !superlayer.is_null() {
-                let scale_factor: CGFloat = msg_send![superlayer, contentsScale];
-                let () = msg_send![render_layer.as_ptr(), setContentsScale: scale_factor];
-            }
-        }
-
-        let device_raw = device.shared.device.lock();
-        render_layer.set_device(&device_raw);
-        render_layer.set_pixel_format(caps.map_format(config.format));
-        render_layer.set_framebuffer_only(framebuffer_only);
-        render_layer.set_presents_with_transaction(self.present_with_transaction);
->>>>>>> c4110afc
         // opt-in to Metal EDR
         // EDR potentially more power used in display and more bandwidth, memory footprint.
         let wants_edr = config.format == wgt::TextureFormat::Rgba16Float;
