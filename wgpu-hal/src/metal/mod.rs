--- conflicted
+++ resolved
@@ -669,23 +669,13 @@
     #[allow(dead_code)]
     fs_lib: Option<metal::Library>,
     vs_info: PipelineStageInfo,
-<<<<<<< HEAD
     fs_info: Option<PipelineStageInfo>,
-    raw_primitive_type: mtl::MTLPrimitiveType,
-    raw_triangle_fill_mode: mtl::MTLTriangleFillMode,
-    raw_front_winding: mtl::MTLWinding,
-    raw_cull_mode: mtl::MTLCullMode,
-    raw_depth_clip_mode: Option<mtl::MTLDepthClipMode>,
-    depth_stencil: Option<(mtl::DepthStencilState, wgt::DepthBiasState)>,
-=======
-    fs_info: PipelineStageInfo,
     raw_primitive_type: metal::MTLPrimitiveType,
     raw_triangle_fill_mode: metal::MTLTriangleFillMode,
     raw_front_winding: metal::MTLWinding,
     raw_cull_mode: metal::MTLCullMode,
     raw_depth_clip_mode: Option<metal::MTLDepthClipMode>,
     depth_stencil: Option<(metal::DepthStencilState, wgt::DepthBiasState)>,
->>>>>>> dd64343f
 }
 
 unsafe impl Send for RenderPipeline {}
