/*!
# Metal API internals.

## Pipeline Layout

In Metal, push constants, vertex buffers, and resources in the bind groups
are all placed together in the native resource bindings, which work similarly to D3D11:
there are tables of textures, buffers, and samplers.

We put push constants first (if any) in the table, followed by bind group 0
resources, followed by other bind groups. The vertex buffers are bound at the very
end of the VS buffer table.

!*/
#![allow(unsafe_op_in_unsafe_fn)]

// `MTLFeatureSet` is superseded by `MTLGpuFamily`.
// However, `MTLGpuFamily` is only supported starting MacOS 10.15, whereas our minimum target is MacOS 10.13,
// See https://github.com/gpuweb/gpuweb/issues/1069 for minimum spec.
// TODO: Eventually all deprecated features should be abstracted and use new api when available.
#[allow(deprecated)]
mod adapter;
mod command;
mod conv;
mod device;
mod surface;
mod time;

use std::{
    fmt, iter, ops,
    ptr::NonNull,
    sync::{atomic, Arc},
    thread,
};

use arrayvec::ArrayVec;
use bitflags::bitflags;
use objc2::{rc::Retained, runtime::ProtocolObject};
use objc2_foundation::ns_string;
use objc2_metal::{
    MTLBlitCommandEncoder, MTLBuffer, MTLCommandBuffer, MTLCommandBufferStatus, MTLCommandQueue,
    MTLComputeCommandEncoder, MTLComputePipelineState, MTLCopyAllDevices, MTLCounterSampleBuffer,
    MTLCullMode, MTLDepthClipMode, MTLDepthStencilState, MTLDevice, MTLDrawable, MTLIndexType,
    MTLLanguageVersion, MTLLibrary, MTLPrimitiveType, MTLReadWriteTextureTier,
    MTLRenderCommandEncoder, MTLRenderPipelineState, MTLSamplerState, MTLSize, MTLTexture,
    MTLTextureType, MTLTriangleFillMode, MTLWinding,
};
use objc2_quartz_core::CAMetalLayer;
use parking_lot::{Mutex, RwLock};

#[derive(Clone, Debug)]
pub struct Api;

type ResourceIndex = u32;

impl crate::Api for Api {
    type Instance = Instance;
    type Surface = Surface;
    type Adapter = Adapter;
    type Device = Device;

    type Queue = Queue;
    type CommandEncoder = CommandEncoder;
    type CommandBuffer = CommandBuffer;

    type Buffer = Buffer;
    type Texture = Texture;
    type SurfaceTexture = SurfaceTexture;
    type TextureView = TextureView;
    type Sampler = Sampler;
    type QuerySet = QuerySet;
    type Fence = Fence;

    type BindGroupLayout = BindGroupLayout;
    type BindGroup = BindGroup;
    type PipelineLayout = PipelineLayout;
    type ShaderModule = ShaderModule;
    type RenderPipeline = RenderPipeline;
    type ComputePipeline = ComputePipeline;
    type PipelineCache = PipelineCache;

    type AccelerationStructure = AccelerationStructure;
}

crate::impl_dyn_resource!(
    Adapter,
    AccelerationStructure,
    BindGroup,
    BindGroupLayout,
    Buffer,
    CommandBuffer,
    CommandEncoder,
    ComputePipeline,
    Device,
    Fence,
    Instance,
    PipelineCache,
    PipelineLayout,
    QuerySet,
    Queue,
    RenderPipeline,
    Sampler,
    ShaderModule,
    Surface,
    SurfaceTexture,
    Texture,
    TextureView
);

pub struct Instance {}

impl Instance {
    pub fn create_surface_from_layer(&self, layer: &CAMetalLayer) -> Surface {
        unsafe { Surface::from_layer(layer) }
    }
}

impl crate::Instance for Instance {
    type A = Api;

    unsafe fn init(_desc: &crate::InstanceDescriptor) -> Result<Self, crate::InstanceError> {
        profiling::scope!("Init Metal Backend");
        // We do not enable metal validation based on the validation flags as it affects the entire
        // process. Instead, we enable the validation inside the test harness itself in tests/src/native.rs.
        Ok(Instance {})
    }

    unsafe fn create_surface(
        &self,
        _display_handle: raw_window_handle::RawDisplayHandle,
        window_handle: raw_window_handle::RawWindowHandle,
    ) -> Result<Surface, crate::InstanceError> {
        match window_handle {
            #[cfg(target_os = "ios")]
            raw_window_handle::RawWindowHandle::UiKit(handle) => {
                Ok(unsafe { Surface::from_view(handle.ui_view.cast()) })
            }
            #[cfg(target_os = "macos")]
            raw_window_handle::RawWindowHandle::AppKit(handle) => {
                Ok(unsafe { Surface::from_view(handle.ns_view.cast()) })
            }
            _ => Err(crate::InstanceError::new(format!(
                "window handle {window_handle:?} is not a Metal-compatible handle"
            ))),
        }
    }

    unsafe fn enumerate_adapters(
        &self,
        _surface_hint: Option<&Surface>,
    ) -> Vec<crate::ExposedAdapter<Api>> {
        let devices = unsafe { Retained::from_raw(MTLCopyAllDevices().as_ptr()).unwrap() };
        let mut adapters: Vec<crate::ExposedAdapter<Api>> = devices
            .into_iter()
            .map(|dev| {
                let name = dev.name().to_string();
                let shared = AdapterShared::new(dev);
                crate::ExposedAdapter {
                    info: wgt::AdapterInfo {
                        name,
                        vendor: 0,
                        device: 0,
                        device_type: shared.private_caps.device_type(),
                        driver: String::new(),
                        driver_info: String::new(),
                        backend: wgt::Backend::Metal,
                    },
                    features: shared.private_caps.features(),
                    capabilities: shared.private_caps.capabilities(),
                    adapter: Adapter::new(Arc::new(shared)),
                }
            })
            .collect();
        adapters.sort_by_key(|ad| {
            (
                ad.adapter.shared.private_caps.low_power,
                ad.adapter.shared.private_caps.headless,
            )
        });
        adapters
    }
}

bitflags!(
    /// Similar to `MTLCounterSamplingPoint`, but a bit higher abstracted for our purposes.
    #[derive(Debug, Copy, Clone)]
    pub struct TimestampQuerySupport: u32 {
        /// On creating Metal encoders.
        const STAGE_BOUNDARIES = 1 << 1;
        /// Within existing draw encoders.
        const ON_RENDER_ENCODER = Self::STAGE_BOUNDARIES.bits() | (1 << 2);
        /// Within existing dispatch encoders.
        const ON_COMPUTE_ENCODER = Self::STAGE_BOUNDARIES.bits() | (1 << 3);
        /// Within existing blit encoders.
        const ON_BLIT_ENCODER = Self::STAGE_BOUNDARIES.bits() | (1 << 4);

        /// Within any wgpu render/compute pass.
        const INSIDE_WGPU_PASSES = Self::ON_RENDER_ENCODER.bits() | Self::ON_COMPUTE_ENCODER.bits();
    }
);

#[allow(dead_code)]
#[derive(Clone, Debug)]
struct PrivateCapabilities {
    family_check: bool,
    msl_version: MTLLanguageVersion,
    fragment_rw_storage: bool,
    read_write_texture_tier: MTLReadWriteTextureTier,
    msaa_desktop: bool,
    msaa_apple3: bool,
    msaa_apple7: bool,
    resource_heaps: bool,
    argument_buffers: bool,
    shared_textures: bool,
    mutable_comparison_samplers: bool,
    sampler_clamp_to_border: bool,
    indirect_draw_dispatch: bool,
    base_vertex_first_instance_drawing: bool,
    dual_source_blending: bool,
    low_power: bool,
    headless: bool,
    layered_rendering: bool,
    function_specialization: bool,
    depth_clip_mode: bool,
    texture_cube_array: bool,
    supports_float_filtering: bool,
    format_depth24_stencil8: bool,
    format_depth32_stencil8_filter: bool,
    format_depth32_stencil8_none: bool,
    format_min_srgb_channels: u8,
    format_b5: bool,
    format_bc: bool,
    format_eac_etc: bool,
    format_astc: bool,
    format_astc_hdr: bool,
    format_any8_unorm_srgb_all: bool,
    format_any8_unorm_srgb_no_write: bool,
    format_any8_snorm_all: bool,
    format_r16_norm_all: bool,
    format_r32_all: bool,
    format_r32_no_write: bool,
    format_r32float_no_write_no_filter: bool,
    format_r32float_no_filter: bool,
    format_r32float_all: bool,
    format_rgba8_srgb_all: bool,
    format_rgba8_srgb_no_write: bool,
    format_rgb10a2_unorm_all: bool,
    format_rgb10a2_unorm_no_write: bool,
    format_rgb10a2_uint_write: bool,
    format_rg11b10_all: bool,
    format_rg11b10_no_write: bool,
    format_rgb9e5_all: bool,
    format_rgb9e5_no_write: bool,
    format_rgb9e5_filter_only: bool,
    format_rg32_color: bool,
    format_rg32_color_write: bool,
    format_rg32float_all: bool,
    format_rg32float_color_blend: bool,
    format_rg32float_no_filter: bool,
    format_rgba32int_color: bool,
    format_rgba32int_color_write: bool,
    format_rgba32float_color: bool,
    format_rgba32float_color_write: bool,
    format_rgba32float_all: bool,
    format_depth16unorm: bool,
    format_depth32float_filter: bool,
    format_depth32float_none: bool,
    format_bgr10a2_all: bool,
    format_bgr10a2_no_write: bool,
    max_buffers_per_stage: ResourceIndex,
    max_vertex_buffers: ResourceIndex,
    max_textures_per_stage: ResourceIndex,
    max_samplers_per_stage: ResourceIndex,
    buffer_alignment: u64,
    max_buffer_size: u64,
    max_texture_size: u64,
    max_texture_3d_size: u64,
    max_texture_layers: u64,
    max_fragment_input_components: u64,
    max_color_render_targets: u8,
    max_color_attachment_bytes_per_sample: u8,
    max_varying_components: u32,
    max_threads_per_group: u32,
    max_total_threadgroup_memory: u32,
    sample_count_mask: crate::TextureFormatCapabilities,
    supports_debug_markers: bool,
    supports_binary_archives: bool,
    supports_capture_manager: bool,
    can_set_maximum_drawables_count: bool,
    can_set_display_sync: bool,
    can_set_next_drawable_timeout: bool,
    supports_arrays_of_textures: bool,
    supports_arrays_of_textures_write: bool,
    supports_mutability: bool,
    supports_depth_clip_control: bool,
    supports_preserve_invariance: bool,
    supports_shader_primitive_index: bool,
    has_unified_memory: Option<bool>,
    timestamp_query_support: TimestampQuerySupport,
    supports_simd_scoped_operations: bool,
    int64: bool,
    int64_atomics: bool,
}

#[derive(Clone, Debug)]
struct PrivateDisabilities {
    /// Near depth is not respected properly on some Intel GPUs.
    broken_viewport_near_depth: bool,
    /// Multi-target clears don't appear to work properly on Intel GPUs.
    #[allow(dead_code)]
    broken_layered_clear_image: bool,
}

#[derive(Debug, Default)]
struct Settings {
    retain_command_buffer_references: bool,
}

struct AdapterShared {
    device: Mutex<Retained<ProtocolObject<dyn MTLDevice>>>,
    disabilities: PrivateDisabilities,
    private_caps: PrivateCapabilities,
    settings: Settings,
    presentation_timer: time::PresentationTimer,
}

unsafe impl Send for AdapterShared {}
unsafe impl Sync for AdapterShared {}

impl AdapterShared {
    fn new(device: Retained<ProtocolObject<dyn MTLDevice>>) -> Self {
        let private_caps = PrivateCapabilities::new(&device);
        log::debug!("{:#?}", private_caps);

        Self {
            disabilities: PrivateDisabilities::new(&device),
            private_caps,
            device: Mutex::new(device),
            settings: Settings::default(),
            presentation_timer: time::PresentationTimer::new(),
        }
    }
}

pub struct Adapter {
    shared: Arc<AdapterShared>,
}

pub struct Queue {
    raw: Arc<Mutex<Retained<ProtocolObject<dyn MTLCommandQueue>>>>,
    timestamp_period: f32,
}

unsafe impl Send for Queue {}
unsafe impl Sync for Queue {}

impl Queue {
    pub unsafe fn queue_from_raw(
        raw: Retained<ProtocolObject<dyn MTLCommandQueue>>,
        timestamp_period: f32,
    ) -> Self {
        Self {
            raw: Arc::new(Mutex::new(raw)),
            timestamp_period,
        }
    }
}

pub struct Device {
    shared: Arc<AdapterShared>,
    features: wgt::Features,
    counters: wgt::HalCounters,
}

pub struct Surface {
<<<<<<< HEAD
    view: Option<NonNull<objc2::runtime::AnyObject>>,
    render_layer: Mutex<Retained<CAMetalLayer>>,
=======
    render_layer: Mutex<metal::MetalLayer>,
>>>>>>> c4110afc
    swapchain_format: RwLock<Option<wgt::TextureFormat>>,
    extent: RwLock<wgt::Extent3d>,
    main_thread_id: thread::ThreadId,
    // Useful for UI-intensive applications that are sensitive to
    // window resizing.
    pub present_with_transaction: bool,
}

unsafe impl Send for Surface {}
unsafe impl Sync for Surface {}

#[derive(Debug)]
pub struct SurfaceTexture {
    texture: Texture,
    drawable: Retained<ProtocolObject<dyn MTLDrawable>>,
    present_with_transaction: bool,
}

impl crate::DynSurfaceTexture for SurfaceTexture {}

impl std::borrow::Borrow<Texture> for SurfaceTexture {
    fn borrow(&self) -> &Texture {
        &self.texture
    }
}

impl std::borrow::Borrow<dyn crate::DynTexture> for SurfaceTexture {
    fn borrow(&self) -> &dyn crate::DynTexture {
        &self.texture
    }
}

unsafe impl Send for SurfaceTexture {}
unsafe impl Sync for SurfaceTexture {}

impl crate::Queue for Queue {
    type A = Api;

    unsafe fn submit(
        &self,
        command_buffers: &[&CommandBuffer],
        _surface_textures: &[&SurfaceTexture],
        (signal_fence, signal_value): (&mut Fence, crate::FenceValue),
    ) -> Result<(), crate::DeviceError> {
        objc2::rc::autoreleasepool(|_| {
            let extra_command_buffer = {
                let completed_value = Arc::clone(&signal_fence.completed_value);
                let block = block2::RcBlock::new(move |_cmd_buf| {
                    completed_value.store(signal_value, atomic::Ordering::Release);
                });
                let block: *const _ = &*block;

                let raw = match command_buffers.last() {
                    Some(&cmd_buf) => cmd_buf.raw.clone(),
                    None => {
                        let queue = self.raw.lock();
                        queue.commandBufferWithUnretainedReferences().unwrap()
                    }
                };
                raw.setLabel(Some(ns_string!("(wgpu internal) Signal")));
                raw.addCompletedHandler(block.cast_mut());

                signal_fence.maintain();
                signal_fence
                    .pending_command_buffers
                    .push((signal_value, raw.clone()));
                // only return an extra one if it's extra
                match command_buffers.last() {
                    Some(_) => None,
                    None => Some(raw),
                }
            };

            for cmd_buffer in command_buffers {
                cmd_buffer.raw.commit();
            }

            if let Some(raw) = extra_command_buffer {
                raw.commit();
            }
        });
        Ok(())
    }
    unsafe fn present(
        &self,
        _surface: &Surface,
        texture: SurfaceTexture,
    ) -> Result<(), crate::SurfaceError> {
        let queue = &self.raw.lock();
        objc2::rc::autoreleasepool(|_| {
            let command_buffer = queue.commandBuffer().unwrap();
            command_buffer.setLabel(Some(ns_string!("(wgpu internal) Present")));

            // https://developer.apple.com/documentation/quartzcore/cametallayer/1478157-presentswithtransaction?language=objc
            if !texture.present_with_transaction {
                command_buffer.presentDrawable(&texture.drawable);
            }

            command_buffer.commit();

            if texture.present_with_transaction {
                command_buffer.waitUntilScheduled();
                texture.drawable.present();
            }
        });
        Ok(())
    }

    unsafe fn get_timestamp_period(&self) -> f32 {
        self.timestamp_period
    }
}

#[derive(Debug)]
pub struct Buffer {
    raw: Retained<ProtocolObject<dyn MTLBuffer>>,
    size: wgt::BufferAddress,
}

unsafe impl Send for Buffer {}
unsafe impl Sync for Buffer {}

impl crate::DynBuffer for Buffer {}

impl Buffer {
    fn as_raw(&self) -> NonNull<ProtocolObject<dyn MTLBuffer>> {
        unsafe { NonNull::new_unchecked(Retained::as_ptr(&self.raw) as *mut _) }
    }
}

impl crate::BufferBinding<'_, Buffer> {
    fn resolve_size(&self) -> wgt::BufferAddress {
        match self.size {
            Some(size) => size.get(),
            None => self.buffer.size - self.offset,
        }
    }
}

#[derive(Debug)]
pub struct Texture {
    raw: Retained<ProtocolObject<dyn MTLTexture>>,
    format: wgt::TextureFormat,
    raw_type: MTLTextureType,
    array_layers: u32,
    mip_levels: u32,
    copy_size: crate::CopyExtent,
}

impl crate::DynTexture for Texture {}

unsafe impl Send for Texture {}
unsafe impl Sync for Texture {}

#[derive(Debug)]
pub struct TextureView {
    raw: Retained<ProtocolObject<dyn MTLTexture>>,
    aspects: crate::FormatAspects,
}

impl crate::DynTextureView for TextureView {}

unsafe impl Send for TextureView {}
unsafe impl Sync for TextureView {}

impl TextureView {
    fn as_raw(&self) -> NonNull<ProtocolObject<dyn MTLTexture>> {
        unsafe { NonNull::new_unchecked(Retained::as_ptr(&self.raw) as *mut _) }
    }
}

#[derive(Debug)]
pub struct Sampler {
    raw: Retained<ProtocolObject<dyn MTLSamplerState>>,
}

impl crate::DynSampler for Sampler {}

unsafe impl Send for Sampler {}
unsafe impl Sync for Sampler {}

impl Sampler {
    fn as_raw(&self) -> NonNull<ProtocolObject<dyn MTLSamplerState>> {
        unsafe { NonNull::new_unchecked(Retained::as_ptr(&self.raw) as *mut _) }
    }
}

#[derive(Debug)]
pub struct BindGroupLayout {
    /// Sorted list of BGL entries.
    entries: Arc<[wgt::BindGroupLayoutEntry]>,
}

impl crate::DynBindGroupLayout for BindGroupLayout {}

#[derive(Clone, Debug, Default)]
struct ResourceData<T> {
    buffers: T,
    textures: T,
    samplers: T,
}

#[derive(Clone, Debug, Default)]
struct MultiStageData<T> {
    vs: T,
    fs: T,
    cs: T,
}

const NAGA_STAGES: MultiStageData<naga::ShaderStage> = MultiStageData {
    vs: naga::ShaderStage::Vertex,
    fs: naga::ShaderStage::Fragment,
    cs: naga::ShaderStage::Compute,
};

impl<T> ops::Index<naga::ShaderStage> for MultiStageData<T> {
    type Output = T;
    fn index(&self, stage: naga::ShaderStage) -> &T {
        match stage {
            naga::ShaderStage::Vertex => &self.vs,
            naga::ShaderStage::Fragment => &self.fs,
            naga::ShaderStage::Compute => &self.cs,
        }
    }
}

impl<T> MultiStageData<T> {
    fn map_ref<Y>(&self, fun: impl Fn(&T) -> Y) -> MultiStageData<Y> {
        MultiStageData {
            vs: fun(&self.vs),
            fs: fun(&self.fs),
            cs: fun(&self.cs),
        }
    }
    fn map<Y>(self, fun: impl Fn(T) -> Y) -> MultiStageData<Y> {
        MultiStageData {
            vs: fun(self.vs),
            fs: fun(self.fs),
            cs: fun(self.cs),
        }
    }
    fn iter<'a>(&'a self) -> impl Iterator<Item = &'a T> {
        iter::once(&self.vs)
            .chain(iter::once(&self.fs))
            .chain(iter::once(&self.cs))
    }
    fn iter_mut<'a>(&'a mut self) -> impl Iterator<Item = &'a mut T> {
        iter::once(&mut self.vs)
            .chain(iter::once(&mut self.fs))
            .chain(iter::once(&mut self.cs))
    }
}

type MultiStageResourceCounters = MultiStageData<ResourceData<ResourceIndex>>;
type MultiStageResources = MultiStageData<naga::back::msl::EntryPointResources>;

#[derive(Debug)]
struct BindGroupLayoutInfo {
    base_resource_indices: MultiStageResourceCounters,
}

#[derive(Copy, Clone, Debug, Eq, PartialEq)]
struct PushConstantsInfo {
    count: u32,
    buffer_index: ResourceIndex,
}

#[derive(Debug)]
pub struct PipelineLayout {
    bind_group_infos: ArrayVec<BindGroupLayoutInfo, { crate::MAX_BIND_GROUPS }>,
    push_constants_infos: MultiStageData<Option<PushConstantsInfo>>,
    total_counters: MultiStageResourceCounters,
    total_push_constants: u32,
    per_stage_map: MultiStageResources,
}

impl crate::DynPipelineLayout for PipelineLayout {}

#[derive(Debug)]
struct BufferResource {
    ptr: NonNull<ProtocolObject<dyn MTLBuffer>>,
    offset: wgt::BufferAddress,
    dynamic_index: Option<u32>,

    /// The buffer's size, if it is a [`Storage`] binding. Otherwise `None`.
    ///
    /// Buffers with the [`wgt::BufferBindingType::Storage`] binding type can
    /// hold WGSL runtime-sized arrays. When one does, we must pass its size to
    /// shader entry points to implement bounds checks and WGSL's `arrayLength`
    /// function. See `device::CompiledShader::sized_bindings` for details.
    ///
    /// [`Storage`]: wgt::BufferBindingType::Storage
    binding_size: Option<wgt::BufferSize>,

    binding_location: u32,
}

#[derive(Debug, Default)]
pub struct BindGroup {
    counters: MultiStageResourceCounters,
    buffers: Vec<BufferResource>,
    samplers: Vec<NonNull<ProtocolObject<dyn MTLSamplerState>>>,
    textures: Vec<NonNull<ProtocolObject<dyn MTLTexture>>>,
}

impl crate::DynBindGroup for BindGroup {}

unsafe impl Send for BindGroup {}
unsafe impl Sync for BindGroup {}

#[derive(Debug)]
pub struct ShaderModule {
    naga: crate::NagaShader,
    runtime_checks: bool,
}

impl crate::DynShaderModule for ShaderModule {}

#[derive(Debug, Default)]
struct PipelineStageInfo {
    push_constants: Option<PushConstantsInfo>,

    /// The buffer argument table index at which we pass runtime-sized arrays' buffer sizes.
    ///
    /// See `device::CompiledShader::sized_bindings` for more details.
    sizes_slot: Option<naga::back::msl::Slot>,

    /// Bindings of all WGSL `storage` globals that contain runtime-sized arrays.
    ///
    /// See `device::CompiledShader::sized_bindings` for more details.
    sized_bindings: Vec<naga::ResourceBinding>,

    /// Info on all bound vertex buffers.
    vertex_buffer_mappings: Vec<naga::back::msl::VertexBufferMapping>,
}

impl PipelineStageInfo {
    fn clear(&mut self) {
        self.push_constants = None;
        self.sizes_slot = None;
        self.sized_bindings.clear();
        self.vertex_buffer_mappings.clear();
    }

    fn assign_from(&mut self, other: &Self) {
        self.push_constants = other.push_constants;
        self.sizes_slot = other.sizes_slot;
        self.sized_bindings.clear();
        self.sized_bindings.extend_from_slice(&other.sized_bindings);
        self.vertex_buffer_mappings.clear();
        self.vertex_buffer_mappings
            .extend_from_slice(&other.vertex_buffer_mappings);
    }
}

#[derive(Debug)]
pub struct RenderPipeline {
    raw: Retained<ProtocolObject<dyn MTLRenderPipelineState>>,
    #[allow(dead_code)]
    vs_lib: Retained<ProtocolObject<dyn MTLLibrary>>,
    #[allow(dead_code)]
    fs_lib: Option<Retained<ProtocolObject<dyn MTLLibrary>>>,
    vs_info: PipelineStageInfo,
    fs_info: Option<PipelineStageInfo>,
    raw_primitive_type: MTLPrimitiveType,
    raw_triangle_fill_mode: MTLTriangleFillMode,
    raw_front_winding: MTLWinding,
    raw_cull_mode: MTLCullMode,
    raw_depth_clip_mode: Option<MTLDepthClipMode>,
    depth_stencil: Option<(
        Retained<ProtocolObject<dyn MTLDepthStencilState>>,
        wgt::DepthBiasState,
    )>,
}

unsafe impl Send for RenderPipeline {}
unsafe impl Sync for RenderPipeline {}

impl crate::DynRenderPipeline for RenderPipeline {}

#[derive(Debug)]
pub struct ComputePipeline {
    raw: Retained<ProtocolObject<dyn MTLComputePipelineState>>,
    #[allow(dead_code)]
    cs_lib: Retained<ProtocolObject<dyn MTLLibrary>>,
    cs_info: PipelineStageInfo,
    work_group_size: MTLSize,
    work_group_memory_sizes: Vec<u32>,
}

unsafe impl Send for ComputePipeline {}
unsafe impl Sync for ComputePipeline {}

impl crate::DynComputePipeline for ComputePipeline {}

#[derive(Debug, Clone)]
pub struct QuerySet {
    raw_buffer: Retained<ProtocolObject<dyn MTLBuffer>>,
    //Metal has a custom buffer for counters.
    counter_sample_buffer: Option<Retained<ProtocolObject<dyn MTLCounterSampleBuffer>>>,
    ty: wgt::QueryType,
}

impl crate::DynQuerySet for QuerySet {}

unsafe impl Send for QuerySet {}
unsafe impl Sync for QuerySet {}

#[derive(Debug)]
pub struct Fence {
    completed_value: Arc<atomic::AtomicU64>,
    /// The pending fence values have to be ascending.
    pending_command_buffers: Vec<(
        crate::FenceValue,
        Retained<ProtocolObject<dyn MTLCommandBuffer>>,
    )>,
}

impl crate::DynFence for Fence {}

unsafe impl Send for Fence {}
unsafe impl Sync for Fence {}

impl Fence {
    fn get_latest(&self) -> crate::FenceValue {
        let mut max_value = self.completed_value.load(atomic::Ordering::Acquire);
        for &(value, ref cmd_buf) in self.pending_command_buffers.iter() {
            if cmd_buf.status() == MTLCommandBufferStatus::Completed {
                max_value = value;
            }
        }
        max_value
    }

    fn maintain(&mut self) {
        let latest = self.get_latest();
        self.pending_command_buffers
            .retain(|&(value, _)| value > latest);
    }
}

struct IndexState {
    buffer_ptr: NonNull<ProtocolObject<dyn MTLBuffer>>,
    offset: wgt::BufferAddress,
    stride: wgt::BufferAddress,
    raw_type: MTLIndexType,
}

#[derive(Default)]
struct Temp {
    binding_sizes: Vec<u32>,
}

struct CommandState {
    blit: Option<Retained<ProtocolObject<dyn MTLBlitCommandEncoder>>>,
    render: Option<Retained<ProtocolObject<dyn MTLRenderCommandEncoder>>>,
    compute: Option<Retained<ProtocolObject<dyn MTLComputeCommandEncoder>>>,
    raw_primitive_type: MTLPrimitiveType,
    index: Option<IndexState>,
    raw_wg_size: MTLSize,
    stage_infos: MultiStageData<PipelineStageInfo>,

    /// Sizes of currently bound [`wgt::BufferBindingType::Storage`] buffers.
    ///
    /// Specifically:
    ///
    /// - The keys are [`ResourceBinding`] values (that is, the WGSL `@group`
    ///   and `@binding` attributes) for `var<storage>` global variables in the
    ///   current module that contain runtime-sized arrays.
    ///
    /// - The values are the actual sizes of the buffers currently bound to
    ///   provide those globals' contents, which are needed to implement bounds
    ///   checks and the WGSL `arrayLength` function.
    ///
    /// For each stage `S` in `stage_infos`, we consult this to find the sizes
    /// of the buffers listed in [`stage_infos.S.sized_bindings`], which we must
    /// pass to the entry point.
    ///
    /// See `device::CompiledShader::sized_bindings` for more details.
    ///
    /// [`ResourceBinding`]: naga::ResourceBinding
    storage_buffer_length_map: rustc_hash::FxHashMap<naga::ResourceBinding, wgt::BufferSize>,

    vertex_buffer_size_map: rustc_hash::FxHashMap<u64, wgt::BufferSize>,

    work_group_memory_sizes: Vec<u32>,
    push_constants: Vec<u32>,

    /// Timer query that should be executed when the next pass starts.
    pending_timer_queries: Vec<(QuerySet, u32)>,
}

pub struct CommandEncoder {
    shared: Arc<AdapterShared>,
    raw_queue: Arc<Mutex<Retained<ProtocolObject<dyn MTLCommandQueue>>>>,
    raw_cmd_buf: Option<Retained<ProtocolObject<dyn MTLCommandBuffer>>>,
    state: CommandState,
    temp: Temp,
}

impl fmt::Debug for CommandEncoder {
    fn fmt(&self, f: &mut fmt::Formatter<'_>) -> fmt::Result {
        f.debug_struct("CommandEncoder")
            .field("raw_queue", &self.raw_queue)
            .field("raw_cmd_buf", &self.raw_cmd_buf)
            .finish()
    }
}

unsafe impl Send for CommandEncoder {}
unsafe impl Sync for CommandEncoder {}

#[derive(Debug)]
pub struct CommandBuffer {
    raw: Retained<ProtocolObject<dyn MTLCommandBuffer>>,
}

impl crate::DynCommandBuffer for CommandBuffer {}

unsafe impl Send for CommandBuffer {}
unsafe impl Sync for CommandBuffer {}

#[derive(Debug)]
pub struct PipelineCache;

impl crate::DynPipelineCache for PipelineCache {}

#[derive(Debug)]
pub struct AccelerationStructure;

impl crate::DynAccelerationStructure for AccelerationStructure {}<|MERGE_RESOLUTION|>--- conflicted
+++ resolved
@@ -373,12 +373,7 @@
 }
 
 pub struct Surface {
-<<<<<<< HEAD
-    view: Option<NonNull<objc2::runtime::AnyObject>>,
     render_layer: Mutex<Retained<CAMetalLayer>>,
-=======
-    render_layer: Mutex<metal::MetalLayer>,
->>>>>>> c4110afc
     swapchain_format: RwLock<Option<wgt::TextureFormat>>,
     extent: RwLock<wgt::Extent3d>,
     main_thread_id: thread::ThreadId,
