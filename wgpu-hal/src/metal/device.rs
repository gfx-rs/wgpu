--- conflicted
+++ resolved
@@ -219,16 +219,15 @@
         }
     }
 
-<<<<<<< HEAD
+    pub unsafe fn buffer_from_raw(raw: mtl::Buffer, size: wgt::BufferAddress) -> super::Buffer {
+        super::Buffer { raw, size }
+    }
+    
     pub unsafe fn device_from_raw(raw: mtl::Device, features: wgt::Features) -> super::Device {
         super::Device {
             shared: Arc::new(super::AdapterShared::new(raw)),
             features,
         }
-=======
-    pub unsafe fn buffer_from_raw(raw: mtl::Buffer, size: wgt::BufferAddress) -> super::Buffer {
-        super::Buffer { raw, size }
->>>>>>> 982f8a32
     }
 
     pub fn raw_device(&self) -> &Mutex<mtl::Device> {
