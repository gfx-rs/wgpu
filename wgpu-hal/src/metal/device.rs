use objc2::{msg_send_id, rc::Retained, runtime::ProtocolObject};
use objc2_foundation::{ns_string, NSError, NSRange, NSString};
use objc2_metal::{
    MTLBuffer, MTLCaptureManager, MTLCaptureScope, MTLCommandBuffer, MTLCommandBufferStatus,
    MTLCompileOptions, MTLComputePipelineDescriptor, MTLComputePipelineState,
    MTLCounterSampleBufferDescriptor, MTLCounterSet, MTLDepthClipMode, MTLDepthStencilDescriptor,
    MTLDevice, MTLFunction, MTLLanguageVersion, MTLLibrary, MTLMutability,
    MTLPipelineBufferDescriptorArray, MTLPixelFormat, MTLPrimitiveTopologyClass,
    MTLRenderPipelineDescriptor, MTLResource, MTLResourceOptions, MTLSamplerAddressMode,
    MTLSamplerDescriptor, MTLSamplerMipFilter, MTLSize, MTLStencilDescriptor, MTLStorageMode,
    MTLTexture, MTLTextureDescriptor, MTLTextureType, MTLTriangleFillMode, MTLVertexDescriptor,
    MTLVertexStepFunction,
};
use parking_lot::Mutex;
use std::{
    num::NonZeroU32,
    ptr::NonNull,
    sync::{atomic, Arc},
    thread, time,
};

use super::conv;
use crate::auxil::map_naga_stage;

type DeviceResult<T> = Result<T, crate::DeviceError>;

struct CompiledShader {
    library: Retained<ProtocolObject<dyn MTLLibrary>>,
    function: Retained<ProtocolObject<dyn MTLFunction>>,
    wg_size: MTLSize,
    wg_memory_sizes: Vec<u32>,

    /// Bindings of WGSL `storage` globals that contain variable-sized arrays.
    ///
    /// In order to implement bounds checks and the `arrayLength` function for
    /// WGSL runtime-sized arrays, we pass the entry point a struct with a
    /// member for each global variable that contains such an array. That member
    /// is a `u32` holding the variable's total size in bytes---which is simply
    /// the size of the `Buffer` supplying that variable's contents for the
    /// draw call.
    sized_bindings: Vec<naga::ResourceBinding>,

    immutable_buffer_mask: usize,
}

fn create_stencil_desc(
    face: &wgt::StencilFaceState,
    read_mask: u32,
    write_mask: u32,
) -> Retained<MTLStencilDescriptor> {
    let desc = unsafe { MTLStencilDescriptor::new() };
    desc.setStencilCompareFunction(conv::map_compare_function(face.compare));
    desc.setReadMask(read_mask);
    desc.setWriteMask(write_mask);
    desc.setStencilFailureOperation(conv::map_stencil_op(face.fail_op));
    desc.setDepthFailureOperation(conv::map_stencil_op(face.depth_fail_op));
    desc.setDepthStencilPassOperation(conv::map_stencil_op(face.pass_op));
    desc
}

fn create_depth_stencil_desc(
    state: &wgt::DepthStencilState,
) -> Retained<MTLDepthStencilDescriptor> {
    let desc = unsafe { MTLDepthStencilDescriptor::new() };
    desc.setDepthCompareFunction(conv::map_compare_function(state.depth_compare));
    desc.setDepthWriteEnabled(state.depth_write_enabled);
    let s = &state.stencil;
    if s.is_enabled() {
        let front_desc = create_stencil_desc(&s.front, s.read_mask, s.write_mask);
        desc.setFrontFaceStencil(Some(&front_desc));
        let back_desc = create_stencil_desc(&s.back, s.read_mask, s.write_mask);
        desc.setBackFaceStencil(Some(&back_desc));
    }
    desc
}

const fn convert_vertex_format_to_naga(format: wgt::VertexFormat) -> naga::back::msl::VertexFormat {
    match format {
        wgt::VertexFormat::Uint8x2 => naga::back::msl::VertexFormat::Uint8x2,
        wgt::VertexFormat::Uint8x4 => naga::back::msl::VertexFormat::Uint8x4,
        wgt::VertexFormat::Sint8x2 => naga::back::msl::VertexFormat::Sint8x2,
        wgt::VertexFormat::Sint8x4 => naga::back::msl::VertexFormat::Sint8x4,
        wgt::VertexFormat::Unorm8x2 => naga::back::msl::VertexFormat::Unorm8x2,
        wgt::VertexFormat::Unorm8x4 => naga::back::msl::VertexFormat::Unorm8x4,
        wgt::VertexFormat::Snorm8x2 => naga::back::msl::VertexFormat::Snorm8x2,
        wgt::VertexFormat::Snorm8x4 => naga::back::msl::VertexFormat::Snorm8x4,
        wgt::VertexFormat::Uint16x2 => naga::back::msl::VertexFormat::Uint16x2,
        wgt::VertexFormat::Uint16x4 => naga::back::msl::VertexFormat::Uint16x4,
        wgt::VertexFormat::Sint16x2 => naga::back::msl::VertexFormat::Sint16x2,
        wgt::VertexFormat::Sint16x4 => naga::back::msl::VertexFormat::Sint16x4,
        wgt::VertexFormat::Unorm16x2 => naga::back::msl::VertexFormat::Unorm16x2,
        wgt::VertexFormat::Unorm16x4 => naga::back::msl::VertexFormat::Unorm16x4,
        wgt::VertexFormat::Snorm16x2 => naga::back::msl::VertexFormat::Snorm16x2,
        wgt::VertexFormat::Snorm16x4 => naga::back::msl::VertexFormat::Snorm16x4,
        wgt::VertexFormat::Float16x2 => naga::back::msl::VertexFormat::Float16x2,
        wgt::VertexFormat::Float16x4 => naga::back::msl::VertexFormat::Float16x4,
        wgt::VertexFormat::Float32 => naga::back::msl::VertexFormat::Float32,
        wgt::VertexFormat::Float32x2 => naga::back::msl::VertexFormat::Float32x2,
        wgt::VertexFormat::Float32x3 => naga::back::msl::VertexFormat::Float32x3,
        wgt::VertexFormat::Float32x4 => naga::back::msl::VertexFormat::Float32x4,
        wgt::VertexFormat::Uint32 => naga::back::msl::VertexFormat::Uint32,
        wgt::VertexFormat::Uint32x2 => naga::back::msl::VertexFormat::Uint32x2,
        wgt::VertexFormat::Uint32x3 => naga::back::msl::VertexFormat::Uint32x3,
        wgt::VertexFormat::Uint32x4 => naga::back::msl::VertexFormat::Uint32x4,
        wgt::VertexFormat::Sint32 => naga::back::msl::VertexFormat::Sint32,
        wgt::VertexFormat::Sint32x2 => naga::back::msl::VertexFormat::Sint32x2,
        wgt::VertexFormat::Sint32x3 => naga::back::msl::VertexFormat::Sint32x3,
        wgt::VertexFormat::Sint32x4 => naga::back::msl::VertexFormat::Sint32x4,
        wgt::VertexFormat::Unorm10_10_10_2 => naga::back::msl::VertexFormat::Unorm10_10_10_2,
        _ => unimplemented!(),
    }
}

impl super::Device {
    fn load_shader(
        &self,
        stage: &crate::ProgrammableStage<super::ShaderModule>,
        vertex_buffer_mappings: &[naga::back::msl::VertexBufferMapping],
        layout: &super::PipelineLayout,
        primitive_class: MTLPrimitiveTopologyClass,
        naga_stage: naga::ShaderStage,
    ) -> Result<CompiledShader, crate::PipelineError> {
        let stage_bit = map_naga_stage(naga_stage);

        let (module, module_info) = naga::back::pipeline_constants::process_overrides(
            &stage.module.naga.module,
            &stage.module.naga.info,
            stage.constants,
        )
        .map_err(|e| crate::PipelineError::PipelineConstants(stage_bit, format!("MSL: {:?}", e)))?;

        let ep_resources = &layout.per_stage_map[naga_stage];

        let bounds_check_policy = if stage.module.runtime_checks {
            naga::proc::BoundsCheckPolicy::ReadZeroSkipWrite
        } else {
            naga::proc::BoundsCheckPolicy::Unchecked
        };

        let options = naga::back::msl::Options {
            lang_version: match self.shared.private_caps.msl_version {
                #[allow(deprecated)]
                MTLLanguageVersion::MTLLanguageVersion1_0 => (1, 0),
                MTLLanguageVersion::MTLLanguageVersion1_1 => (1, 1),
                MTLLanguageVersion::MTLLanguageVersion1_2 => (1, 2),
                MTLLanguageVersion::MTLLanguageVersion2_0 => (2, 0),
                MTLLanguageVersion::MTLLanguageVersion2_1 => (2, 1),
                MTLLanguageVersion::MTLLanguageVersion2_2 => (2, 2),
                MTLLanguageVersion::MTLLanguageVersion2_3 => (2, 3),
                MTLLanguageVersion::MTLLanguageVersion2_4 => (2, 4),
                MTLLanguageVersion::MTLLanguageVersion3_0 => (3, 0),
                MTLLanguageVersion::MTLLanguageVersion3_1 => (3, 1),
                // Newer version, fall back to 3.1
                _ => (3, 1),
            },
            inline_samplers: Default::default(),
            spirv_cross_compatibility: false,
            fake_missing_bindings: false,
            per_entry_point_map: naga::back::msl::EntryPointResourceMap::from([(
                stage.entry_point.to_string(),
                ep_resources.clone(),
            )]),
            bounds_check_policies: naga::proc::BoundsCheckPolicies {
                index: bounds_check_policy,
                buffer: bounds_check_policy,
                image_load: bounds_check_policy,
                // TODO: support bounds checks on binding arrays
                binding_array: naga::proc::BoundsCheckPolicy::Unchecked,
            },
            zero_initialize_workgroup_memory: stage.zero_initialize_workgroup_memory,
        };

        let pipeline_options = naga::back::msl::PipelineOptions {
            allow_and_force_point_size: match primitive_class {
                MTLPrimitiveTopologyClass::Point => true,
                _ => false,
            },
            vertex_pulling_transform: true,
            vertex_buffer_mappings: vertex_buffer_mappings.to_vec(),
        };

        let (source, info) =
            naga::back::msl::write_string(&module, &module_info, &options, &pipeline_options)
                .map_err(|e| crate::PipelineError::Linkage(stage_bit, format!("MSL: {:?}", e)))?;

        log::debug!(
            "Naga generated shader for entry point '{}' and stage {:?}\n{}",
            stage.entry_point,
            naga_stage,
            &source
        );

        let options = MTLCompileOptions::new();
        options.setLanguageVersion(self.shared.private_caps.msl_version);

        if self.shared.private_caps.supports_preserve_invariance {
            options.setPreserveInvariance(true);
        }

        let library = self
            .shared
            .device
            .lock()
            .newLibraryWithSource_options_error(&NSString::from_str(&source), Some(&options))
            .map_err(|err| {
                log::warn!("Naga generated shader:\n{}", source);
                crate::PipelineError::Linkage(stage_bit, format!("Metal: {}", err))
            })?;

        let ep_index = module
            .entry_points
            .iter()
            .position(|ep| ep.stage == naga_stage && ep.name == stage.entry_point)
            .ok_or(crate::PipelineError::EntryPoint(naga_stage))?;
        let ep = &module.entry_points[ep_index];
        let ep_name = info.entry_point_names[ep_index]
            .as_ref()
            .map_err(|e| crate::PipelineError::Linkage(stage_bit, format!("{}", e)))?;

        let wg_size = MTLSize {
            width: ep.workgroup_size[0] as _,
            height: ep.workgroup_size[1] as _,
            depth: ep.workgroup_size[2] as _,
        };

        let function = library
            .newFunctionWithName(&NSString::from_str(ep_name))
            .ok_or_else(|| {
                log::error!("Function '{ep_name}' does not exist");
                crate::PipelineError::EntryPoint(naga_stage)
            })?;

        // collect sizes indices, immutable buffers, and work group memory sizes
        let ep_info = &module_info.get_entry_point(ep_index);
        let mut wg_memory_sizes = Vec::new();
        let mut sized_bindings = Vec::new();
        let mut immutable_buffer_mask = 0;
        for (var_handle, var) in module.global_variables.iter() {
            match var.space {
                naga::AddressSpace::WorkGroup => {
                    if !ep_info[var_handle].is_empty() {
                        let size = module.types[var.ty].inner.size(module.to_ctx());
                        wg_memory_sizes.push(size);
                    }
                }
                naga::AddressSpace::Uniform | naga::AddressSpace::Storage { .. } => {
                    let br = match var.binding {
                        Some(ref br) => br.clone(),
                        None => continue,
                    };
                    let storage_access_store = match var.space {
                        naga::AddressSpace::Storage { access } => {
                            access.contains(naga::StorageAccess::STORE)
                        }
                        _ => false,
                    };

                    // check for an immutable buffer
                    if !ep_info[var_handle].is_empty() && !storage_access_store {
                        let slot = ep_resources.resources[&br].buffer.unwrap();
                        immutable_buffer_mask |= 1 << slot;
                    }

                    let mut dynamic_array_container_ty = var.ty;
                    if let naga::TypeInner::Struct { ref members, .. } = module.types[var.ty].inner
                    {
                        dynamic_array_container_ty = members.last().unwrap().ty;
                    }
                    if let naga::TypeInner::Array {
                        size: naga::ArraySize::Dynamic,
                        ..
                    } = module.types[dynamic_array_container_ty].inner
                    {
                        sized_bindings.push(br);
                    }
                }
                _ => {}
            }
        }

        Ok(CompiledShader {
            library,
            function,
            wg_size,
            wg_memory_sizes,
            sized_bindings,
            immutable_buffer_mask,
        })
    }

    fn set_buffers_mutability(
        buffers: &MTLPipelineBufferDescriptorArray,
        mut immutable_mask: usize,
    ) {
        while immutable_mask != 0 {
            let slot = immutable_mask.trailing_zeros();
            immutable_mask ^= 1 << slot;
            unsafe { buffers.objectAtIndexedSubscript(slot as usize) }
                .setMutability(MTLMutability::Immutable);
        }
    }

    pub unsafe fn texture_from_raw(
        raw: Retained<ProtocolObject<dyn MTLTexture>>,
        format: wgt::TextureFormat,
        raw_type: MTLTextureType,
        array_layers: u32,
        mip_levels: u32,
        copy_size: crate::CopyExtent,
    ) -> super::Texture {
        super::Texture {
            raw,
            format,
            raw_type,
            array_layers,
            mip_levels,
            copy_size,
        }
    }

    pub unsafe fn device_from_raw(
        raw: Retained<ProtocolObject<dyn MTLDevice>>,
        features: wgt::Features,
    ) -> super::Device {
        super::Device {
            shared: Arc::new(super::AdapterShared::new(raw)),
            features,
            counters: Default::default(),
        }
    }

    pub unsafe fn buffer_from_raw(
        raw: Retained<ProtocolObject<dyn MTLBuffer>>,
        size: wgt::BufferAddress,
    ) -> super::Buffer {
        super::Buffer { raw, size }
    }

    pub fn raw_device(&self) -> &Mutex<Retained<ProtocolObject<dyn MTLDevice>>> {
        &self.shared.device
    }
}

impl crate::Device for super::Device {
    type A = super::Api;

    unsafe fn exit(self, _queue: super::Queue) {}

    unsafe fn create_buffer(&self, desc: &crate::BufferDescriptor) -> DeviceResult<super::Buffer> {
        let map_read = desc.usage.contains(crate::BufferUses::MAP_READ);
        let map_write = desc.usage.contains(crate::BufferUses::MAP_WRITE);

        let mut options = MTLResourceOptions::empty();
        options |= if map_read || map_write {
            // `crate::MemoryFlags::PREFER_COHERENT` is ignored here
            MTLResourceOptions::MTLResourceStorageModeShared
        } else {
            MTLResourceOptions::MTLResourceStorageModePrivate
        };
        options.set(
            MTLResourceOptions::MTLResourceCPUCacheModeWriteCombined,
            map_write,
        );

        //TODO: HazardTrackingModeUntracked

        objc2::rc::autoreleasepool(|_| {
            let raw = self
                .shared
                .device
                .lock()
                .newBufferWithLength_options(desc.size as usize, options)
                .unwrap();
            if let Some(label) = desc.label {
                raw.setLabel(Some(&NSString::from_str(label)));
            }
            self.counters.buffers.add(1);
            Ok(super::Buffer {
                raw,
                size: desc.size,
            })
        })
    }
    unsafe fn destroy_buffer(&self, _buffer: super::Buffer) {
        self.counters.buffers.sub(1);
    }

    unsafe fn map_buffer(
        &self,
        buffer: &super::Buffer,
        range: crate::MemoryRange,
    ) -> DeviceResult<crate::BufferMapping> {
<<<<<<< HEAD
        let ptr: NonNull<u8> = buffer.raw.contents().cast();
=======
        let ptr = buffer.raw.contents().cast::<u8>();
        assert!(!ptr.is_null());
>>>>>>> fac49ee9
        Ok(crate::BufferMapping {
            ptr: unsafe { NonNull::new(ptr.as_ptr().offset(range.start as isize)).unwrap() },
            is_coherent: true,
        })
    }

    unsafe fn unmap_buffer(&self, _buffer: &super::Buffer) {}
    unsafe fn flush_mapped_ranges<I>(&self, _buffer: &super::Buffer, _ranges: I) {}
    unsafe fn invalidate_mapped_ranges<I>(&self, _buffer: &super::Buffer, _ranges: I) {}

    unsafe fn create_texture(
        &self,
        desc: &crate::TextureDescriptor,
    ) -> DeviceResult<super::Texture> {
        let mtl_format = self.shared.private_caps.map_format(desc.format);

        objc2::rc::autoreleasepool(|_| {
            let descriptor = MTLTextureDescriptor::new();

            let mtl_type = match desc.dimension {
                wgt::TextureDimension::D1 => MTLTextureType::MTLTextureType1D,
                wgt::TextureDimension::D2 => {
                    if desc.sample_count > 1 {
                        descriptor.setSampleCount(desc.sample_count as usize);
                        MTLTextureType::MTLTextureType2DMultisample
                    } else if desc.size.depth_or_array_layers > 1 {
                        descriptor.setArrayLength(desc.size.depth_or_array_layers as usize);
                        MTLTextureType::MTLTextureType2DArray
                    } else {
                        MTLTextureType::MTLTextureType2D
                    }
                }
                wgt::TextureDimension::D3 => {
                    descriptor.setDepth(desc.size.depth_or_array_layers as usize);
                    MTLTextureType::MTLTextureType3D
                }
            };

            descriptor.setTextureType(mtl_type);
            descriptor.setWidth(desc.size.width as usize);
            descriptor.setHeight(desc.size.height as usize);
            descriptor.setMipmapLevelCount(desc.mip_level_count as usize);
            descriptor.setPixelFormat(mtl_format);
            descriptor.setUsage(conv::map_texture_usage(desc.format, desc.usage));
            descriptor.setStorageMode(MTLStorageMode::Private);

            let raw = self
                .shared
                .device
                .lock()
                .newTextureWithDescriptor(&descriptor)
                .ok_or(crate::DeviceError::OutOfMemory)?;
            if let Some(label) = desc.label {
                raw.setLabel(Some(&NSString::from_str(label)));
            }

            self.counters.textures.add(1);

            Ok(super::Texture {
                raw,
                format: desc.format,
                raw_type: mtl_type,
                mip_levels: desc.mip_level_count,
                array_layers: desc.array_layer_count(),
                copy_size: desc.copy_extent(),
            })
        })
    }

    unsafe fn destroy_texture(&self, _texture: super::Texture) {
        self.counters.textures.sub(1);
    }

    unsafe fn create_texture_view(
        &self,
        texture: &super::Texture,
        desc: &crate::TextureViewDescriptor,
    ) -> DeviceResult<super::TextureView> {
        let raw_type = if texture.raw_type == MTLTextureType::MTLTextureType2DMultisample {
            texture.raw_type
        } else {
            conv::map_texture_view_dimension(desc.dimension)
        };

        let aspects = crate::FormatAspects::new(texture.format, desc.range.aspect);

        let raw_format = self
            .shared
            .private_caps
            .map_view_format(desc.format, aspects);

        let format_equal = raw_format == self.shared.private_caps.map_format(texture.format);
        let type_equal = raw_type == texture.raw_type;
        let range_full_resource =
            desc.range
                .is_full_resource(desc.format, texture.mip_levels, texture.array_layers);

        let raw = if format_equal && type_equal && range_full_resource {
            // Some images are marked as framebuffer-only, and we can't create aliases of them.
            // Also helps working around Metal bugs with aliased array textures.
            texture.raw.to_owned()
        } else {
            let mip_level_count = desc
                .range
                .mip_level_count
                .unwrap_or(texture.mip_levels - desc.range.base_mip_level);
            let array_layer_count = desc
                .range
                .array_layer_count
                .unwrap_or(texture.array_layers - desc.range.base_array_layer);

            objc2::rc::autoreleasepool(|_| {
                let raw = texture
                    .raw
                    .newTextureViewWithPixelFormat_textureType_levels_slices(
                        raw_format,
                        raw_type,
                        NSRange {
                            location: desc.range.base_mip_level as _,
                            length: mip_level_count as _,
                        },
                        NSRange {
                            location: desc.range.base_array_layer as _,
                            length: array_layer_count as _,
                        },
                    )
                    .unwrap();
                if let Some(label) = desc.label {
                    raw.setLabel(Some(&NSString::from_str(label)));
                }
                raw
            })
        };

        self.counters.texture_views.add(1);

        Ok(super::TextureView { raw, aspects })
    }

    unsafe fn destroy_texture_view(&self, _view: super::TextureView) {
        self.counters.texture_views.sub(1);
    }

    unsafe fn create_sampler(
        &self,
        desc: &crate::SamplerDescriptor,
    ) -> DeviceResult<super::Sampler> {
        objc2::rc::autoreleasepool(|_| {
            let descriptor = MTLSamplerDescriptor::new();

            descriptor.setMinFilter(conv::map_filter_mode(desc.min_filter));
            descriptor.setMagFilter(conv::map_filter_mode(desc.mag_filter));
            descriptor.setMipFilter(match desc.mipmap_filter {
                wgt::FilterMode::Nearest if desc.lod_clamp == (0.0..0.0) => {
                    MTLSamplerMipFilter::NotMipmapped
                }
                wgt::FilterMode::Nearest => MTLSamplerMipFilter::Nearest,
                wgt::FilterMode::Linear => MTLSamplerMipFilter::Linear,
            });

            let [s, t, r] = desc.address_modes;
            descriptor.setSAddressMode(conv::map_address_mode(s));
            descriptor.setTAddressMode(conv::map_address_mode(t));
            descriptor.setRAddressMode(conv::map_address_mode(r));

            // Anisotropy is always supported on mac up to 16x
            descriptor.setMaxAnisotropy(desc.anisotropy_clamp as _);

            descriptor.setLodMinClamp(desc.lod_clamp.start);
            descriptor.setLodMaxClamp(desc.lod_clamp.end);

            if let Some(fun) = desc.compare {
                descriptor.setCompareFunction(conv::map_compare_function(fun));
            }

            if let Some(border_color) = desc.border_color {
                if let wgt::SamplerBorderColor::Zero = border_color {
                    if s == wgt::AddressMode::ClampToBorder {
                        descriptor.setSAddressMode(MTLSamplerAddressMode::ClampToZero);
                    }

                    if t == wgt::AddressMode::ClampToBorder {
                        descriptor.setTAddressMode(MTLSamplerAddressMode::ClampToZero);
                    }

                    if r == wgt::AddressMode::ClampToBorder {
                        descriptor.setRAddressMode(MTLSamplerAddressMode::ClampToZero);
                    }
                } else {
                    descriptor.setBorderColor(conv::map_border_color(border_color));
                }
            }

            if let Some(label) = desc.label {
                descriptor.setLabel(Some(&NSString::from_str(label)));
            }
            let raw = self
                .shared
                .device
                .lock()
                .newSamplerStateWithDescriptor(&descriptor)
                .unwrap();

            self.counters.samplers.add(1);

            Ok(super::Sampler { raw })
        })
    }
    unsafe fn destroy_sampler(&self, _sampler: super::Sampler) {
        self.counters.samplers.sub(1);
    }

    unsafe fn create_command_encoder(
        &self,
        desc: &crate::CommandEncoderDescriptor<super::Queue>,
    ) -> Result<super::CommandEncoder, crate::DeviceError> {
        self.counters.command_encoders.add(1);
        Ok(super::CommandEncoder {
            shared: Arc::clone(&self.shared),
            raw_queue: Arc::clone(&desc.queue.raw),
            raw_cmd_buf: None,
            state: super::CommandState::default(),
            temp: super::Temp::default(),
        })
    }

    unsafe fn destroy_command_encoder(&self, _encoder: super::CommandEncoder) {
        self.counters.command_encoders.sub(1);
    }

    unsafe fn create_bind_group_layout(
        &self,
        desc: &crate::BindGroupLayoutDescriptor,
    ) -> DeviceResult<super::BindGroupLayout> {
        self.counters.bind_group_layouts.add(1);

        Ok(super::BindGroupLayout {
            entries: Arc::from(desc.entries),
        })
    }

    unsafe fn destroy_bind_group_layout(&self, _bg_layout: super::BindGroupLayout) {
        self.counters.bind_group_layouts.sub(1);
    }

    unsafe fn create_pipeline_layout(
        &self,
        desc: &crate::PipelineLayoutDescriptor<super::BindGroupLayout>,
    ) -> DeviceResult<super::PipelineLayout> {
        #[derive(Debug)]
        struct StageInfo {
            stage: naga::ShaderStage,
            counters: super::ResourceData<super::ResourceIndex>,
            pc_buffer: Option<super::ResourceIndex>,
            pc_limit: u32,
            sizes_buffer: Option<super::ResourceIndex>,
            need_sizes_buffer: bool,
            resources: naga::back::msl::BindingMap,
        }

        let mut stage_data = super::NAGA_STAGES.map(|stage| StageInfo {
            stage,
            counters: super::ResourceData::default(),
            pc_buffer: None,
            pc_limit: 0,
            sizes_buffer: None,
            need_sizes_buffer: false,
            resources: Default::default(),
        });
        let mut bind_group_infos = arrayvec::ArrayVec::new();

        // First, place the push constants
        let mut total_push_constants = 0;
        for info in stage_data.iter_mut() {
            for pcr in desc.push_constant_ranges {
                if pcr.stages.contains(map_naga_stage(info.stage)) {
                    debug_assert_eq!(pcr.range.end % 4, 0);
                    info.pc_limit = (pcr.range.end / 4).max(info.pc_limit);
                }
            }

            // round up the limits alignment to 4, so that it matches MTL compiler logic
            const LIMIT_MASK: u32 = 3;
            //TODO: figure out what and how exactly does the alignment. Clearly, it's not
            // straightforward, given that value of 2 stays non-aligned.
            if info.pc_limit > LIMIT_MASK {
                info.pc_limit = (info.pc_limit + LIMIT_MASK) & !LIMIT_MASK;
            }

            // handle the push constant buffer assignment and shader overrides
            if info.pc_limit != 0 {
                info.pc_buffer = Some(info.counters.buffers);
                info.counters.buffers += 1;
            }

            total_push_constants = total_push_constants.max(info.pc_limit);
        }

        // Second, place the described resources
        for (group_index, &bgl) in desc.bind_group_layouts.iter().enumerate() {
            // remember where the resources for this set start at each shader stage
            let base_resource_indices = stage_data.map_ref(|info| info.counters.clone());

            for entry in bgl.entries.iter() {
                if let wgt::BindingType::Buffer {
                    ty: wgt::BufferBindingType::Storage { .. },
                    ..
                } = entry.ty
                {
                    for info in stage_data.iter_mut() {
                        if entry.visibility.contains(map_naga_stage(info.stage)) {
                            info.need_sizes_buffer = true;
                        }
                    }
                }

                for info in stage_data.iter_mut() {
                    if !entry.visibility.contains(map_naga_stage(info.stage)) {
                        continue;
                    }

                    let mut target = naga::back::msl::BindTarget::default();
                    let count = entry.count.map_or(1, NonZeroU32::get);
                    target.binding_array_size = entry.count.map(NonZeroU32::get);
                    match entry.ty {
                        wgt::BindingType::Buffer { ty, .. } => {
                            target.buffer = Some(info.counters.buffers as _);
                            info.counters.buffers += count;
                            if let wgt::BufferBindingType::Storage { read_only } = ty {
                                target.mutable = !read_only;
                            }
                        }
                        wgt::BindingType::Sampler { .. } => {
                            target.sampler = Some(naga::back::msl::BindSamplerTarget::Resource(
                                info.counters.samplers as _,
                            ));
                            info.counters.samplers += count;
                        }
                        wgt::BindingType::Texture { .. } => {
                            target.texture = Some(info.counters.textures as _);
                            info.counters.textures += count;
                        }
                        wgt::BindingType::StorageTexture { access, .. } => {
                            target.texture = Some(info.counters.textures as _);
                            info.counters.textures += count;
                            target.mutable = match access {
                                wgt::StorageTextureAccess::ReadOnly => false,
                                wgt::StorageTextureAccess::WriteOnly => true,
                                wgt::StorageTextureAccess::ReadWrite => true,
                            };
                        }
                        wgt::BindingType::AccelerationStructure => unimplemented!(),
                    }

                    let br = naga::ResourceBinding {
                        group: group_index as u32,
                        binding: entry.binding,
                    };
                    info.resources.insert(br, target);
                }
            }

            bind_group_infos.push(super::BindGroupLayoutInfo {
                base_resource_indices,
            });
        }

        // Finally, make sure we fit the limits
        for info in stage_data.iter_mut() {
            if info.need_sizes_buffer || info.stage == naga::ShaderStage::Vertex {
                // Set aside space for the sizes_buffer, which is required
                // for variable-length buffers, or to support vertex pulling.
                info.sizes_buffer = Some(info.counters.buffers);
                info.counters.buffers += 1;
            }

            if info.counters.buffers > self.shared.private_caps.max_buffers_per_stage
                || info.counters.textures > self.shared.private_caps.max_textures_per_stage
                || info.counters.samplers > self.shared.private_caps.max_samplers_per_stage
            {
                log::error!("Resource limit exceeded: {:?}", info);
                return Err(crate::DeviceError::OutOfMemory);
            }
        }

        let push_constants_infos = stage_data.map_ref(|info| {
            info.pc_buffer.map(|buffer_index| super::PushConstantsInfo {
                count: info.pc_limit,
                buffer_index,
            })
        });

        let total_counters = stage_data.map_ref(|info| info.counters.clone());

        let per_stage_map = stage_data.map(|info| naga::back::msl::EntryPointResources {
            push_constant_buffer: info
                .pc_buffer
                .map(|buffer_index| buffer_index as naga::back::msl::Slot),
            sizes_buffer: info
                .sizes_buffer
                .map(|buffer_index| buffer_index as naga::back::msl::Slot),
            resources: info.resources,
        });

        self.counters.pipeline_layouts.add(1);

        Ok(super::PipelineLayout {
            bind_group_infos,
            push_constants_infos,
            total_counters,
            total_push_constants,
            per_stage_map,
        })
    }

    unsafe fn destroy_pipeline_layout(&self, _pipeline_layout: super::PipelineLayout) {
        self.counters.pipeline_layouts.sub(1);
    }

    unsafe fn create_bind_group(
        &self,
        desc: &crate::BindGroupDescriptor<
            super::BindGroupLayout,
            super::Buffer,
            super::Sampler,
            super::TextureView,
            super::AccelerationStructure,
        >,
    ) -> DeviceResult<super::BindGroup> {
        let mut bg = super::BindGroup::default();
        for (&stage, counter) in super::NAGA_STAGES.iter().zip(bg.counters.iter_mut()) {
            let stage_bit = map_naga_stage(stage);
            let mut dynamic_offsets_count = 0u32;
            let layout_and_entry_iter = desc.entries.iter().map(|entry| {
                let layout = desc
                    .layout
                    .entries
                    .iter()
                    .find(|layout_entry| layout_entry.binding == entry.binding)
                    .expect("internal error: no layout entry found with binding slot");
                (entry, layout)
            });
            for (entry, layout) in layout_and_entry_iter {
                let size = layout.count.map_or(1, |c| c.get());
                if let wgt::BindingType::Buffer {
                    has_dynamic_offset: true,
                    ..
                } = layout.ty
                {
                    dynamic_offsets_count += size;
                }
                if !layout.visibility.contains(stage_bit) {
                    continue;
                }
                match layout.ty {
                    wgt::BindingType::Buffer {
                        ty,
                        has_dynamic_offset,
                        ..
                    } => {
                        let start = entry.resource_index as usize;
                        let end = start + size as usize;
                        bg.buffers
                            .extend(desc.buffers[start..end].iter().map(|source| {
                                // Given the restrictions on `BufferBinding::offset`,
                                // this should never be `None`.
                                let remaining_size =
                                    wgt::BufferSize::new(source.buffer.size - source.offset);
                                let binding_size = match ty {
                                    wgt::BufferBindingType::Storage { .. } => {
                                        source.size.or(remaining_size)
                                    }
                                    _ => None,
                                };
                                super::BufferResource {
                                    ptr: source.buffer.as_raw(),
                                    offset: source.offset,
                                    dynamic_index: if has_dynamic_offset {
                                        Some(dynamic_offsets_count - 1)
                                    } else {
                                        None
                                    },
                                    binding_size,
                                    binding_location: layout.binding,
                                }
                            }));
                        counter.buffers += 1;
                    }
                    wgt::BindingType::Sampler { .. } => {
                        let start = entry.resource_index as usize;
                        let end = start + size as usize;
                        bg.samplers
                            .extend(desc.samplers[start..end].iter().map(|samp| samp.as_raw()));
                        counter.samplers += size;
                    }
                    wgt::BindingType::Texture { .. } | wgt::BindingType::StorageTexture { .. } => {
                        let start = entry.resource_index as usize;
                        let end = start + size as usize;
                        bg.textures.extend(
                            desc.textures[start..end]
                                .iter()
                                .map(|tex| tex.view.as_raw()),
                        );
                        counter.textures += size;
                    }
                    wgt::BindingType::AccelerationStructure => unimplemented!(),
                }
            }
        }

        self.counters.bind_groups.add(1);

        Ok(bg)
    }

    unsafe fn destroy_bind_group(&self, _group: super::BindGroup) {
        self.counters.bind_groups.sub(1);
    }

    unsafe fn create_shader_module(
        &self,
        desc: &crate::ShaderModuleDescriptor,
        shader: crate::ShaderInput,
    ) -> Result<super::ShaderModule, crate::ShaderError> {
        self.counters.shader_modules.add(1);

        match shader {
            crate::ShaderInput::Naga(naga) => Ok(super::ShaderModule {
                naga,
                runtime_checks: desc.runtime_checks,
            }),
            crate::ShaderInput::SpirV(_) => {
                panic!("SPIRV_SHADER_PASSTHROUGH is not enabled for this backend")
            }
        }
    }

    unsafe fn destroy_shader_module(&self, _module: super::ShaderModule) {
        self.counters.shader_modules.sub(1);
    }

    unsafe fn create_render_pipeline(
        &self,
        desc: &crate::RenderPipelineDescriptor<
            super::PipelineLayout,
            super::ShaderModule,
            super::PipelineCache,
        >,
    ) -> Result<super::RenderPipeline, crate::PipelineError> {
        objc2::rc::autoreleasepool(|_| {
            let descriptor = MTLRenderPipelineDescriptor::new();

            let raw_triangle_fill_mode = match desc.primitive.polygon_mode {
                wgt::PolygonMode::Fill => MTLTriangleFillMode::Fill,
                wgt::PolygonMode::Line => MTLTriangleFillMode::Lines,
                wgt::PolygonMode::Point => panic!(
                    "{:?} is not enabled for this backend",
                    wgt::Features::POLYGON_MODE_POINT
                ),
            };

            let (primitive_class, raw_primitive_type) =
                conv::map_primitive_topology(desc.primitive.topology);

            // Vertex shader
            let (vs_lib, vs_info) = {
                let mut vertex_buffer_mappings = Vec::<naga::back::msl::VertexBufferMapping>::new();
                for (i, vbl) in desc.vertex_buffers.iter().enumerate() {
                    let mut attributes = Vec::<naga::back::msl::AttributeMapping>::new();
                    for attribute in vbl.attributes.iter() {
                        attributes.push(naga::back::msl::AttributeMapping {
                            shader_location: attribute.shader_location,
                            offset: attribute.offset as u32,
                            format: convert_vertex_format_to_naga(attribute.format),
                        });
                    }

                    vertex_buffer_mappings.push(naga::back::msl::VertexBufferMapping {
                        id: self.shared.private_caps.max_vertex_buffers - 1 - i as u32,
                        stride: if vbl.array_stride > 0 {
                            vbl.array_stride.try_into().unwrap()
                        } else {
                            vbl.attributes
                                .iter()
                                .map(|attribute| attribute.offset + attribute.format.size())
                                .max()
                                .unwrap_or(0)
                                .try_into()
                                .unwrap()
                        },
                        indexed_by_vertex: (vbl.step_mode == wgt::VertexStepMode::Vertex {}),
                        attributes,
                    });
                }

                let vs = self.load_shader(
                    &desc.vertex_stage,
                    &vertex_buffer_mappings,
                    desc.layout,
                    primitive_class,
                    naga::ShaderStage::Vertex,
                )?;

                descriptor.setVertexFunction(Some(&vs.function));
                if self.shared.private_caps.supports_mutability {
                    Self::set_buffers_mutability(
                        &descriptor.vertexBuffers(),
                        vs.immutable_buffer_mask,
                    );
                }

                let info = super::PipelineStageInfo {
                    push_constants: desc.layout.push_constants_infos.vs,
                    sizes_slot: desc.layout.per_stage_map.vs.sizes_buffer,
                    sized_bindings: vs.sized_bindings,
                    vertex_buffer_mappings,
                };

                (vs.library, info)
            };

            // Fragment shader
            let (fs_lib, fs_info) = match desc.fragment_stage {
                Some(ref stage) => {
                    let fs = self.load_shader(
                        stage,
                        &[],
                        desc.layout,
                        primitive_class,
                        naga::ShaderStage::Fragment,
                    )?;

                    descriptor.setFragmentFunction(Some(&fs.function));
                    if self.shared.private_caps.supports_mutability {
                        Self::set_buffers_mutability(
                            &descriptor.fragmentBuffers(),
                            fs.immutable_buffer_mask,
                        );
                    }

                    let info = super::PipelineStageInfo {
                        push_constants: desc.layout.push_constants_infos.fs,
                        sizes_slot: desc.layout.per_stage_map.fs.sizes_buffer,
                        sized_bindings: fs.sized_bindings,
                        vertex_buffer_mappings: vec![],
                    };

                    (Some(fs.library), Some(info))
                }
                None => {
                    // TODO: This is a workaround for what appears to be a Metal validation bug
                    // A pixel format is required even though no attachments are provided
                    if desc.color_targets.is_empty() && desc.depth_stencil.is_none() {
                        descriptor.setDepthAttachmentPixelFormat(MTLPixelFormat::Depth32Float);
                    }
                    (None, None)
                }
            };

            for (i, ct) in desc.color_targets.iter().enumerate() {
                let at_descriptor = descriptor.colorAttachments().objectAtIndexedSubscript(i);
                let ct = if let Some(color_target) = ct.as_ref() {
                    color_target
                } else {
                    at_descriptor.setPixelFormat(MTLPixelFormat::Invalid);
                    continue;
                };

                let raw_format = self.shared.private_caps.map_format(ct.format);
                at_descriptor.setPixelFormat(raw_format);
                at_descriptor.setWriteMask(conv::map_color_write(ct.write_mask));

                if let Some(ref blend) = ct.blend {
                    at_descriptor.setBlendingEnabled(true);
                    let (color_op, color_src, color_dst) = conv::map_blend_component(&blend.color);
                    let (alpha_op, alpha_src, alpha_dst) = conv::map_blend_component(&blend.alpha);

                    at_descriptor.setRgbBlendOperation(color_op);
                    at_descriptor.setSourceRGBBlendFactor(color_src);
                    at_descriptor.setDestinationRGBBlendFactor(color_dst);

                    at_descriptor.setAlphaBlendOperation(alpha_op);
                    at_descriptor.setSourceAlphaBlendFactor(alpha_src);
                    at_descriptor.setDestinationAlphaBlendFactor(alpha_dst);
                }
            }

            let depth_stencil = match desc.depth_stencil {
                Some(ref ds) => {
                    let raw_format = self.shared.private_caps.map_format(ds.format);
                    let aspects = crate::FormatAspects::from(ds.format);
                    if aspects.contains(crate::FormatAspects::DEPTH) {
                        descriptor.setDepthAttachmentPixelFormat(raw_format);
                    }
                    if aspects.contains(crate::FormatAspects::STENCIL) {
                        descriptor.setStencilAttachmentPixelFormat(raw_format);
                    }

                    let ds_descriptor = create_depth_stencil_desc(ds);
                    let raw = self
                        .shared
                        .device
                        .lock()
                        .newDepthStencilStateWithDescriptor(&ds_descriptor)
                        .unwrap();
                    Some((raw, ds.bias))
                }
                None => None,
            };

            if desc.layout.total_counters.vs.buffers + (desc.vertex_buffers.len() as u32)
                > self.shared.private_caps.max_vertex_buffers
            {
                let msg = format!(
                    "pipeline needs too many buffers in the vertex stage: {} vertex and {} layout",
                    desc.vertex_buffers.len(),
                    desc.layout.total_counters.vs.buffers
                );
                return Err(crate::PipelineError::Linkage(
                    wgt::ShaderStages::VERTEX,
                    msg,
                ));
            }

            if !desc.vertex_buffers.is_empty() {
                let vertex_descriptor = MTLVertexDescriptor::new();
                for (i, vb) in desc.vertex_buffers.iter().enumerate() {
                    let buffer_index =
                        self.shared.private_caps.max_vertex_buffers as u64 - 1 - i as u64;
                    let buffer_desc = vertex_descriptor
                        .layouts()
                        .objectAtIndexedSubscript(buffer_index as usize);

                    // Metal expects the stride to be the actual size of the attributes.
                    // The semantics of array_stride == 0 can be achieved by setting
                    // the step function to constant and rate to 0.
                    if vb.array_stride == 0 {
                        let stride = vb
                            .attributes
                            .iter()
                            .map(|attribute| attribute.offset + attribute.format.size())
                            .max()
                            .unwrap_or(0);
                        buffer_desc.setStride(wgt::math::align_to(stride as usize, 4));
                        buffer_desc.setStepFunction(MTLVertexStepFunction::Constant);
                        buffer_desc.setStepRate(0);
                    } else {
                        buffer_desc.setStride(vb.array_stride as usize);
                        buffer_desc.setStepFunction(conv::map_step_mode(vb.step_mode));
                    }

                    for at in vb.attributes {
                        let attribute_desc = vertex_descriptor
                            .attributes()
                            .objectAtIndexedSubscript(at.shader_location as usize);
                        attribute_desc.setFormat(conv::map_vertex_format(at.format));
                        attribute_desc.setBufferIndex(buffer_index as usize);
                        attribute_desc.setOffset(at.offset as usize);
                    }
                }
                descriptor.setVertexDescriptor(Some(&vertex_descriptor));
            }

            if desc.multisample.count != 1 {
                //TODO: handle sample mask
                #[allow(deprecated)]
                descriptor.setSampleCount(desc.multisample.count as usize);
                descriptor.setAlphaToCoverageEnabled(desc.multisample.alpha_to_coverage_enabled);
                //descriptor.set_alpha_to_one_enabled(desc.multisample.alpha_to_one_enabled);
            }

            if let Some(name) = desc.label {
                descriptor.setLabel(Some(&NSString::from_str(name)));
            }

            let raw = self
                .shared
                .device
                .lock()
                .newRenderPipelineStateWithDescriptor_error(&descriptor)
                .map_err(|e| {
                    crate::PipelineError::Linkage(
                        wgt::ShaderStages::VERTEX | wgt::ShaderStages::FRAGMENT,
                        format!("new_render_pipeline_state: {:?}", e),
                    )
                })?;

            self.counters.render_pipelines.add(1);

            Ok(super::RenderPipeline {
                raw,
                vs_lib,
                fs_lib,
                vs_info,
                fs_info,
                raw_primitive_type,
                raw_triangle_fill_mode,
                raw_front_winding: conv::map_winding(desc.primitive.front_face),
                raw_cull_mode: conv::map_cull_mode(desc.primitive.cull_mode),
                raw_depth_clip_mode: if self.features.contains(wgt::Features::DEPTH_CLIP_CONTROL) {
                    Some(if desc.primitive.unclipped_depth {
                        MTLDepthClipMode::Clamp
                    } else {
                        MTLDepthClipMode::Clip
                    })
                } else {
                    None
                },
                depth_stencil,
            })
        })
    }

    unsafe fn destroy_render_pipeline(&self, _pipeline: super::RenderPipeline) {
        self.counters.render_pipelines.sub(1);
    }

    unsafe fn create_compute_pipeline(
        &self,
        desc: &crate::ComputePipelineDescriptor<
            super::PipelineLayout,
            super::ShaderModule,
            super::PipelineCache,
        >,
    ) -> Result<super::ComputePipeline, crate::PipelineError> {
        objc2::rc::autoreleasepool(|_| {
            let descriptor = MTLComputePipelineDescriptor::new();

            let cs = self.load_shader(
                &desc.stage,
                &[],
                desc.layout,
                MTLPrimitiveTopologyClass::Unspecified,
                naga::ShaderStage::Compute,
            )?;
            descriptor.setComputeFunction(Some(&cs.function));

            if self.shared.private_caps.supports_mutability {
                Self::set_buffers_mutability(&descriptor.buffers(), cs.immutable_buffer_mask);
            }

            let cs_info = super::PipelineStageInfo {
                push_constants: desc.layout.push_constants_infos.cs,
                sizes_slot: desc.layout.per_stage_map.cs.sizes_buffer,
                sized_bindings: cs.sized_bindings,
                vertex_buffer_mappings: vec![],
            };

            if let Some(name) = desc.label {
                descriptor.setLabel(Some(&NSString::from_str(name)));
            }

            let raw =
                new_compute_pipeline_state_with_descriptor(&self.shared.device.lock(), &descriptor)
                    .map_err(|e| {
                        crate::PipelineError::Linkage(
                            wgt::ShaderStages::COMPUTE,
                            format!("new_compute_pipeline_state: {:?}", e),
                        )
                    })?;

            self.counters.compute_pipelines.add(1);

            Ok(super::ComputePipeline {
                raw,
                cs_info,
                cs_lib: cs.library,
                work_group_size: cs.wg_size,
                work_group_memory_sizes: cs.wg_memory_sizes,
            })
        })
    }

    unsafe fn destroy_compute_pipeline(&self, _pipeline: super::ComputePipeline) {
        self.counters.compute_pipelines.sub(1);
    }

    unsafe fn create_pipeline_cache(
        &self,
        _desc: &crate::PipelineCacheDescriptor<'_>,
    ) -> Result<super::PipelineCache, crate::PipelineCacheError> {
        Ok(super::PipelineCache)
    }
    unsafe fn destroy_pipeline_cache(&self, _: super::PipelineCache) {}

    unsafe fn create_query_set(
        &self,
        desc: &wgt::QuerySetDescriptor<crate::Label>,
    ) -> DeviceResult<super::QuerySet> {
        objc2::rc::autoreleasepool(|_| {
            match desc.ty {
                wgt::QueryType::Occlusion => {
                    let size = desc.count as u64 * crate::QUERY_SIZE;
                    let options = MTLResourceOptions::empty();
                    //TODO: HazardTrackingModeUntracked
                    let raw_buffer = self
                        .shared
                        .device
                        .lock()
                        .newBufferWithLength_options(size as usize, options)
                        .unwrap();
                    if let Some(label) = desc.label {
                        raw_buffer.setLabel(Some(&NSString::from_str(label)));
                    }
                    Ok(super::QuerySet {
                        raw_buffer,
                        counter_sample_buffer: None,
                        ty: desc.ty,
                    })
                }
                wgt::QueryType::Timestamp => {
                    let size = desc.count as u64 * crate::QUERY_SIZE;
                    let device = self.shared.device.lock();
                    let destination_buffer = device
                        .newBufferWithLength_options(size as usize, MTLResourceOptions::empty())
                        .unwrap();

                    let csb_desc = MTLCounterSampleBufferDescriptor::new();
                    csb_desc.setStorageMode(MTLStorageMode::Shared);
                    csb_desc.setSampleCount(desc.count as _);
                    if let Some(label) = desc.label {
                        csb_desc.setLabel(&NSString::from_str(label));
                    }

                    let counter_sets = device.counterSets().unwrap();
                    let timestamp_counter = match counter_sets
                        .iter()
                        .find(|cs| &*cs.name() == ns_string!("timestamp"))
                    {
                        Some(counter) => counter,
                        None => {
                            log::error!("Failed to obtain timestamp counter set.");
                            return Err(crate::DeviceError::ResourceCreationFailed);
                        }
                    };
                    csb_desc.setCounterSet(Some(timestamp_counter));

                    let counter_sample_buffer =
                        match device.newCounterSampleBufferWithDescriptor_error(&csb_desc) {
                            Ok(buffer) => buffer,
                            Err(err) => {
                                log::error!("Failed to create counter sample buffer: {:?}", err);
                                return Err(crate::DeviceError::ResourceCreationFailed);
                            }
                        };

                    self.counters.query_sets.add(1);

                    Ok(super::QuerySet {
                        raw_buffer: destination_buffer,
                        counter_sample_buffer: Some(counter_sample_buffer),
                        ty: desc.ty,
                    })
                }
                _ => {
                    todo!()
                }
            }
        })
    }

    unsafe fn destroy_query_set(&self, _set: super::QuerySet) {
        self.counters.query_sets.add(1);
    }

    unsafe fn create_fence(&self) -> DeviceResult<super::Fence> {
        self.counters.fences.add(1);
        Ok(super::Fence {
            completed_value: Arc::new(atomic::AtomicU64::new(0)),
            pending_command_buffers: Vec::new(),
        })
    }

    unsafe fn destroy_fence(&self, _fence: super::Fence) {
        self.counters.fences.sub(1);
    }

    unsafe fn get_fence_value(&self, fence: &super::Fence) -> DeviceResult<crate::FenceValue> {
        let mut max_value = fence.completed_value.load(atomic::Ordering::Acquire);
        for &(value, ref cmd_buf) in fence.pending_command_buffers.iter() {
            if cmd_buf.status() == MTLCommandBufferStatus::Completed {
                max_value = value;
            }
        }
        Ok(max_value)
    }
    unsafe fn wait(
        &self,
        fence: &super::Fence,
        wait_value: crate::FenceValue,
        timeout_ms: u32,
    ) -> DeviceResult<bool> {
        if wait_value <= fence.completed_value.load(atomic::Ordering::Acquire) {
            return Ok(true);
        }

        let cmd_buf = match fence
            .pending_command_buffers
            .iter()
            .find(|&&(value, _)| value >= wait_value)
        {
            Some((_, cmd_buf)) => cmd_buf,
            None => {
                log::error!("No active command buffers for fence value {}", wait_value);
                return Err(crate::DeviceError::Lost);
            }
        };

        let start = time::Instant::now();
        loop {
            if let MTLCommandBufferStatus::Completed = cmd_buf.status() {
                return Ok(true);
            }
            if start.elapsed().as_millis() >= timeout_ms as u128 {
                return Ok(false);
            }
            thread::sleep(time::Duration::from_millis(1));
        }
    }

    unsafe fn start_capture(&self) -> bool {
        if !self.shared.private_caps.supports_capture_manager {
            return false;
        }
        let device = self.shared.device.lock();
        let shared_capture_manager = MTLCaptureManager::sharedCaptureManager();
        let default_capture_scope = shared_capture_manager.newCaptureScopeWithDevice(&device);
        shared_capture_manager.setDefaultCaptureScope(Some(&default_capture_scope));
        #[allow(deprecated)]
        shared_capture_manager.startCaptureWithScope(&default_capture_scope);
        default_capture_scope.beginScope();
        true
    }
    unsafe fn stop_capture(&self) {
        let shared_capture_manager = MTLCaptureManager::sharedCaptureManager();
        if let Some(default_capture_scope) = shared_capture_manager.defaultCaptureScope() {
            default_capture_scope.endScope();
        }
        shared_capture_manager.stopCapture();
    }

    unsafe fn get_acceleration_structure_build_sizes(
        &self,
        _desc: &crate::GetAccelerationStructureBuildSizesDescriptor<super::Buffer>,
    ) -> crate::AccelerationStructureBuildSizes {
        unimplemented!()
    }

    unsafe fn get_acceleration_structure_device_address(
        &self,
        _acceleration_structure: &super::AccelerationStructure,
    ) -> wgt::BufferAddress {
        unimplemented!()
    }

    unsafe fn create_acceleration_structure(
        &self,
        _desc: &crate::AccelerationStructureDescriptor,
    ) -> Result<super::AccelerationStructure, crate::DeviceError> {
        unimplemented!()
    }

    unsafe fn destroy_acceleration_structure(
        &self,
        _acceleration_structure: super::AccelerationStructure,
    ) {
        unimplemented!()
    }
<<<<<<< HEAD
}

// TODO: `newComputePipelineStateWithDescriptor:error:` is not exposed on
// `MTLDevice`, is this always correct?
fn new_compute_pipeline_state_with_descriptor(
    device: &ProtocolObject<dyn MTLDevice>,
    descriptor: &MTLComputePipelineDescriptor,
) -> Result<Retained<ProtocolObject<dyn MTLComputePipelineState>>, Retained<NSError>> {
    unsafe { msg_send_id![device, newComputePipelineStateWithDescriptor: descriptor, error: _] }
=======

    fn get_internal_counters(&self) -> wgt::HalCounters {
        self.counters.clone()
    }
>>>>>>> fac49ee9
}<|MERGE_RESOLUTION|>--- conflicted
+++ resolved
@@ -390,12 +390,7 @@
         buffer: &super::Buffer,
         range: crate::MemoryRange,
     ) -> DeviceResult<crate::BufferMapping> {
-<<<<<<< HEAD
         let ptr: NonNull<u8> = buffer.raw.contents().cast();
-=======
-        let ptr = buffer.raw.contents().cast::<u8>();
-        assert!(!ptr.is_null());
->>>>>>> fac49ee9
         Ok(crate::BufferMapping {
             ptr: unsafe { NonNull::new(ptr.as_ptr().offset(range.start as isize)).unwrap() },
             is_coherent: true,
@@ -1464,7 +1459,10 @@
     ) {
         unimplemented!()
     }
-<<<<<<< HEAD
+
+    fn get_internal_counters(&self) -> wgt::HalCounters {
+        self.counters.clone()
+    }
 }
 
 // TODO: `newComputePipelineStateWithDescriptor:error:` is not exposed on
@@ -1474,10 +1472,4 @@
     descriptor: &MTLComputePipelineDescriptor,
 ) -> Result<Retained<ProtocolObject<dyn MTLComputePipelineState>>, Retained<NSError>> {
     unsafe { msg_send_id![device, newComputePipelineStateWithDescriptor: descriptor, error: _] }
-=======
-
-    fn get_internal_counters(&self) -> wgt::HalCounters {
-        self.counters.clone()
-    }
->>>>>>> fac49ee9
 }