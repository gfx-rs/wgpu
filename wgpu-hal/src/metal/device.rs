use parking_lot::Mutex;
use std::{
    num::NonZeroU32,
    ptr,
    sync::{atomic, Arc},
    thread, time,
};

use super::conv;
use crate::auxil::map_naga_stage;

type DeviceResult<T> = Result<T, crate::DeviceError>;

struct CompiledShader {
    library: metal::Library,
    function: metal::Function,
    wg_size: metal::MTLSize,
    wg_memory_sizes: Vec<u32>,

    /// Bindings of WGSL `storage` globals that contain variable-sized arrays.
    ///
    /// In order to implement bounds checks and the `arrayLength` function for
    /// WGSL runtime-sized arrays, we pass the entry point a struct with a
    /// member for each global variable that contains such an array. That member
    /// is a `u32` holding the variable's total size in bytes---which is simply
    /// the size of the `Buffer` supplying that variable's contents for the
    /// draw call.
    sized_bindings: Vec<naga::ResourceBinding>,

    immutable_buffer_mask: usize,
}

fn create_stencil_desc(
    face: &wgt::StencilFaceState,
    read_mask: u32,
    write_mask: u32,
) -> metal::StencilDescriptor {
    let desc = metal::StencilDescriptor::new();
    desc.set_stencil_compare_function(conv::map_compare_function(face.compare));
    desc.set_read_mask(read_mask);
    desc.set_write_mask(write_mask);
    desc.set_stencil_failure_operation(conv::map_stencil_op(face.fail_op));
    desc.set_depth_failure_operation(conv::map_stencil_op(face.depth_fail_op));
    desc.set_depth_stencil_pass_operation(conv::map_stencil_op(face.pass_op));
    desc
}

fn create_depth_stencil_desc(state: &wgt::DepthStencilState) -> metal::DepthStencilDescriptor {
    let desc = metal::DepthStencilDescriptor::new();
    desc.set_depth_compare_function(conv::map_compare_function(state.depth_compare));
    desc.set_depth_write_enabled(state.depth_write_enabled);
    let s = &state.stencil;
    if s.is_enabled() {
        let front_desc = create_stencil_desc(&s.front, s.read_mask, s.write_mask);
        desc.set_front_face_stencil(Some(&front_desc));
        let back_desc = create_stencil_desc(&s.back, s.read_mask, s.write_mask);
        desc.set_back_face_stencil(Some(&back_desc));
    }
    desc
}

impl super::Device {
    fn load_shader(
        &self,
        stage: &crate::ProgrammableStage<super::Api>,
        layout: &super::PipelineLayout,
        primitive_class: metal::MTLPrimitiveTopologyClass,
        naga_stage: naga::ShaderStage,
    ) -> Result<CompiledShader, crate::PipelineError> {
        let stage_bit = map_naga_stage(naga_stage);

        let module = &stage.module.naga.module;
        let ep_resources = &layout.per_stage_map[naga_stage];

        let options = naga::back::msl::Options {
            lang_version: match self.shared.private_caps.msl_version {
                mtl::MTLLanguageVersion::V1_0 => (1, 0),
                mtl::MTLLanguageVersion::V1_1 => (1, 1),
                mtl::MTLLanguageVersion::V1_2 => (1, 2),
                mtl::MTLLanguageVersion::V2_0 => (2, 0),
                mtl::MTLLanguageVersion::V2_1 => (2, 1),
                mtl::MTLLanguageVersion::V2_2 => (2, 2),
                mtl::MTLLanguageVersion::V2_3 => (2, 3),
                mtl::MTLLanguageVersion::V2_4 => (2, 4),
            },
            inline_samplers: Default::default(),
            spirv_cross_compatibility: false,
            fake_missing_bindings: false,
            per_entry_point_map: naga::back::msl::EntryPointResourceMap::from([(
                stage.entry_point.to_string(),
                ep_resources.clone(),
            )]),
            bounds_check_policies: naga::proc::BoundsCheckPolicies {
                index: naga::proc::BoundsCheckPolicy::ReadZeroSkipWrite,
                buffer: naga::proc::BoundsCheckPolicy::ReadZeroSkipWrite,
                image: naga::proc::BoundsCheckPolicy::ReadZeroSkipWrite,
                // TODO: support bounds checks on binding arrays
                binding_array: naga::proc::BoundsCheckPolicy::Unchecked,
            },
            zero_initialize_workgroup_memory: true,
        };

        let pipeline_options = naga::back::msl::PipelineOptions {
            allow_point_size: match primitive_class {
                metal::MTLPrimitiveTopologyClass::Point => true,
                _ => false,
            },
        };

<<<<<<< HEAD
        let (source, info) = naga::back::msl::write_string(
            module,
            &stage.module.naga.info,
            &options,
=======
        let mut temp_options;
        let options = if !stage.module.runtime_checks {
            temp_options = layout.naga_options.clone();
            temp_options.bounds_check_policies = naga::proc::BoundsCheckPolicies {
                index: naga::proc::BoundsCheckPolicy::Unchecked,
                buffer: naga::proc::BoundsCheckPolicy::Unchecked,
                image: naga::proc::BoundsCheckPolicy::Unchecked,
                binding_array: naga::proc::BoundsCheckPolicy::Unchecked,
            };
            &temp_options
        } else {
            &layout.naga_options
        };

        let module = &stage.module.naga.module;
        let (source, info) = naga::back::msl::write_string(
            module,
            &stage.module.naga.info,
            options,
>>>>>>> dd64343f
            &pipeline_options,
        )
        .map_err(|e| crate::PipelineError::Linkage(stage_bit, format!("MSL: {:?}", e)))?;

        log::debug!(
            "Naga generated shader for entry point '{}' and stage {:?}\n{}",
            stage.entry_point,
            naga_stage,
            &source
        );

        let options = metal::CompileOptions::new();
        options.set_language_version(self.shared.private_caps.msl_version);

        if self.shared.private_caps.supports_preserve_invariance {
            options.set_preserve_invariance(true);
        }

        let library = self
            .shared
            .device
            .lock()
            .new_library_with_source(source.as_ref(), &options)
            .map_err(|err| {
                log::warn!("Naga generated shader:\n{}", source);
                crate::PipelineError::Linkage(stage_bit, format!("Metal: {}", err))
            })?;

        let ep_index = module
            .entry_points
            .iter()
            .position(|ep| ep.stage == naga_stage && ep.name == stage.entry_point)
            .ok_or(crate::PipelineError::EntryPoint(naga_stage))?;
        let ep = &module.entry_points[ep_index];
        let ep_name = info.entry_point_names[ep_index]
            .as_ref()
            .map_err(|e| crate::PipelineError::Linkage(stage_bit, format!("{}", e)))?;
<<<<<<< HEAD

        let wg_size = mtl::MTLSize {
=======
        let wg_size = metal::MTLSize {
>>>>>>> dd64343f
            width: ep.workgroup_size[0] as _,
            height: ep.workgroup_size[1] as _,
            depth: ep.workgroup_size[2] as _,
        };

        let function = library.get_function(ep_name, None).map_err(|e| {
            log::error!("get_function: {:?}", e);
            crate::PipelineError::EntryPoint(naga_stage)
        })?;

        // collect sizes indices, immutable buffers, and work group memory sizes
        let ep_info = &stage.module.naga.info.get_entry_point(ep_index);
        let mut wg_memory_sizes = Vec::new();
        let mut sized_bindings = Vec::new();
        let mut immutable_buffer_mask = 0;
        for (var_handle, var) in module.global_variables.iter() {
            match var.space {
                naga::AddressSpace::WorkGroup => {
                    if !ep_info[var_handle].is_empty() {
                        let size = module.types[var.ty].inner.size(&module.constants);
                        wg_memory_sizes.push(size);
                    }
                }
                naga::AddressSpace::Uniform | naga::AddressSpace::Storage { .. } => {
                    let br = match var.binding {
                        Some(ref br) => br.clone(),
                        None => continue,
                    };
                    let storage_access_store = match var.space {
                        naga::AddressSpace::Storage { access } => {
                            access.contains(naga::StorageAccess::STORE)
                        }
                        _ => false,
                    };

                    // check for an immutable buffer
                    if !ep_info[var_handle].is_empty() && !storage_access_store {
                        let slot = ep_resources.resources[&br].buffer.unwrap();
                        immutable_buffer_mask |= 1 << slot;
                    }

                    let mut dynamic_array_container_ty = var.ty;
                    if let naga::TypeInner::Struct { ref members, .. } = module.types[var.ty].inner
                    {
                        dynamic_array_container_ty = members.last().unwrap().ty;
                    }
                    if let naga::TypeInner::Array {
                        size: naga::ArraySize::Dynamic,
                        ..
                    } = module.types[dynamic_array_container_ty].inner
                    {
                        sized_bindings.push(br);
                    }
                }
                _ => {}
            }
        }

        Ok(CompiledShader {
            library,
            function,
            wg_size,
            wg_memory_sizes,
            sized_bindings,
            immutable_buffer_mask,
        })
    }

    fn set_buffers_mutability(
        buffers: &metal::PipelineBufferDescriptorArrayRef,
        mut immutable_mask: usize,
    ) {
        while immutable_mask != 0 {
            let slot = immutable_mask.trailing_zeros();
            immutable_mask ^= 1 << slot;
            buffers
                .object_at(slot as u64)
                .unwrap()
                .set_mutability(metal::MTLMutability::Immutable);
        }
    }

    pub unsafe fn texture_from_raw(
        raw: metal::Texture,
        format: wgt::TextureFormat,
        raw_type: metal::MTLTextureType,
        array_layers: u32,
        mip_levels: u32,
        copy_size: crate::CopyExtent,
    ) -> super::Texture {
        super::Texture {
            raw,
            format,
            raw_type,
            array_layers,
            mip_levels,
            copy_size,
        }
    }

    pub unsafe fn device_from_raw(raw: metal::Device, features: wgt::Features) -> super::Device {
        super::Device {
            shared: Arc::new(super::AdapterShared::new(raw)),
            features,
        }
    }

    pub fn raw_device(&self) -> &Mutex<metal::Device> {
        &self.shared.device
    }
}

impl crate::Device<super::Api> for super::Device {
    unsafe fn exit(self, _queue: super::Queue) {}

    unsafe fn create_buffer(&self, desc: &crate::BufferDescriptor) -> DeviceResult<super::Buffer> {
        let map_read = desc.usage.contains(crate::BufferUses::MAP_READ);
        let map_write = desc.usage.contains(crate::BufferUses::MAP_WRITE);

        let mut options = metal::MTLResourceOptions::empty();
        options |= if map_read || map_write {
            // `crate::MemoryFlags::PREFER_COHERENT` is ignored here
            metal::MTLResourceOptions::StorageModeShared
        } else {
            metal::MTLResourceOptions::StorageModePrivate
        };
        options.set(
            metal::MTLResourceOptions::CPUCacheModeWriteCombined,
            map_write,
        );

        //TODO: HazardTrackingModeUntracked

        objc::rc::autoreleasepool(|| {
            let raw = self.shared.device.lock().new_buffer(desc.size, options);
            if let Some(label) = desc.label {
                raw.set_label(label);
            }
            Ok(super::Buffer {
                raw,
                size: desc.size,
            })
        })
    }
    unsafe fn destroy_buffer(&self, _buffer: super::Buffer) {}

    unsafe fn map_buffer(
        &self,
        buffer: &super::Buffer,
        range: crate::MemoryRange,
    ) -> DeviceResult<crate::BufferMapping> {
        let ptr = buffer.raw.contents() as *mut u8;
        assert!(!ptr.is_null());
        Ok(crate::BufferMapping {
            ptr: ptr::NonNull::new(unsafe { ptr.offset(range.start as isize) }).unwrap(),
            is_coherent: true,
        })
    }

    unsafe fn unmap_buffer(&self, _buffer: &super::Buffer) -> DeviceResult<()> {
        Ok(())
    }
    unsafe fn flush_mapped_ranges<I>(&self, _buffer: &super::Buffer, _ranges: I) {}
    unsafe fn invalidate_mapped_ranges<I>(&self, _buffer: &super::Buffer, _ranges: I) {}

    unsafe fn create_texture(
        &self,
        desc: &crate::TextureDescriptor,
    ) -> DeviceResult<super::Texture> {
        use foreign_types::ForeignTypeRef;

        let mtl_format = self.shared.private_caps.map_format(desc.format);

        objc::rc::autoreleasepool(|| {
            let descriptor = metal::TextureDescriptor::new();

            let mtl_type = match desc.dimension {
                wgt::TextureDimension::D1 => metal::MTLTextureType::D1,
                wgt::TextureDimension::D2 => {
                    if desc.sample_count > 1 {
                        descriptor.set_sample_count(desc.sample_count as u64);
                        metal::MTLTextureType::D2Multisample
                    } else if desc.size.depth_or_array_layers > 1 {
                        descriptor.set_array_length(desc.size.depth_or_array_layers as u64);
                        metal::MTLTextureType::D2Array
                    } else {
                        metal::MTLTextureType::D2
                    }
                }
                wgt::TextureDimension::D3 => {
                    descriptor.set_depth(desc.size.depth_or_array_layers as u64);
                    metal::MTLTextureType::D3
                }
            };

            descriptor.set_texture_type(mtl_type);
            descriptor.set_width(desc.size.width as u64);
            descriptor.set_height(desc.size.height as u64);
            descriptor.set_mipmap_level_count(desc.mip_level_count as u64);
            descriptor.set_pixel_format(mtl_format);
            descriptor.set_usage(conv::map_texture_usage(desc.format, desc.usage));
            descriptor.set_storage_mode(metal::MTLStorageMode::Private);

            let raw = self.shared.device.lock().new_texture(&descriptor);
            if raw.as_ptr().is_null() {
                return Err(crate::DeviceError::OutOfMemory);
            }
            if let Some(label) = desc.label {
                raw.set_label(label);
            }

            Ok(super::Texture {
                raw,
                format: desc.format,
                raw_type: mtl_type,
                mip_levels: desc.mip_level_count,
                array_layers: desc.array_layer_count(),
                copy_size: desc.copy_extent(),
            })
        })
    }

    unsafe fn destroy_texture(&self, _texture: super::Texture) {}

    unsafe fn create_texture_view(
        &self,
        texture: &super::Texture,
        desc: &crate::TextureViewDescriptor,
    ) -> DeviceResult<super::TextureView> {
        let raw_type = if texture.raw_type == metal::MTLTextureType::D2Multisample {
            texture.raw_type
        } else {
            conv::map_texture_view_dimension(desc.dimension)
        };

        let aspects = crate::FormatAspects::new(desc.format, desc.range.aspect);

        let raw_format = self
            .shared
            .private_caps
            .map_view_format(desc.format, aspects);

        let format_equal = raw_format == self.shared.private_caps.map_format(texture.format);
        let type_equal = raw_type == texture.raw_type;
        let range_full_resource =
            desc.range
                .is_full_resource(desc.format, texture.mip_levels, texture.array_layers);

        let raw = if format_equal && type_equal && range_full_resource {
            // Some images are marked as framebuffer-only, and we can't create aliases of them.
            // Also helps working around Metal bugs with aliased array textures.
            texture.raw.to_owned()
        } else {
            let mip_level_count = desc
                .range
                .mip_level_count
                .unwrap_or(texture.mip_levels - desc.range.base_mip_level);
            let array_layer_count = desc
                .range
                .array_layer_count
                .unwrap_or(texture.array_layers - desc.range.base_array_layer);

            objc::rc::autoreleasepool(|| {
                let raw = texture.raw.new_texture_view_from_slice(
                    raw_format,
                    raw_type,
                    metal::NSRange {
                        location: desc.range.base_mip_level as _,
                        length: mip_level_count as _,
                    },
                    metal::NSRange {
                        location: desc.range.base_array_layer as _,
                        length: array_layer_count as _,
                    },
                );
                if let Some(label) = desc.label {
                    raw.set_label(label);
                }
                raw
            })
        };

        Ok(super::TextureView { raw, aspects })
    }
    unsafe fn destroy_texture_view(&self, _view: super::TextureView) {}

    unsafe fn create_sampler(
        &self,
        desc: &crate::SamplerDescriptor,
    ) -> DeviceResult<super::Sampler> {
        objc::rc::autoreleasepool(|| {
            let descriptor = metal::SamplerDescriptor::new();

            descriptor.set_min_filter(conv::map_filter_mode(desc.min_filter));
            descriptor.set_mag_filter(conv::map_filter_mode(desc.mag_filter));
            descriptor.set_mip_filter(match desc.mipmap_filter {
                wgt::FilterMode::Nearest if desc.lod_clamp == (0.0..0.0) => {
                    metal::MTLSamplerMipFilter::NotMipmapped
                }
                wgt::FilterMode::Nearest => metal::MTLSamplerMipFilter::Nearest,
                wgt::FilterMode::Linear => metal::MTLSamplerMipFilter::Linear,
            });

            let [s, t, r] = desc.address_modes;
            descriptor.set_address_mode_s(conv::map_address_mode(s));
            descriptor.set_address_mode_t(conv::map_address_mode(t));
            descriptor.set_address_mode_r(conv::map_address_mode(r));

            // Anisotropy is always supported on mac up to 16x
            descriptor.set_max_anisotropy(desc.anisotropy_clamp as _);

            descriptor.set_lod_min_clamp(desc.lod_clamp.start);
            descriptor.set_lod_max_clamp(desc.lod_clamp.end);

            if let Some(fun) = desc.compare {
                descriptor.set_compare_function(conv::map_compare_function(fun));
            }

            if let Some(border_color) = desc.border_color {
                if let wgt::SamplerBorderColor::Zero = border_color {
                    if s == wgt::AddressMode::ClampToBorder {
                        descriptor.set_address_mode_s(metal::MTLSamplerAddressMode::ClampToZero);
                    }

                    if t == wgt::AddressMode::ClampToBorder {
                        descriptor.set_address_mode_t(metal::MTLSamplerAddressMode::ClampToZero);
                    }

                    if r == wgt::AddressMode::ClampToBorder {
                        descriptor.set_address_mode_r(metal::MTLSamplerAddressMode::ClampToZero);
                    }
                } else {
                    descriptor.set_border_color(conv::map_border_color(border_color));
                }
            }

            if let Some(label) = desc.label {
                descriptor.set_label(label);
            }
            let raw = self.shared.device.lock().new_sampler(&descriptor);

            Ok(super::Sampler { raw })
        })
    }
    unsafe fn destroy_sampler(&self, _sampler: super::Sampler) {}

    unsafe fn create_command_encoder(
        &self,
        desc: &crate::CommandEncoderDescriptor<super::Api>,
    ) -> Result<super::CommandEncoder, crate::DeviceError> {
        Ok(super::CommandEncoder {
            shared: Arc::clone(&self.shared),
            raw_queue: Arc::clone(&desc.queue.raw),
            raw_cmd_buf: None,
            state: super::CommandState::default(),
            temp: super::Temp::default(),
        })
    }
    unsafe fn destroy_command_encoder(&self, _encoder: super::CommandEncoder) {}

    unsafe fn create_bind_group_layout(
        &self,
        desc: &crate::BindGroupLayoutDescriptor,
    ) -> DeviceResult<super::BindGroupLayout> {
        Ok(super::BindGroupLayout {
            entries: Arc::from(desc.entries),
        })
    }
    unsafe fn destroy_bind_group_layout(&self, _bg_layout: super::BindGroupLayout) {}

    unsafe fn create_pipeline_layout(
        &self,
        desc: &crate::PipelineLayoutDescriptor<super::Api>,
    ) -> DeviceResult<super::PipelineLayout> {
        #[derive(Debug)]
        struct StageInfo {
            stage: naga::ShaderStage,
            counters: super::ResourceData<super::ResourceIndex>,
            pc_buffer: Option<super::ResourceIndex>,
            pc_limit: u32,
            sizes_buffer: Option<super::ResourceIndex>,
            sizes_count: u8,
            resources: naga::back::msl::BindingMap,
        }

        let mut stage_data = super::NAGA_STAGES.map(|stage| StageInfo {
            stage,
            counters: super::ResourceData::default(),
            pc_buffer: None,
            pc_limit: 0,
            sizes_buffer: None,
            sizes_count: 0,
            resources: Default::default(),
        });
        let mut bind_group_infos = arrayvec::ArrayVec::new();

        // First, place the push constants
        let mut total_push_constants = 0;
        for info in stage_data.iter_mut() {
            for pcr in desc.push_constant_ranges {
                if pcr.stages.contains(map_naga_stage(info.stage)) {
                    debug_assert_eq!(pcr.range.end % 4, 0);
                    info.pc_limit = (pcr.range.end / 4).max(info.pc_limit);
                }
            }

            // round up the limits alignment to 4, so that it matches MTL compiler logic
            const LIMIT_MASK: u32 = 3;
            //TODO: figure out what and how exactly does the alignment. Clearly, it's not
            // straightforward, given that value of 2 stays non-aligned.
            if info.pc_limit > LIMIT_MASK {
                info.pc_limit = (info.pc_limit + LIMIT_MASK) & !LIMIT_MASK;
            }

            // handle the push constant buffer assignment and shader overrides
            if info.pc_limit != 0 {
                info.pc_buffer = Some(info.counters.buffers);
                info.counters.buffers += 1;
            }

            total_push_constants = total_push_constants.max(info.pc_limit);
        }

        // Second, place the described resources
        for (group_index, &bgl) in desc.bind_group_layouts.iter().enumerate() {
            // remember where the resources for this set start at each shader stage
            let base_resource_indices = stage_data.map_ref(|info| info.counters.clone());

            for entry in bgl.entries.iter() {
                if let wgt::BindingType::Buffer {
                    ty: wgt::BufferBindingType::Storage { .. },
                    ..
                } = entry.ty
                {
                    for info in stage_data.iter_mut() {
                        if entry.visibility.contains(map_naga_stage(info.stage)) {
                            info.sizes_count += 1;
                        }
                    }
                }

                for info in stage_data.iter_mut() {
                    if !entry.visibility.contains(map_naga_stage(info.stage)) {
                        continue;
                    }

                    let mut target = naga::back::msl::BindTarget::default();
                    let count = entry.count.map_or(1, NonZeroU32::get);
                    target.binding_array_size = entry.count.map(NonZeroU32::get);
                    match entry.ty {
                        wgt::BindingType::Buffer { ty, .. } => {
                            target.buffer = Some(info.counters.buffers as _);
                            info.counters.buffers += count;
                            if let wgt::BufferBindingType::Storage { read_only } = ty {
                                target.mutable = !read_only;
                            }
                        }
                        wgt::BindingType::Sampler { .. } => {
                            target.sampler = Some(naga::back::msl::BindSamplerTarget::Resource(
                                info.counters.samplers as _,
                            ));
                            info.counters.samplers += count;
                        }
                        wgt::BindingType::Texture { .. } => {
                            target.texture = Some(info.counters.textures as _);
                            info.counters.textures += count;
                        }
                        wgt::BindingType::StorageTexture { access, .. } => {
                            target.texture = Some(info.counters.textures as _);
                            info.counters.textures += count;
                            target.mutable = match access {
                                wgt::StorageTextureAccess::ReadOnly => false,
                                wgt::StorageTextureAccess::WriteOnly => true,
                                wgt::StorageTextureAccess::ReadWrite => true,
                            };
                        }
                    }

                    let br = naga::ResourceBinding {
                        group: group_index as u32,
                        binding: entry.binding,
                    };
                    info.resources.insert(br, target);
                }
            }

            bind_group_infos.push(super::BindGroupLayoutInfo {
                base_resource_indices,
            });
        }

        // Finally, make sure we fit the limits
        for info in stage_data.iter_mut() {
            // handle the sizes buffer assignment and shader overrides
            if info.sizes_count != 0 {
                info.sizes_buffer = Some(info.counters.buffers);
                info.counters.buffers += 1;
            }
            if info.counters.buffers > self.shared.private_caps.max_buffers_per_stage
                || info.counters.textures > self.shared.private_caps.max_textures_per_stage
                || info.counters.samplers > self.shared.private_caps.max_samplers_per_stage
            {
                log::error!("Resource limit exceeded: {:?}", info);
                return Err(crate::DeviceError::OutOfMemory);
            }
        }

        let push_constants_infos = stage_data.map_ref(|info| {
            info.pc_buffer.map(|buffer_index| super::PushConstantsInfo {
                count: info.pc_limit,
                buffer_index,
            })
        });

        let total_counters = stage_data.map_ref(|info| info.counters.clone());

        let per_stage_map = stage_data.map(|info| naga::back::msl::EntryPointResources {
            push_constant_buffer: info
                .pc_buffer
                .map(|buffer_index| buffer_index as naga::back::msl::Slot),
            sizes_buffer: info
                .sizes_buffer
                .map(|buffer_index| buffer_index as naga::back::msl::Slot),
            resources: info.resources,
        });

        Ok(super::PipelineLayout {
            bind_group_infos,
<<<<<<< HEAD
            push_constants_infos,
            total_counters,
=======
            push_constants_infos: stage_data.map(|info| {
                info.pc_buffer.map(|buffer_index| super::PushConstantsInfo {
                    count: info.pc_limit,
                    buffer_index,
                })
            }),
            total_counters: stage_data.map(|info| info.counters.clone()),
            naga_options: naga::back::msl::Options {
                lang_version: match self.shared.private_caps.msl_version {
                    metal::MTLLanguageVersion::V1_0 => (1, 0),
                    metal::MTLLanguageVersion::V1_1 => (1, 1),
                    metal::MTLLanguageVersion::V1_2 => (1, 2),
                    metal::MTLLanguageVersion::V2_0 => (2, 0),
                    metal::MTLLanguageVersion::V2_1 => (2, 1),
                    metal::MTLLanguageVersion::V2_2 => (2, 2),
                    metal::MTLLanguageVersion::V2_3 => (2, 3),
                    metal::MTLLanguageVersion::V2_4 => (2, 4),
                },
                inline_samplers: Default::default(),
                spirv_cross_compatibility: false,
                fake_missing_bindings: false,
                per_stage_map: naga::back::msl::PerStageMap {
                    vs: naga::back::msl::PerStageResources {
                        resources: stage_data.vs.resources,
                        ..per_stage_map.vs
                    },
                    fs: naga::back::msl::PerStageResources {
                        resources: stage_data.fs.resources,
                        ..per_stage_map.fs
                    },
                    cs: naga::back::msl::PerStageResources {
                        resources: stage_data.cs.resources,
                        ..per_stage_map.cs
                    },
                },
                bounds_check_policies: naga::proc::BoundsCheckPolicies {
                    index: naga::proc::BoundsCheckPolicy::ReadZeroSkipWrite,
                    buffer: naga::proc::BoundsCheckPolicy::ReadZeroSkipWrite,
                    image: naga::proc::BoundsCheckPolicy::ReadZeroSkipWrite,
                    // TODO: support bounds checks on binding arrays
                    binding_array: naga::proc::BoundsCheckPolicy::Unchecked,
                },
                zero_initialize_workgroup_memory: true,
            },
>>>>>>> dd64343f
            total_push_constants,
            per_stage_map,
        })
    }
    unsafe fn destroy_pipeline_layout(&self, _pipeline_layout: super::PipelineLayout) {}

    unsafe fn create_bind_group(
        &self,
        desc: &crate::BindGroupDescriptor<super::Api>,
    ) -> DeviceResult<super::BindGroup> {
        let mut bg = super::BindGroup::default();
        for (&stage, counter) in super::NAGA_STAGES.iter().zip(bg.counters.iter_mut()) {
            let stage_bit = map_naga_stage(stage);
            let mut dynamic_offsets_count = 0u32;
            for (entry, layout) in desc.entries.iter().zip(desc.layout.entries.iter()) {
                let size = layout.count.map_or(1, |c| c.get());
                if let wgt::BindingType::Buffer {
                    has_dynamic_offset: true,
                    ..
                } = layout.ty
                {
                    dynamic_offsets_count += size;
                }
                if !layout.visibility.contains(stage_bit) {
                    continue;
                }
                match layout.ty {
                    wgt::BindingType::Buffer {
                        ty,
                        has_dynamic_offset,
                        ..
                    } => {
                        let start = entry.resource_index as usize;
                        let end = start + size as usize;
                        bg.buffers
                            .extend(desc.buffers[start..end].iter().map(|source| {
                                // Given the restrictions on `BufferBinding::offset`,
                                // this should never be `None`.
                                let remaining_size =
                                    wgt::BufferSize::new(source.buffer.size - source.offset);
                                let binding_size = match ty {
                                    wgt::BufferBindingType::Storage { .. } => {
                                        source.size.or(remaining_size)
                                    }
                                    _ => None,
                                };
                                super::BufferResource {
                                    ptr: source.buffer.as_raw(),
                                    offset: source.offset,
                                    dynamic_index: if has_dynamic_offset {
                                        Some(dynamic_offsets_count - 1)
                                    } else {
                                        None
                                    },
                                    binding_size,
                                    binding_location: layout.binding,
                                }
                            }));
                        counter.buffers += 1;
                    }
                    wgt::BindingType::Sampler { .. } => {
                        let start = entry.resource_index as usize;
                        let end = start + size as usize;
                        bg.samplers
                            .extend(desc.samplers[start..end].iter().map(|samp| samp.as_raw()));
                        counter.samplers += size;
                    }
                    wgt::BindingType::Texture { .. } | wgt::BindingType::StorageTexture { .. } => {
                        let start = entry.resource_index as usize;
                        let end = start + size as usize;
                        bg.textures.extend(
                            desc.textures[start..end]
                                .iter()
                                .map(|tex| tex.view.as_raw()),
                        );
                        counter.textures += size;
                    }
                }
            }
        }

        Ok(bg)
    }

    unsafe fn destroy_bind_group(&self, _group: super::BindGroup) {}

    unsafe fn create_shader_module(
        &self,
        desc: &crate::ShaderModuleDescriptor,
        shader: crate::ShaderInput,
    ) -> Result<super::ShaderModule, crate::ShaderError> {
        match shader {
            crate::ShaderInput::Naga(naga) => Ok(super::ShaderModule {
                naga,
                runtime_checks: desc.runtime_checks,
            }),
            crate::ShaderInput::SpirV(_) => {
                panic!("SPIRV_SHADER_PASSTHROUGH is not enabled for this backend")
            }
        }
    }
    unsafe fn destroy_shader_module(&self, _module: super::ShaderModule) {}

    unsafe fn create_render_pipeline(
        &self,
        desc: &crate::RenderPipelineDescriptor<super::Api>,
    ) -> Result<super::RenderPipeline, crate::PipelineError> {
        objc::rc::autoreleasepool(|| {
            let descriptor = metal::RenderPipelineDescriptor::new();

            let raw_triangle_fill_mode = match desc.primitive.polygon_mode {
                wgt::PolygonMode::Fill => metal::MTLTriangleFillMode::Fill,
                wgt::PolygonMode::Line => metal::MTLTriangleFillMode::Lines,
                wgt::PolygonMode::Point => panic!(
                    "{:?} is not enabled for this backend",
                    wgt::Features::POLYGON_MODE_POINT
                ),
            };

            let (primitive_class, raw_primitive_type) =
                conv::map_primitive_topology(desc.primitive.topology);

            // Vertex shader
            let (vs_lib, vs_info) = {
                let vs = self.load_shader(
                    &desc.vertex_stage,
                    desc.layout,
                    primitive_class,
                    naga::ShaderStage::Vertex,
                )?;

                descriptor.set_vertex_function(Some(&vs.function));
                if self.shared.private_caps.supports_mutability {
                    Self::set_buffers_mutability(
                        descriptor.vertex_buffers().unwrap(),
                        vs.immutable_buffer_mask,
                    );
                }

                let info = super::PipelineStageInfo {
                    push_constants: desc.layout.push_constants_infos.vs,
                    sizes_slot: desc.layout.per_stage_map.vs.sizes_buffer,
                    sized_bindings: vs.sized_bindings,
                };

                (vs.library, info)
            };

            // Fragment shader
            let (fs_lib, fs_info) = match desc.fragment_stage {
                Some(ref stage) => {
                    let fs = self.load_shader(
                        stage,
                        desc.layout,
                        primitive_class,
                        naga::ShaderStage::Fragment,
                    )?;

                    descriptor.set_fragment_function(Some(&fs.function));
                    if self.shared.private_caps.supports_mutability {
                        Self::set_buffers_mutability(
                            descriptor.fragment_buffers().unwrap(),
                            fs.immutable_buffer_mask,
                        );
                    }

                    let info = super::PipelineStageInfo {
                        push_constants: desc.layout.push_constants_infos.fs,
                        sizes_slot: desc.layout.per_stage_map.fs.sizes_buffer,
                        sized_bindings: fs.sized_bindings,
                    };

                    (Some(fs.library), Some(info))
                }
                None => {
                    // TODO: This is a workaround for what appears to be a Metal validation bug
                    // A pixel format is required even though no attachments are provided
                    if desc.color_targets.is_empty() && desc.depth_stencil.is_none() {
                        descriptor
                            .set_depth_attachment_pixel_format(metal::MTLPixelFormat::Depth32Float);
                    }
                    (None, None)
                }
            };

            for (i, ct) in desc.color_targets.iter().enumerate() {
                let at_descriptor = descriptor.color_attachments().object_at(i as u64).unwrap();
                let ct = if let Some(color_target) = ct.as_ref() {
                    color_target
                } else {
                    at_descriptor.set_pixel_format(metal::MTLPixelFormat::Invalid);
                    continue;
                };

                let raw_format = self.shared.private_caps.map_format(ct.format);
                at_descriptor.set_pixel_format(raw_format);
                at_descriptor.set_write_mask(conv::map_color_write(ct.write_mask));

                if let Some(ref blend) = ct.blend {
                    at_descriptor.set_blending_enabled(true);
                    let (color_op, color_src, color_dst) = conv::map_blend_component(&blend.color);
                    let (alpha_op, alpha_src, alpha_dst) = conv::map_blend_component(&blend.alpha);

                    at_descriptor.set_rgb_blend_operation(color_op);
                    at_descriptor.set_source_rgb_blend_factor(color_src);
                    at_descriptor.set_destination_rgb_blend_factor(color_dst);

                    at_descriptor.set_alpha_blend_operation(alpha_op);
                    at_descriptor.set_source_alpha_blend_factor(alpha_src);
                    at_descriptor.set_destination_alpha_blend_factor(alpha_dst);
                }
            }

            let depth_stencil = match desc.depth_stencil {
                Some(ref ds) => {
                    let raw_format = self.shared.private_caps.map_format(ds.format);
                    let aspects = crate::FormatAspects::from(ds.format);
                    if aspects.contains(crate::FormatAspects::DEPTH) {
                        descriptor.set_depth_attachment_pixel_format(raw_format);
                    }
                    if aspects.contains(crate::FormatAspects::STENCIL) {
                        descriptor.set_stencil_attachment_pixel_format(raw_format);
                    }

                    let ds_descriptor = create_depth_stencil_desc(ds);
                    let raw = self
                        .shared
                        .device
                        .lock()
                        .new_depth_stencil_state(&ds_descriptor);
                    Some((raw, ds.bias))
                }
                None => None,
            };

            if desc.layout.total_counters.vs.buffers + (desc.vertex_buffers.len() as u32)
                > self.shared.private_caps.max_vertex_buffers
            {
                let msg = format!(
                    "pipeline needs too many buffers in the vertex stage: {} vertex and {} layout",
                    desc.vertex_buffers.len(),
                    desc.layout.total_counters.vs.buffers
                );
                return Err(crate::PipelineError::Linkage(
                    wgt::ShaderStages::VERTEX,
                    msg,
                ));
            }

            if !desc.vertex_buffers.is_empty() {
                let vertex_descriptor = metal::VertexDescriptor::new();
                for (i, vb) in desc.vertex_buffers.iter().enumerate() {
                    let buffer_index =
                        self.shared.private_caps.max_vertex_buffers as u64 - 1 - i as u64;
                    let buffer_desc = vertex_descriptor.layouts().object_at(buffer_index).unwrap();

                    // Metal expects the stride to be the actual size of the attributes.
                    // The semantics of array_stride == 0 can be achieved by setting
                    // the step function to constant and rate to 0.
                    if vb.array_stride == 0 {
                        let stride = vb
                            .attributes
                            .iter()
                            .map(|attribute| attribute.offset + attribute.format.size())
                            .max()
                            .unwrap_or(0);
                        buffer_desc.set_stride(wgt::math::align_to(stride, 4));
                        buffer_desc.set_step_function(metal::MTLVertexStepFunction::Constant);
                        buffer_desc.set_step_rate(0);
                    } else {
                        buffer_desc.set_stride(vb.array_stride);
                        buffer_desc.set_step_function(conv::map_step_mode(vb.step_mode));
                    }

                    for at in vb.attributes {
                        let attribute_desc = vertex_descriptor
                            .attributes()
                            .object_at(at.shader_location as u64)
                            .unwrap();
                        attribute_desc.set_format(conv::map_vertex_format(at.format));
                        attribute_desc.set_buffer_index(buffer_index);
                        attribute_desc.set_offset(at.offset);
                    }
                }
                descriptor.set_vertex_descriptor(Some(vertex_descriptor));
            }

            if desc.multisample.count != 1 {
                //TODO: handle sample mask
                descriptor.set_sample_count(desc.multisample.count as u64);
                descriptor
                    .set_alpha_to_coverage_enabled(desc.multisample.alpha_to_coverage_enabled);
                //descriptor.set_alpha_to_one_enabled(desc.multisample.alpha_to_one_enabled);
            }

            if let Some(name) = desc.label {
                descriptor.set_label(name);
            }

            let raw = self
                .shared
                .device
                .lock()
                .new_render_pipeline_state(&descriptor)
                .map_err(|e| {
                    crate::PipelineError::Linkage(
                        wgt::ShaderStages::VERTEX | wgt::ShaderStages::FRAGMENT,
                        format!("new_render_pipeline_state: {:?}", e),
                    )
                })?;

            Ok(super::RenderPipeline {
                raw,
                vs_lib,
                fs_lib,
                vs_info,
                fs_info,
                raw_primitive_type,
                raw_triangle_fill_mode,
                raw_front_winding: conv::map_winding(desc.primitive.front_face),
                raw_cull_mode: conv::map_cull_mode(desc.primitive.cull_mode),
                raw_depth_clip_mode: if self.features.contains(wgt::Features::DEPTH_CLIP_CONTROL) {
                    Some(if desc.primitive.unclipped_depth {
                        metal::MTLDepthClipMode::Clamp
                    } else {
                        metal::MTLDepthClipMode::Clip
                    })
                } else {
                    None
                },
                depth_stencil,
            })
        })
    }
    unsafe fn destroy_render_pipeline(&self, _pipeline: super::RenderPipeline) {}

    unsafe fn create_compute_pipeline(
        &self,
        desc: &crate::ComputePipelineDescriptor<super::Api>,
    ) -> Result<super::ComputePipeline, crate::PipelineError> {
        objc::rc::autoreleasepool(|| {
            let descriptor = metal::ComputePipelineDescriptor::new();

            let cs = self.load_shader(
                &desc.stage,
                desc.layout,
                metal::MTLPrimitiveTopologyClass::Unspecified,
                naga::ShaderStage::Compute,
            )?;
            descriptor.set_compute_function(Some(&cs.function));

            if self.shared.private_caps.supports_mutability {
                Self::set_buffers_mutability(
                    descriptor.buffers().unwrap(),
                    cs.immutable_buffer_mask,
                );
            }

            let cs_info = super::PipelineStageInfo {
                push_constants: desc.layout.push_constants_infos.cs,
                sizes_slot: desc.layout.per_stage_map.cs.sizes_buffer,
                sized_bindings: cs.sized_bindings,
            };

            if let Some(name) = desc.label {
                descriptor.set_label(name);
            }

            let raw = self
                .shared
                .device
                .lock()
                .new_compute_pipeline_state(&descriptor)
                .map_err(|e| {
                    crate::PipelineError::Linkage(
                        wgt::ShaderStages::COMPUTE,
                        format!("new_compute_pipeline_state: {:?}", e),
                    )
                })?;

            Ok(super::ComputePipeline {
                raw,
                cs_info,
                cs_lib: cs.library,
                work_group_size: cs.wg_size,
                work_group_memory_sizes: cs.wg_memory_sizes,
            })
        })
    }
    unsafe fn destroy_compute_pipeline(&self, _pipeline: super::ComputePipeline) {}

    unsafe fn create_query_set(
        &self,
        desc: &wgt::QuerySetDescriptor<crate::Label>,
    ) -> DeviceResult<super::QuerySet> {
        objc::rc::autoreleasepool(|| {
            match desc.ty {
                wgt::QueryType::Occlusion => {
                    let size = desc.count as u64 * crate::QUERY_SIZE;
                    let options = metal::MTLResourceOptions::empty();
                    //TODO: HazardTrackingModeUntracked
                    let raw_buffer = self.shared.device.lock().new_buffer(size, options);
                    if let Some(label) = desc.label {
                        raw_buffer.set_label(label);
                    }
                    Ok(super::QuerySet {
                        raw_buffer,
                        ty: desc.ty,
                    })
                }
                wgt::QueryType::Timestamp | wgt::QueryType::PipelineStatistics(_) => {
                    Err(crate::DeviceError::OutOfMemory)
                }
            }
        })
    }
    unsafe fn destroy_query_set(&self, _set: super::QuerySet) {}

    unsafe fn create_fence(&self) -> DeviceResult<super::Fence> {
        Ok(super::Fence {
            completed_value: Arc::new(atomic::AtomicU64::new(0)),
            pending_command_buffers: Vec::new(),
        })
    }
    unsafe fn destroy_fence(&self, _fence: super::Fence) {}
    unsafe fn get_fence_value(&self, fence: &super::Fence) -> DeviceResult<crate::FenceValue> {
        let mut max_value = fence.completed_value.load(atomic::Ordering::Acquire);
        for &(value, ref cmd_buf) in fence.pending_command_buffers.iter() {
            if cmd_buf.status() == metal::MTLCommandBufferStatus::Completed {
                max_value = value;
            }
        }
        Ok(max_value)
    }
    unsafe fn wait(
        &self,
        fence: &super::Fence,
        wait_value: crate::FenceValue,
        timeout_ms: u32,
    ) -> DeviceResult<bool> {
        if wait_value <= fence.completed_value.load(atomic::Ordering::Acquire) {
            return Ok(true);
        }

        let cmd_buf = match fence
            .pending_command_buffers
            .iter()
            .find(|&&(value, _)| value >= wait_value)
        {
            Some(&(_, ref cmd_buf)) => cmd_buf,
            None => {
                log::error!("No active command buffers for fence value {}", wait_value);
                return Err(crate::DeviceError::Lost);
            }
        };

        let start = time::Instant::now();
        loop {
            if let metal::MTLCommandBufferStatus::Completed = cmd_buf.status() {
                return Ok(true);
            }
            if start.elapsed().as_millis() >= timeout_ms as u128 {
                return Ok(false);
            }
            thread::sleep(time::Duration::from_millis(1));
        }
    }

    unsafe fn start_capture(&self) -> bool {
        if !self.shared.private_caps.supports_capture_manager {
            return false;
        }
        let device = self.shared.device.lock();
        let shared_capture_manager = metal::CaptureManager::shared();
        let default_capture_scope = shared_capture_manager.new_capture_scope_with_device(&device);
        shared_capture_manager.set_default_capture_scope(&default_capture_scope);
        shared_capture_manager.start_capture_with_scope(&default_capture_scope);
        default_capture_scope.begin_scope();
        true
    }
    unsafe fn stop_capture(&self) {
        let shared_capture_manager = metal::CaptureManager::shared();
        if let Some(default_capture_scope) = shared_capture_manager.default_capture_scope() {
            default_capture_scope.end_scope();
        }
        shared_capture_manager.stop_capture();
    }
}<|MERGE_RESOLUTION|>--- conflicted
+++ resolved
@@ -107,32 +107,10 @@
             },
         };
 
-<<<<<<< HEAD
         let (source, info) = naga::back::msl::write_string(
             module,
             &stage.module.naga.info,
             &options,
-=======
-        let mut temp_options;
-        let options = if !stage.module.runtime_checks {
-            temp_options = layout.naga_options.clone();
-            temp_options.bounds_check_policies = naga::proc::BoundsCheckPolicies {
-                index: naga::proc::BoundsCheckPolicy::Unchecked,
-                buffer: naga::proc::BoundsCheckPolicy::Unchecked,
-                image: naga::proc::BoundsCheckPolicy::Unchecked,
-                binding_array: naga::proc::BoundsCheckPolicy::Unchecked,
-            };
-            &temp_options
-        } else {
-            &layout.naga_options
-        };
-
-        let module = &stage.module.naga.module;
-        let (source, info) = naga::back::msl::write_string(
-            module,
-            &stage.module.naga.info,
-            options,
->>>>>>> dd64343f
             &pipeline_options,
         )
         .map_err(|e| crate::PipelineError::Linkage(stage_bit, format!("MSL: {:?}", e)))?;
@@ -170,12 +148,8 @@
         let ep_name = info.entry_point_names[ep_index]
             .as_ref()
             .map_err(|e| crate::PipelineError::Linkage(stage_bit, format!("{}", e)))?;
-<<<<<<< HEAD
-
-        let wg_size = mtl::MTLSize {
-=======
+
         let wg_size = metal::MTLSize {
->>>>>>> dd64343f
             width: ep.workgroup_size[0] as _,
             height: ep.workgroup_size[1] as _,
             depth: ep.workgroup_size[2] as _,
@@ -704,55 +678,8 @@
 
         Ok(super::PipelineLayout {
             bind_group_infos,
-<<<<<<< HEAD
             push_constants_infos,
             total_counters,
-=======
-            push_constants_infos: stage_data.map(|info| {
-                info.pc_buffer.map(|buffer_index| super::PushConstantsInfo {
-                    count: info.pc_limit,
-                    buffer_index,
-                })
-            }),
-            total_counters: stage_data.map(|info| info.counters.clone()),
-            naga_options: naga::back::msl::Options {
-                lang_version: match self.shared.private_caps.msl_version {
-                    metal::MTLLanguageVersion::V1_0 => (1, 0),
-                    metal::MTLLanguageVersion::V1_1 => (1, 1),
-                    metal::MTLLanguageVersion::V1_2 => (1, 2),
-                    metal::MTLLanguageVersion::V2_0 => (2, 0),
-                    metal::MTLLanguageVersion::V2_1 => (2, 1),
-                    metal::MTLLanguageVersion::V2_2 => (2, 2),
-                    metal::MTLLanguageVersion::V2_3 => (2, 3),
-                    metal::MTLLanguageVersion::V2_4 => (2, 4),
-                },
-                inline_samplers: Default::default(),
-                spirv_cross_compatibility: false,
-                fake_missing_bindings: false,
-                per_stage_map: naga::back::msl::PerStageMap {
-                    vs: naga::back::msl::PerStageResources {
-                        resources: stage_data.vs.resources,
-                        ..per_stage_map.vs
-                    },
-                    fs: naga::back::msl::PerStageResources {
-                        resources: stage_data.fs.resources,
-                        ..per_stage_map.fs
-                    },
-                    cs: naga::back::msl::PerStageResources {
-                        resources: stage_data.cs.resources,
-                        ..per_stage_map.cs
-                    },
-                },
-                bounds_check_policies: naga::proc::BoundsCheckPolicies {
-                    index: naga::proc::BoundsCheckPolicy::ReadZeroSkipWrite,
-                    buffer: naga::proc::BoundsCheckPolicy::ReadZeroSkipWrite,
-                    image: naga::proc::BoundsCheckPolicy::ReadZeroSkipWrite,
-                    // TODO: support bounds checks on binding arrays
-                    binding_array: naga::proc::BoundsCheckPolicy::Unchecked,
-                },
-                zero_initialize_workgroup_memory: true,
-            },
->>>>>>> dd64343f
             total_push_constants,
             per_stage_map,
         })
