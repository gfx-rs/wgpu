--- conflicted
+++ resolved
@@ -579,12 +579,7 @@
         // Second, place the described resources
         for (group_index, &bgl) in desc.bind_group_layouts.iter().enumerate() {
             // remember where the resources for this set start at each shader stage
-<<<<<<< HEAD
-            let mut dynamic_buffers = Vec::new();
             let base_resource_indices = stage_data.map_ref(|info| info.counters.clone());
-=======
-            let base_resource_indices = stage_data.map(|info| info.counters.clone());
->>>>>>> df54bc49
 
             for entry in bgl.entries.iter() {
                 if let wgt::BindingType::Buffer {
@@ -592,26 +587,9 @@
                     ..
                 } = entry.ty
                 {
-<<<<<<< HEAD
-                    if has_dynamic_offset {
-                        dynamic_buffers.push(stage_data.map_ref(|info| {
-                            if entry.visibility.contains(map_naga_stage(info.stage)) {
-                                info.counters.buffers
-                            } else {
-                                !0
-                            }
-                        }));
-                    }
-                    if let wgt::BufferBindingType::Storage { .. } = ty {
-                        for info in stage_data.iter_mut() {
-                            if entry.visibility.contains(map_naga_stage(info.stage)) {
-                                info.sizes_count += 1;
-                            }
-=======
                     for info in stage_data.iter_mut() {
                         if entry.visibility.contains(map_naga_stage(info.stage)) {
                             info.sizes_count += 1;
->>>>>>> df54bc49
                         }
                     }
                 }
