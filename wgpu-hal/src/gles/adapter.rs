--- conflicted
+++ resolved
@@ -275,15 +275,7 @@
 
         let shading_language_version = {
             let sl_version = unsafe { gl.get_parameter_string(glow::SHADING_LANGUAGE_VERSION) };
-<<<<<<< HEAD
             log::debug!("SL version: {}", &sl_version);
-            let (sl_major, sl_minor) = Self::parse_version(&sl_version).ok()?;
-            let value = sl_major as u16 * 100 + sl_minor as u16 * 10;
-            naga::back::glsl::Version::Embedded {
-                version: value,
-                is_webgl: cfg!(target_arch = "wasm32"),
-=======
-            log::info!("SL version: {}", &sl_version);
             if full_ver.is_some() {
                 let (sl_major, sl_minor) = Self::parse_full_version(&sl_version).ok()?;
                 let mut value = sl_major as u16 * 100 + sl_minor as u16 * 10;
@@ -299,7 +291,6 @@
                     version: value,
                     is_webgl: cfg!(target_arch = "wasm32"),
                 }
->>>>>>> 095b46db
             }
         };
 
