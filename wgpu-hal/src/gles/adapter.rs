use glow::HasContext;
use parking_lot::Mutex;
use std::sync::{atomic::AtomicU8, Arc};
use wgt::AstcChannel;

use crate::auxil::db;

// https://webgl2fundamentals.org/webgl/lessons/webgl-data-textures.html

const GL_UNMASKED_VENDOR_WEBGL: u32 = 0x9245;
const GL_UNMASKED_RENDERER_WEBGL: u32 = 0x9246;

impl super::Adapter {
    /// Note that this function is intentionally lenient in regards to parsing,
    /// and will try to recover at least the first two version numbers without
    /// resulting in an `Err`.
    /// # Notes
    /// `WebGL 2` version returned as `OpenGL ES 3.0`
    fn parse_version(mut src: &str) -> Result<(u8, u8), crate::InstanceError> {
        let webgl_sig = "WebGL ";
        // According to the WebGL specification
        // VERSION  WebGL<space>1.0<space><vendor-specific information>
        // SHADING_LANGUAGE_VERSION WebGL<space>GLSL<space>ES<space>1.0<space><vendor-specific information>
        let is_webgl = src.starts_with(webgl_sig);
        if is_webgl {
            let pos = src.rfind(webgl_sig).unwrap_or(0);
            src = &src[pos + webgl_sig.len()..];
        } else {
            let es_sig = " ES ";
            match src.rfind(es_sig) {
                Some(pos) => {
                    src = &src[pos + es_sig.len()..];
                }
                None => {
                    return Err(crate::InstanceError::new(format!(
                        "OpenGL version {src:?} does not contain 'ES'"
                    )));
                }
            }
        };

        let glsl_es_sig = "GLSL ES ";
        let is_glsl = match src.find(glsl_es_sig) {
            Some(pos) => {
                src = &src[pos + glsl_es_sig.len()..];
                true
            }
            None => false,
        };

        Self::parse_full_version(src).map(|(major, minor)| {
            (
                // Return WebGL 2.0 version as OpenGL ES 3.0
                if is_webgl && !is_glsl {
                    major + 1
                } else {
                    major
                },
                minor,
            )
        })
    }

    /// According to the OpenGL specification, the version information is
    /// expected to follow the following syntax:
    ///
    /// ~~~bnf
    /// <major>       ::= <number>
    /// <minor>       ::= <number>
    /// <revision>    ::= <number>
    /// <vendor-info> ::= <string>
    /// <release>     ::= <major> "." <minor> ["." <release>]
    /// <version>     ::= <release> [" " <vendor-info>]
    /// ~~~
    ///
    /// Note that this function is intentionally lenient in regards to parsing,
    /// and will try to recover at least the first two version numbers without
    /// resulting in an `Err`.
    pub(super) fn parse_full_version(src: &str) -> Result<(u8, u8), crate::InstanceError> {
        let (version, _vendor_info) = match src.find(' ') {
            Some(i) => (&src[..i], src[i + 1..].to_string()),
            None => (src, String::new()),
        };

        // TODO: make this even more lenient so that we can also accept
        // `<major> "." <minor> [<???>]`
        let mut it = version.split('.');
        let major = it.next().and_then(|s| s.parse().ok());
        let minor = it.next().and_then(|s| {
            let trimmed = if s.starts_with('0') {
                "0"
            } else {
                s.trim_end_matches('0')
            };
            trimmed.parse().ok()
        });

        match (major, minor) {
            (Some(major), Some(minor)) => Ok((major, minor)),
            _ => Err(crate::InstanceError::new(format!(
                "unable to extract OpenGL version from {version:?}"
            ))),
        }
    }

    fn make_info(vendor_orig: String, renderer_orig: String) -> wgt::AdapterInfo {
        let vendor = vendor_orig.to_lowercase();
        let renderer = renderer_orig.to_lowercase();

        // opengl has no way to discern device_type, so we can try to infer it from the renderer string
        let strings_that_imply_integrated = [
            " xpress", // space here is on purpose so we don't match express
            "amd renoir",
            "radeon hd 4200",
            "radeon hd 4250",
            "radeon hd 4290",
            "radeon hd 4270",
            "radeon hd 4225",
            "radeon hd 3100",
            "radeon hd 3200",
            "radeon hd 3000",
            "radeon hd 3300",
            "radeon(tm) r4 graphics",
            "radeon(tm) r5 graphics",
            "radeon(tm) r6 graphics",
            "radeon(tm) r7 graphics",
            "radeon r7 graphics",
            "nforce", // all nvidia nforce are integrated
            "tegra",  // all nvidia tegra are integrated
            "shield", // all nvidia shield are integrated
            "igp",
            "mali",
            "intel",
            "v3d",
            "apple m", // all apple m are integrated
        ];
        let strings_that_imply_cpu = ["mesa offscreen", "swiftshader", "llvmpipe"];

        //TODO: handle Intel Iris XE as discreet
        let inferred_device_type = if vendor.contains("qualcomm")
            || vendor.contains("intel")
            || strings_that_imply_integrated
                .iter()
                .any(|&s| renderer.contains(s))
        {
            wgt::DeviceType::IntegratedGpu
        } else if strings_that_imply_cpu.iter().any(|&s| renderer.contains(s)) {
            wgt::DeviceType::Cpu
        } else {
            // At this point the Device type is Unknown.
            // It's most likely DiscreteGpu, but we do not know for sure.
            // Use "Other" to avoid possibly making incorrect assumptions.
            // Note that if this same device is available under some other API (ex: Vulkan),
            // It will mostly likely get a different device type (probably DiscreteGpu).
            wgt::DeviceType::Other
        };

        // source: Sascha Willems at Vulkan
        let vendor_id = if vendor.contains("amd") {
            db::amd::VENDOR
        } else if vendor.contains("imgtec") {
            db::imgtec::VENDOR
        } else if vendor.contains("nvidia") {
            db::nvidia::VENDOR
        } else if vendor.contains("arm") {
            db::arm::VENDOR
        } else if vendor.contains("qualcomm") {
            db::qualcomm::VENDOR
        } else if vendor.contains("intel") {
            db::intel::VENDOR
        } else if vendor.contains("broadcom") {
            db::broadcom::VENDOR
        } else if vendor.contains("mesa") {
            db::mesa::VENDOR
        } else if vendor.contains("apple") {
            db::apple::VENDOR
        } else {
            0
        };

        wgt::AdapterInfo {
            name: renderer_orig,
            vendor: vendor_id,
            device: 0,
            device_type: inferred_device_type,
            driver: String::new(),
            driver_info: String::new(),
            backend: wgt::Backend::Gl,
        }
    }

    pub(super) unsafe fn expose(
        context: super::AdapterContext,
    ) -> Option<crate::ExposedAdapter<super::Api>> {
        let gl = context.lock();
        let extensions = gl.supported_extensions();

        let (vendor_const, renderer_const) = if extensions.contains("WEBGL_debug_renderer_info") {
            // emscripten doesn't enable "WEBGL_debug_renderer_info" extension by default. so, we do it manually.
            // See https://github.com/gfx-rs/wgpu/issues/3245 for context
            #[cfg(target_os = "emscripten")]
            if unsafe { super::emscripten::enable_extension("WEBGL_debug_renderer_info\0") } {
                (GL_UNMASKED_VENDOR_WEBGL, GL_UNMASKED_RENDERER_WEBGL)
            } else {
                (glow::VENDOR, glow::RENDERER)
            }
            // glow already enables WEBGL_debug_renderer_info on wasm32-unknown-unknown target by default.
            #[cfg(not(target_os = "emscripten"))]
            (GL_UNMASKED_VENDOR_WEBGL, GL_UNMASKED_RENDERER_WEBGL)
        } else {
            (glow::VENDOR, glow::RENDERER)
        };

        let vendor = unsafe { gl.get_parameter_string(vendor_const) };
        let renderer = unsafe { gl.get_parameter_string(renderer_const) };
        let version = unsafe { gl.get_parameter_string(glow::VERSION) };
<<<<<<< HEAD
        log::debug!("Vendor: {}", vendor);
        log::debug!("Renderer: {}", renderer);
        log::debug!("Version: {}", version);
=======
        log::trace!("Vendor: {}", vendor);
        log::trace!("Renderer: {}", renderer);
        log::trace!("Version: {}", version);
>>>>>>> 85cab49c

        let full_ver = Self::parse_full_version(&version).ok();
        let es_ver = full_ver
            .is_none()
            .then_some(())
            .and_then(|_| Self::parse_version(&version).ok());

        if es_ver.is_none() && full_ver.is_none() {
            log::warn!("Unable to parse OpenGL version");
            return None;
        }

        let shading_language_version = {
            let sl_version = unsafe { gl.get_parameter_string(glow::SHADING_LANGUAGE_VERSION) };
            log::trace!("SL version: {}", &sl_version);
            if full_ver.is_some() {
                let (sl_major, sl_minor) = Self::parse_full_version(&sl_version).ok()?;
                let mut value = sl_major as u16 * 100 + sl_minor as u16 * 10;
                // Naga doesn't think it supports GL 460+, so we cap it at 450
                if value > 450 {
                    value = 450;
                }
                naga::back::glsl::Version::Desktop(value)
            } else {
                let (sl_major, sl_minor) = Self::parse_version(&sl_version).ok()?;
                let value = sl_major as u16 * 100 + sl_minor as u16 * 10;
                naga::back::glsl::Version::Embedded {
                    version: value,
                    is_webgl: cfg!(target_arch = "wasm32"),
                }
            }
        };

        log::trace!("Supported GL Extensions: {:#?}", extensions);

        if let Some(es_ver) = es_ver {
            if es_ver < (3, 0) {
                log::warn!(
                    "Returned GLES context is {}.{}, when 3.0+ was requested",
                    es_ver.0,
                    es_ver.1
                );
                return None;
            }
        }

        if let Some(full_ver) = full_ver {
            if full_ver < (3, 3) {
                log::warn!(
                    "Returned GL context is {}.{}, when 3.3+ is needed",
                    full_ver.0,
                    full_ver.1
                );
                return None;
            }
        }

        let supported = |(req_es_major, req_es_minor), (req_full_major, req_full_minor)| {
            let es_supported = es_ver
                .map(|es_ver| es_ver >= (req_es_major, req_es_minor))
                .unwrap_or_default();

            let full_supported = full_ver
                .map(|full_ver| full_ver >= (req_full_major, req_full_minor))
                .unwrap_or_default();

            es_supported || full_supported
        };

        let supports_storage =
            supported((3, 1), (4, 3)) || extensions.contains("GL_ARB_shader_storage_buffer_object");
        let supports_compute =
            supported((3, 1), (4, 3)) || extensions.contains("GL_ARB_compute_shader");
        let supports_work_group_params = supports_compute;

<<<<<<< HEAD
        let shading_language_version = {
            let sl_version = unsafe { gl.get_parameter_string(glow::SHADING_LANGUAGE_VERSION) };
            log::debug!("SL version: {}", &sl_version);
            if full_ver.is_some() {
                let (sl_major, sl_minor) = Self::parse_full_version(&sl_version).ok()?;
                let mut value = sl_major as u16 * 100 + sl_minor as u16 * 10;
                // Naga doesn't think it supports GL 460+, so we cap it at 450
                if value > 450 {
                    value = 450;
                }
                naga::back::glsl::Version::Desktop(value)
            } else {
                let (sl_major, sl_minor) = Self::parse_version(&sl_version).ok()?;
                let value = sl_major as u16 * 100 + sl_minor as u16 * 10;
                naga::back::glsl::Version::Embedded {
                    version: value,
                    is_webgl: cfg!(target_arch = "wasm32"),
                }
            }
        };

=======
>>>>>>> 85cab49c
        // ANGLE provides renderer strings like: "ANGLE (Apple, Apple M1 Pro, OpenGL 4.1)"
        let is_angle = renderer.contains("ANGLE");

        let vertex_shader_storage_blocks = if supports_storage {
            let value =
                (unsafe { gl.get_parameter_i32(glow::MAX_VERTEX_SHADER_STORAGE_BLOCKS) } as u32);

            if value == 0 && extensions.contains("GL_ARB_shader_storage_buffer_object") {
                // The driver for AMD Radeon HD 5870 returns zero here, so assume the value matches the compute shader storage block count.
                // Windows doesn't recognize `GL_MAX_VERTEX_ATTRIB_STRIDE`.
                let new = (unsafe { gl.get_parameter_i32(glow::MAX_COMPUTE_SHADER_STORAGE_BLOCKS) }
                    as u32);
                log::warn!("Max vertex shader storage blocks is zero, but GL_ARB_shader_storage_buffer_object is specified. Assuming the compute value {new}");
                new
            } else {
                value
            }
        } else {
            0
        };
        let fragment_shader_storage_blocks = if supports_storage {
            (unsafe { gl.get_parameter_i32(glow::MAX_FRAGMENT_SHADER_STORAGE_BLOCKS) } as u32)
        } else {
            0
        };
        let vertex_shader_storage_textures = if supports_storage {
            (unsafe { gl.get_parameter_i32(glow::MAX_VERTEX_IMAGE_UNIFORMS) } as u32)
        } else {
            0
        };
        let fragment_shader_storage_textures = if supports_storage {
            (unsafe { gl.get_parameter_i32(glow::MAX_FRAGMENT_IMAGE_UNIFORMS) } as u32)
        } else {
            0
        };
        let max_storage_block_size = if supports_storage {
            (unsafe { gl.get_parameter_i32(glow::MAX_SHADER_STORAGE_BLOCK_SIZE) } as u32)
        } else {
            0
        };
        let max_element_index = unsafe { gl.get_parameter_i32(glow::MAX_ELEMENT_INDEX) } as u32;

        // WORKAROUND: In order to work around an issue with GL on RPI4 and similar, we ignore a
        // zero vertex ssbo count if there are vertex sstos. (more info:
        // https://github.com/gfx-rs/wgpu/pull/1607#issuecomment-874938961) The hardware does not
        // want us to write to these SSBOs, but GLES cannot express that. We detect this case and
        // disable writing to SSBOs.
        let vertex_ssbo_false_zero =
            vertex_shader_storage_blocks == 0 && vertex_shader_storage_textures != 0;
        if vertex_ssbo_false_zero {
            // We only care about fragment here as the 0 is a lie.
            log::warn!("Max vertex shader SSBO == 0 and SSTO != 0. Interpreting as false zero.");
        }

        let max_storage_buffers_per_shader_stage = if vertex_shader_storage_blocks == 0 {
            fragment_shader_storage_blocks
        } else {
            vertex_shader_storage_blocks.min(fragment_shader_storage_blocks)
        };
        let max_storage_textures_per_shader_stage = if vertex_shader_storage_textures == 0 {
            fragment_shader_storage_textures
        } else {
            vertex_shader_storage_textures.min(fragment_shader_storage_textures)
        };

        let mut downlevel_flags = wgt::DownlevelFlags::empty()
            | wgt::DownlevelFlags::NON_POWER_OF_TWO_MIPMAPPED_TEXTURES
            | wgt::DownlevelFlags::CUBE_ARRAY_TEXTURES
            | wgt::DownlevelFlags::COMPARISON_SAMPLERS;
        downlevel_flags.set(wgt::DownlevelFlags::COMPUTE_SHADERS, supports_compute);
        downlevel_flags.set(
            wgt::DownlevelFlags::FRAGMENT_WRITABLE_STORAGE,
            max_storage_block_size != 0,
        );
        downlevel_flags.set(
            wgt::DownlevelFlags::INDIRECT_EXECUTION,
            supported((3, 1), (4, 3)) || extensions.contains("GL_ARB_multi_draw_indirect"),
        );
        //TODO: we can actually support positive `base_vertex` in the same way
        // as we emulate the `start_instance`. But we can't deal with negatives...
        downlevel_flags.set(wgt::DownlevelFlags::BASE_VERTEX, supported((3, 2), (3, 2)));
        downlevel_flags.set(
            wgt::DownlevelFlags::INDEPENDENT_BLEND,
            supported((3, 2), (4, 0)) || extensions.contains("GL_EXT_draw_buffers_indexed"),
        );
        downlevel_flags.set(
            wgt::DownlevelFlags::VERTEX_STORAGE,
            max_storage_block_size != 0
                && max_storage_buffers_per_shader_stage != 0
                && (vertex_shader_storage_blocks != 0 || vertex_ssbo_false_zero),
        );
        downlevel_flags.set(wgt::DownlevelFlags::FRAGMENT_STORAGE, supports_storage);
        if extensions.contains("EXT_texture_filter_anisotropic")
            || extensions.contains("GL_EXT_texture_filter_anisotropic")
        {
            let max_aniso =
                unsafe { gl.get_parameter_i32(glow::MAX_TEXTURE_MAX_ANISOTROPY_EXT) } as u32;
            downlevel_flags.set(wgt::DownlevelFlags::ANISOTROPIC_FILTERING, max_aniso >= 16);
        }
        downlevel_flags.set(
            wgt::DownlevelFlags::BUFFER_BINDINGS_NOT_16_BYTE_ALIGNED,
            !(cfg!(target_arch = "wasm32") || is_angle),
        );
        // see https://registry.khronos.org/webgl/specs/latest/2.0/#BUFFER_OBJECT_BINDING
        downlevel_flags.set(
            wgt::DownlevelFlags::UNRESTRICTED_INDEX_BUFFER,
            !cfg!(target_arch = "wasm32"),
        );
        downlevel_flags.set(
            wgt::DownlevelFlags::UNRESTRICTED_EXTERNAL_TEXTURE_COPIES,
            !cfg!(target_arch = "wasm32"),
        );
        downlevel_flags.set(
            wgt::DownlevelFlags::FULL_DRAW_INDEX_UINT32,
            max_element_index == u32::MAX,
        );
        downlevel_flags.set(
            wgt::DownlevelFlags::MULTISAMPLED_SHADING,
            supported((3, 2), (4, 0)) || extensions.contains("OES_sample_variables"),
        );

        let mut features = wgt::Features::empty()
            | wgt::Features::TEXTURE_ADAPTER_SPECIFIC_FORMAT_FEATURES
            | wgt::Features::CLEAR_TEXTURE
            | wgt::Features::PUSH_CONSTANTS;
        features.set(
            wgt::Features::ADDRESS_MODE_CLAMP_TO_BORDER | wgt::Features::ADDRESS_MODE_CLAMP_TO_ZERO,
            extensions.contains("GL_EXT_texture_border_clamp")
                || extensions.contains("GL_ARB_texture_border_clamp"),
        );
        features.set(
            wgt::Features::DEPTH_CLIP_CONTROL,
            extensions.contains("GL_EXT_depth_clamp") || extensions.contains("GL_ARB_depth_clamp"),
        );
        features.set(
            wgt::Features::VERTEX_WRITABLE_STORAGE,
            downlevel_flags.contains(wgt::DownlevelFlags::VERTEX_STORAGE)
                && vertex_shader_storage_textures != 0,
        );
        features.set(
            wgt::Features::MULTIVIEW,
            extensions.contains("OVR_multiview2") || extensions.contains("GL_OVR_multiview2"),
        );
        features.set(
            wgt::Features::DUAL_SOURCE_BLENDING,
            extensions.contains("GL_EXT_blend_func_extended")
                || extensions.contains("GL_ARB_blend_func_extended"),
        );
        features.set(
            wgt::Features::SHADER_PRIMITIVE_INDEX,
            supported((3, 2), (3, 2))
                || extensions.contains("OES_geometry_shader")
                || extensions.contains("GL_ARB_geometry_shader4"),
        );
        features.set(
            wgt::Features::SHADER_EARLY_DEPTH_TEST,
            supported((3, 1), (4, 2)) || extensions.contains("GL_ARB_shader_image_load_store"),
        );
        features.set(wgt::Features::SHADER_UNUSED_VERTEX_OUTPUT, true);
        let gl_bcn_exts = [
            "GL_EXT_texture_compression_s3tc",
            "GL_EXT_texture_compression_rgtc",
            "GL_ARB_texture_compression_bptc",
        ];
        let gles_bcn_exts = [
            "GL_EXT_texture_compression_s3tc_srgb",
            "GL_EXT_texture_compression_rgtc",
            "GL_EXT_texture_compression_bptc",
        ];
        let webgl_bcn_exts = [
            "WEBGL_compressed_texture_s3tc",
            "WEBGL_compressed_texture_s3tc_srgb",
            "EXT_texture_compression_rgtc",
            "EXT_texture_compression_bptc",
        ];
        let bcn_exts = if cfg!(target_arch = "wasm32") {
            &webgl_bcn_exts[..]
        } else if es_ver.is_some() {
            &gles_bcn_exts[..]
        } else {
            &gl_bcn_exts[..]
        };
        features.set(
            wgt::Features::TEXTURE_COMPRESSION_BC,
            bcn_exts.iter().all(|&ext| extensions.contains(ext)),
        );
        let has_etc = if cfg!(target_arch = "wasm32") {
            extensions.contains("WEBGL_compressed_texture_etc")
        } else {
            // This is a required part of GLES3, but not part of Desktop GL at all.
            es_ver.is_some()
        };
        features.set(wgt::Features::TEXTURE_COMPRESSION_ETC2, has_etc);

        // `OES_texture_compression_astc` provides 2D + 3D, LDR + HDR support
        if extensions.contains("WEBGL_compressed_texture_astc")
            || extensions.contains("GL_OES_texture_compression_astc")
        {
            #[cfg(all(target_arch = "wasm32", not(target_os = "emscripten")))]
            {
                if context
                    .glow_context
                    .compressed_texture_astc_supports_ldr_profile()
                {
                    features.insert(wgt::Features::TEXTURE_COMPRESSION_ASTC);
                }
                if context
                    .glow_context
                    .compressed_texture_astc_supports_hdr_profile()
                {
                    features.insert(wgt::Features::TEXTURE_COMPRESSION_ASTC_HDR);
                }
            }

            #[cfg(any(not(target_arch = "wasm32"), target_os = "emscripten"))]
            {
                features.insert(wgt::Features::TEXTURE_COMPRESSION_ASTC);
                features.insert(wgt::Features::TEXTURE_COMPRESSION_ASTC_HDR);
            }
        } else {
            features.set(
                wgt::Features::TEXTURE_COMPRESSION_ASTC,
                extensions.contains("GL_KHR_texture_compression_astc_ldr"),
            );
            features.set(
                wgt::Features::TEXTURE_COMPRESSION_ASTC_HDR,
                extensions.contains("GL_KHR_texture_compression_astc_hdr"),
            );
        }

        // We *might* be able to emulate bgra8unorm-storage but currently don't attempt to.

        let mut private_caps = super::PrivateCapabilities::empty();
        private_caps.set(
            super::PrivateCapabilities::BUFFER_ALLOCATION,
            extensions.contains("GL_EXT_buffer_storage")
                || extensions.contains("GL_ARB_buffer_storage"),
        );
        private_caps.set(
            super::PrivateCapabilities::SHADER_BINDING_LAYOUT,
            supports_compute,
        );
        private_caps.set(
            super::PrivateCapabilities::SHADER_TEXTURE_SHADOW_LOD,
            extensions.contains("GL_EXT_texture_shadow_lod"),
        );
        private_caps.set(
            super::PrivateCapabilities::MEMORY_BARRIERS,
            supported((3, 1), (4, 2)),
        );
        private_caps.set(
            super::PrivateCapabilities::VERTEX_BUFFER_LAYOUT,
            supported((3, 1), (4, 3)) || extensions.contains("GL_ARB_vertex_attrib_binding"),
        );
        private_caps.set(
            super::PrivateCapabilities::INDEX_BUFFER_ROLE_CHANGE,
            !cfg!(target_arch = "wasm32"),
        );
        private_caps.set(
            super::PrivateCapabilities::GET_BUFFER_SUB_DATA,
            cfg!(target_arch = "wasm32") || full_ver.is_some(),
        );
        let color_buffer_float = extensions.contains("GL_EXT_color_buffer_float")
            || extensions.contains("GL_ARB_color_buffer_float")
            || extensions.contains("EXT_color_buffer_float");
        let color_buffer_half_float = extensions.contains("GL_EXT_color_buffer_half_float")
            || extensions.contains("GL_ARB_half_float_pixel");
        private_caps.set(
            super::PrivateCapabilities::COLOR_BUFFER_HALF_FLOAT,
            color_buffer_half_float || color_buffer_float,
        );
        private_caps.set(
            super::PrivateCapabilities::COLOR_BUFFER_FLOAT,
            color_buffer_float,
        );
        private_caps.set(
            super::PrivateCapabilities::TEXTURE_FLOAT_LINEAR,
            if full_ver.is_some() {
                color_buffer_float
            } else {
                extensions.contains("OES_texture_float_linear")
            },
        );

        let max_texture_size = unsafe { gl.get_parameter_i32(glow::MAX_TEXTURE_SIZE) } as u32;
        let max_texture_3d_size = unsafe { gl.get_parameter_i32(glow::MAX_3D_TEXTURE_SIZE) } as u32;

        let min_uniform_buffer_offset_alignment =
            (unsafe { gl.get_parameter_i32(glow::UNIFORM_BUFFER_OFFSET_ALIGNMENT) } as u32);
        let min_storage_buffer_offset_alignment = if supports_storage {
            (unsafe { gl.get_parameter_i32(glow::SHADER_STORAGE_BUFFER_OFFSET_ALIGNMENT) } as u32)
        } else {
            256
        };
        let max_uniform_buffers_per_shader_stage =
            unsafe { gl.get_parameter_i32(glow::MAX_VERTEX_UNIFORM_BLOCKS) }
                .min(unsafe { gl.get_parameter_i32(glow::MAX_FRAGMENT_UNIFORM_BLOCKS) })
                as u32;

        let max_compute_workgroups_per_dimension = if supports_work_group_params {
            unsafe { gl.get_parameter_indexed_i32(glow::MAX_COMPUTE_WORK_GROUP_COUNT, 0) }
                .min(unsafe { gl.get_parameter_indexed_i32(glow::MAX_COMPUTE_WORK_GROUP_COUNT, 1) })
                .min(unsafe { gl.get_parameter_indexed_i32(glow::MAX_COMPUTE_WORK_GROUP_COUNT, 2) })
                as u32
        } else {
            0
        };

        let limits = wgt::Limits {
            max_texture_dimension_1d: max_texture_size,
            max_texture_dimension_2d: max_texture_size,
            max_texture_dimension_3d: max_texture_3d_size,
            max_texture_array_layers: unsafe {
                gl.get_parameter_i32(glow::MAX_ARRAY_TEXTURE_LAYERS)
            } as u32,
            max_bind_groups: crate::MAX_BIND_GROUPS as u32,
            max_bindings_per_bind_group: 65535,
            max_dynamic_uniform_buffers_per_pipeline_layout: max_uniform_buffers_per_shader_stage,
            max_dynamic_storage_buffers_per_pipeline_layout: max_storage_buffers_per_shader_stage,
            max_sampled_textures_per_shader_stage: super::MAX_TEXTURE_SLOTS as u32,
            max_samplers_per_shader_stage: super::MAX_SAMPLERS as u32,
            max_storage_buffers_per_shader_stage,
            max_storage_textures_per_shader_stage,
            max_uniform_buffers_per_shader_stage,
            max_uniform_buffer_binding_size: unsafe {
                gl.get_parameter_i32(glow::MAX_UNIFORM_BLOCK_SIZE)
            } as u32,
            max_storage_buffer_binding_size: if supports_storage {
                unsafe { gl.get_parameter_i32(glow::MAX_SHADER_STORAGE_BLOCK_SIZE) }
            } else {
                0
            } as u32,
            max_vertex_buffers: if private_caps
                .contains(super::PrivateCapabilities::VERTEX_BUFFER_LAYOUT)
            {
                (unsafe { gl.get_parameter_i32(glow::MAX_VERTEX_ATTRIB_BINDINGS) } as u32)
            } else {
                16 // should this be different?
            },
            max_vertex_attributes: (unsafe { gl.get_parameter_i32(glow::MAX_VERTEX_ATTRIBS) }
                as u32)
                .min(super::MAX_VERTEX_ATTRIBUTES as u32),
            max_vertex_buffer_array_stride: if private_caps
                .contains(super::PrivateCapabilities::VERTEX_BUFFER_LAYOUT)
            {
                if let Some(full_ver) = full_ver {
                    if full_ver >= (4, 4) {
                        // We can query `GL_MAX_VERTEX_ATTRIB_STRIDE` in OpenGL 4.4+
                        let value =
                            (unsafe { gl.get_parameter_i32(glow::MAX_VERTEX_ATTRIB_STRIDE) })
                                as u32;

                        if value == 0 {
                            // This should be at least 2048, but the driver for AMD Radeon HD 5870 on
                            // Windows doesn't recognize `GL_MAX_VERTEX_ATTRIB_STRIDE`.

                            log::warn!("Max vertex attribute stride is 0. Assuming it is 2048");
                            2048
                        } else {
                            value
                        }
                    } else {
                        log::warn!("Max vertex attribute stride unknown. Assuming it is 2048");
                        2048
                    }
                } else {
                    (unsafe { gl.get_parameter_i32(glow::MAX_VERTEX_ATTRIB_STRIDE) }) as u32
                }
            } else {
                !0
            },
            max_push_constant_size: super::MAX_PUSH_CONSTANTS as u32 * 4,
            min_uniform_buffer_offset_alignment,
            min_storage_buffer_offset_alignment,
            max_inter_stage_shader_components: unsafe {
                gl.get_parameter_i32(glow::MAX_VARYING_COMPONENTS)
            } as u32,
            max_compute_workgroup_storage_size: if supports_work_group_params {
                (unsafe { gl.get_parameter_i32(glow::MAX_COMPUTE_SHARED_MEMORY_SIZE) } as u32)
            } else {
                0
            },
            max_compute_invocations_per_workgroup: if supports_work_group_params {
                (unsafe { gl.get_parameter_i32(glow::MAX_COMPUTE_WORK_GROUP_INVOCATIONS) } as u32)
            } else {
                0
            },
            max_compute_workgroup_size_x: if supports_work_group_params {
                (unsafe { gl.get_parameter_indexed_i32(glow::MAX_COMPUTE_WORK_GROUP_SIZE, 0) }
                    as u32)
            } else {
                0
            },
            max_compute_workgroup_size_y: if supports_work_group_params {
                (unsafe { gl.get_parameter_indexed_i32(glow::MAX_COMPUTE_WORK_GROUP_SIZE, 1) }
                    as u32)
            } else {
                0
            },
            max_compute_workgroup_size_z: if supports_work_group_params {
                (unsafe { gl.get_parameter_indexed_i32(glow::MAX_COMPUTE_WORK_GROUP_SIZE, 2) }
                    as u32)
            } else {
                0
            },
            max_compute_workgroups_per_dimension,
            max_buffer_size: i32::MAX as u64,
            max_non_sampler_bindings: std::u32::MAX,
        };

        let mut workarounds = super::Workarounds::empty();

        workarounds.set(
            super::Workarounds::EMULATE_BUFFER_MAP,
            cfg!(target_arch = "wasm32"),
        );

        let r = renderer.to_lowercase();
        // Check for Mesa sRGB clear bug. See
        // [`super::PrivateCapabilities::MESA_I915_SRGB_SHADER_CLEAR`].
        if context.is_owned()
            && r.contains("mesa")
            && r.contains("intel")
            && r.split(&[' ', '(', ')'][..])
                .any(|substr| substr.len() == 3 && substr.chars().nth(2) == Some('l'))
        {
            log::warn!(
                "Detected skylake derivative running on mesa i915. Clears to srgb textures will \
                use manual shader clears."
            );
            workarounds.set(super::Workarounds::MESA_I915_SRGB_SHADER_CLEAR, true);
        }

        let downlevel_defaults = wgt::DownlevelLimits {};

        // Drop the GL guard so we can move the context into AdapterShared
        // ( on Wasm the gl handle is just a ref so we tell clippy to allow
        // dropping the ref )
        #[cfg_attr(target_arch = "wasm32", allow(clippy::drop_ref))]
        drop(gl);

        Some(crate::ExposedAdapter {
            adapter: super::Adapter {
                shared: Arc::new(super::AdapterShared {
                    context,
                    private_caps,
                    workarounds,
                    features,
                    shading_language_version,
                    max_texture_size,
                    next_shader_id: Default::default(),
                    program_cache: Default::default(),
                    es: es_ver.is_some(),
                }),
            },
            info: Self::make_info(vendor, renderer),
            features,
            capabilities: crate::Capabilities {
                limits,
                downlevel: wgt::DownlevelCapabilities {
                    flags: downlevel_flags,
                    limits: downlevel_defaults,
                    shader_model: wgt::ShaderModel::Sm5,
                },
                alignments: crate::Alignments {
                    buffer_copy_offset: wgt::BufferSize::new(4).unwrap(),
                    buffer_copy_pitch: wgt::BufferSize::new(4).unwrap(),
                },
            },
        })
    }

    unsafe fn compile_shader(
        source: &str,
        gl: &glow::Context,
        shader_type: u32,
        es: bool,
    ) -> Option<glow::Shader> {
        let source = if es {
            format!("#version 300 es\nprecision lowp float;\n{source}")
        } else {
            format!("#version 130\n{source}")
        };
        let shader = unsafe { gl.create_shader(shader_type) }.expect("Could not create shader");
        unsafe { gl.shader_source(shader, &source) };
        unsafe { gl.compile_shader(shader) };

        if !unsafe { gl.get_shader_compile_status(shader) } {
            let msg = unsafe { gl.get_shader_info_log(shader) };
            if !msg.is_empty() {
                log::error!("\tShader compile error: {}", msg);
            }
            unsafe { gl.delete_shader(shader) };
            None
        } else {
            Some(shader)
        }
    }

    unsafe fn create_shader_clear_program(
        gl: &glow::Context,
        es: bool,
    ) -> Option<(glow::Program, glow::UniformLocation)> {
        let program = unsafe { gl.create_program() }.expect("Could not create shader program");
        let vertex = unsafe {
            Self::compile_shader(
                include_str!("./shaders/clear.vert"),
                gl,
                glow::VERTEX_SHADER,
                es,
            )?
        };
        let fragment = unsafe {
            Self::compile_shader(
                include_str!("./shaders/clear.frag"),
                gl,
                glow::FRAGMENT_SHADER,
                es,
            )?
        };
        unsafe { gl.attach_shader(program, vertex) };
        unsafe { gl.attach_shader(program, fragment) };
        unsafe { gl.link_program(program) };

        let linked_ok = unsafe { gl.get_program_link_status(program) };
        let msg = unsafe { gl.get_program_info_log(program) };
        if !msg.is_empty() {
            log::warn!("Shader link error: {}", msg);
        }
        if !linked_ok {
            return None;
        }

        let color_uniform_location = unsafe { gl.get_uniform_location(program, "color") }
            .expect("Could not find color uniform in shader clear shader");
        unsafe { gl.delete_shader(vertex) };
        unsafe { gl.delete_shader(fragment) };

        Some((program, color_uniform_location))
    }
}

impl crate::Adapter<super::Api> for super::Adapter {
    unsafe fn open(
        &self,
        features: wgt::Features,
        _limits: &wgt::Limits,
    ) -> Result<crate::OpenDevice<super::Api>, crate::DeviceError> {
        let gl = &self.shared.context.lock();
        unsafe { gl.pixel_store_i32(glow::UNPACK_ALIGNMENT, 1) };
        unsafe { gl.pixel_store_i32(glow::PACK_ALIGNMENT, 1) };
        let main_vao =
            unsafe { gl.create_vertex_array() }.map_err(|_| crate::DeviceError::OutOfMemory)?;
        unsafe { gl.bind_vertex_array(Some(main_vao)) };

        let zero_buffer =
            unsafe { gl.create_buffer() }.map_err(|_| crate::DeviceError::OutOfMemory)?;
        unsafe { gl.bind_buffer(glow::COPY_READ_BUFFER, Some(zero_buffer)) };
        let zeroes = vec![0u8; super::ZERO_BUFFER_SIZE];
        unsafe { gl.buffer_data_u8_slice(glow::COPY_READ_BUFFER, &zeroes, glow::STATIC_DRAW) };

        // Compile the shader program we use for doing manual clears to work around Mesa fastclear
        // bug.

        let (shader_clear_program, shader_clear_program_color_uniform_location) = unsafe {
            Self::create_shader_clear_program(gl, self.shared.es)
                .ok_or(crate::DeviceError::ResourceCreationFailed)?
        };

        Ok(crate::OpenDevice {
            device: super::Device {
                shared: Arc::clone(&self.shared),
                main_vao,
                #[cfg(all(not(target_arch = "wasm32"), feature = "renderdoc"))]
                render_doc: Default::default(),
            },
            queue: super::Queue {
                shared: Arc::clone(&self.shared),
                features,
                draw_fbo: unsafe { gl.create_framebuffer() }
                    .map_err(|_| crate::DeviceError::OutOfMemory)?,
                copy_fbo: unsafe { gl.create_framebuffer() }
                    .map_err(|_| crate::DeviceError::OutOfMemory)?,
                shader_clear_program,
                shader_clear_program_color_uniform_location,
                zero_buffer,
                temp_query_results: Mutex::new(Vec::new()),
                draw_buffer_count: AtomicU8::new(1),
                current_index_buffer: Mutex::new(None),
            },
        })
    }

    unsafe fn texture_format_capabilities(
        &self,
        format: wgt::TextureFormat,
    ) -> crate::TextureFormatCapabilities {
        use crate::TextureFormatCapabilities as Tfc;
        use wgt::TextureFormat as Tf;

        let sample_count = {
            let max_samples = unsafe {
                self.shared
                    .context
                    .lock()
                    .get_parameter_i32(glow::MAX_SAMPLES)
            };
            if max_samples >= 16 {
                Tfc::MULTISAMPLE_X2
                    | Tfc::MULTISAMPLE_X4
                    | Tfc::MULTISAMPLE_X8
                    | Tfc::MULTISAMPLE_X16
            } else if max_samples >= 8 {
                Tfc::MULTISAMPLE_X2 | Tfc::MULTISAMPLE_X4 | Tfc::MULTISAMPLE_X8
            } else {
                // The lowest supported level in GLE3.0/WebGL2 is 4X
                // (see GL_MAX_SAMPLES in https://registry.khronos.org/OpenGL-Refpages/es3.0/html/glGet.xhtml).
                // On some platforms, like iOS Safari, `get_parameter_i32(MAX_SAMPLES)` returns 0,
                // so we always fall back to supporting 4x here.
                Tfc::MULTISAMPLE_X2 | Tfc::MULTISAMPLE_X4
            }
        };

        // Base types are pulled from the table in the OpenGLES 3.0 spec in section 3.8.
        //
        // The storage types are based on table 8.26, in section
        // "TEXTURE IMAGE LOADS AND STORES" of OpenGLES-3.2 spec.
        let empty = Tfc::empty();
        let base = Tfc::COPY_SRC | Tfc::COPY_DST;
        let unfilterable = base | Tfc::SAMPLED;
        let depth = base | Tfc::SAMPLED | sample_count | Tfc::DEPTH_STENCIL_ATTACHMENT;
        let filterable = unfilterable | Tfc::SAMPLED_LINEAR;
        let renderable =
            unfilterable | Tfc::COLOR_ATTACHMENT | sample_count | Tfc::MULTISAMPLE_RESOLVE;
        let filterable_renderable = filterable | renderable | Tfc::COLOR_ATTACHMENT_BLEND;
        let storage = base | Tfc::STORAGE | Tfc::STORAGE_READ_WRITE;

        let feature_fn = |f, caps| {
            if self.shared.features.contains(f) {
                caps
            } else {
                empty
            }
        };

        let bcn_features = feature_fn(wgt::Features::TEXTURE_COMPRESSION_BC, filterable);
        let etc2_features = feature_fn(wgt::Features::TEXTURE_COMPRESSION_ETC2, filterable);
        let astc_features = feature_fn(wgt::Features::TEXTURE_COMPRESSION_ASTC, filterable);
        let astc_hdr_features = feature_fn(wgt::Features::TEXTURE_COMPRESSION_ASTC_HDR, filterable);

        let private_caps_fn = |f, caps| {
            if self.shared.private_caps.contains(f) {
                caps
            } else {
                empty
            }
        };

        let half_float_renderable = private_caps_fn(
            super::PrivateCapabilities::COLOR_BUFFER_HALF_FLOAT,
            Tfc::COLOR_ATTACHMENT
                | Tfc::COLOR_ATTACHMENT_BLEND
                | sample_count
                | Tfc::MULTISAMPLE_RESOLVE,
        );

        let float_renderable = private_caps_fn(
            super::PrivateCapabilities::COLOR_BUFFER_FLOAT,
            Tfc::COLOR_ATTACHMENT
                | Tfc::COLOR_ATTACHMENT_BLEND
                | sample_count
                | Tfc::MULTISAMPLE_RESOLVE,
        );

        let texture_float_linear =
            private_caps_fn(super::PrivateCapabilities::TEXTURE_FLOAT_LINEAR, filterable);

        match format {
            Tf::R8Unorm => filterable_renderable,
            Tf::R8Snorm => filterable,
            Tf::R8Uint => renderable,
            Tf::R8Sint => renderable,
            Tf::R16Uint => renderable,
            Tf::R16Sint => renderable,
            Tf::R16Unorm => empty,
            Tf::R16Snorm => empty,
            Tf::R16Float => filterable | half_float_renderable,
            Tf::Rg8Unorm => filterable_renderable,
            Tf::Rg8Snorm => filterable,
            Tf::Rg8Uint => renderable,
            Tf::Rg8Sint => renderable,
            Tf::R32Uint => renderable | storage,
            Tf::R32Sint => renderable | storage,
            Tf::R32Float => unfilterable | storage | float_renderable | texture_float_linear,
            Tf::Rg16Uint => renderable,
            Tf::Rg16Sint => renderable,
            Tf::Rg16Unorm => empty,
            Tf::Rg16Snorm => empty,
            Tf::Rg16Float => filterable | half_float_renderable,
            Tf::Rgba8Unorm | Tf::Rgba8UnormSrgb => filterable_renderable | storage,
            Tf::Bgra8Unorm | Tf::Bgra8UnormSrgb => filterable_renderable,
            Tf::Rgba8Snorm => filterable,
            Tf::Rgba8Uint => renderable | storage,
            Tf::Rgba8Sint => renderable | storage,
            Tf::Rgb10a2Uint => renderable,
            Tf::Rgb10a2Unorm => filterable_renderable,
            Tf::Rg11b10Float => filterable | float_renderable,
            Tf::Rg32Uint => renderable,
            Tf::Rg32Sint => renderable,
            Tf::Rg32Float => unfilterable | float_renderable | texture_float_linear,
            Tf::Rgba16Uint => renderable | storage,
            Tf::Rgba16Sint => renderable | storage,
            Tf::Rgba16Unorm => empty,
            Tf::Rgba16Snorm => empty,
            Tf::Rgba16Float => filterable | storage | half_float_renderable,
            Tf::Rgba32Uint => renderable | storage,
            Tf::Rgba32Sint => renderable | storage,
            Tf::Rgba32Float => unfilterable | storage | float_renderable | texture_float_linear,
            Tf::Stencil8
            | Tf::Depth16Unorm
            | Tf::Depth32Float
            | Tf::Depth32FloatStencil8
            | Tf::Depth24Plus
            | Tf::Depth24PlusStencil8 => depth,
            Tf::Rgb9e5Ufloat => filterable,
            Tf::Bc1RgbaUnorm
            | Tf::Bc1RgbaUnormSrgb
            | Tf::Bc2RgbaUnorm
            | Tf::Bc2RgbaUnormSrgb
            | Tf::Bc3RgbaUnorm
            | Tf::Bc3RgbaUnormSrgb
            | Tf::Bc4RUnorm
            | Tf::Bc4RSnorm
            | Tf::Bc5RgUnorm
            | Tf::Bc5RgSnorm
            | Tf::Bc6hRgbFloat
            | Tf::Bc6hRgbUfloat
            | Tf::Bc7RgbaUnorm
            | Tf::Bc7RgbaUnormSrgb => bcn_features,
            Tf::Etc2Rgb8Unorm
            | Tf::Etc2Rgb8UnormSrgb
            | Tf::Etc2Rgb8A1Unorm
            | Tf::Etc2Rgb8A1UnormSrgb
            | Tf::Etc2Rgba8Unorm
            | Tf::Etc2Rgba8UnormSrgb
            | Tf::EacR11Unorm
            | Tf::EacR11Snorm
            | Tf::EacRg11Unorm
            | Tf::EacRg11Snorm => etc2_features,
            Tf::Astc {
                block: _,
                channel: AstcChannel::Unorm | AstcChannel::UnormSrgb,
            } => astc_features,
            Tf::Astc {
                block: _,
                channel: AstcChannel::Hdr,
            } => astc_hdr_features,
        }
    }

    unsafe fn surface_capabilities(
        &self,
        surface: &super::Surface,
    ) -> Option<crate::SurfaceCapabilities> {
        if surface.presentable {
            let mut formats = vec![
                wgt::TextureFormat::Rgba8Unorm,
                #[cfg(not(target_arch = "wasm32"))]
                wgt::TextureFormat::Bgra8Unorm,
            ];
            if surface.supports_srgb() {
                formats.extend([
                    wgt::TextureFormat::Rgba8UnormSrgb,
                    #[cfg(not(target_arch = "wasm32"))]
                    wgt::TextureFormat::Bgra8UnormSrgb,
                ])
            }
            if self
                .shared
                .private_caps
                .contains(super::PrivateCapabilities::COLOR_BUFFER_HALF_FLOAT)
            {
                formats.push(wgt::TextureFormat::Rgba16Float)
            }

            Some(crate::SurfaceCapabilities {
                formats,
                present_modes: if cfg!(windows) {
                    vec![wgt::PresentMode::Fifo, wgt::PresentMode::Mailbox]
                } else {
                    vec![wgt::PresentMode::Fifo] //TODO
                },
                composite_alpha_modes: vec![wgt::CompositeAlphaMode::Opaque], //TODO
                swap_chain_sizes: 2..=2,
                current_extent: None,
                extents: wgt::Extent3d {
                    width: 4,
                    height: 4,
                    depth_or_array_layers: 1,
                }..=wgt::Extent3d {
                    width: self.shared.max_texture_size,
                    height: self.shared.max_texture_size,
                    depth_or_array_layers: 1,
                },
                usage: crate::TextureUses::COLOR_TARGET,
            })
        } else {
            None
        }
    }

    unsafe fn get_presentation_timestamp(&self) -> wgt::PresentationTimestamp {
        wgt::PresentationTimestamp::INVALID_TIMESTAMP
    }
}

impl super::AdapterShared {
    pub(super) unsafe fn get_buffer_sub_data(
        &self,
        gl: &glow::Context,
        target: u32,
        offset: i32,
        dst_data: &mut [u8],
    ) {
        if self
            .private_caps
            .contains(super::PrivateCapabilities::GET_BUFFER_SUB_DATA)
        {
            unsafe { gl.get_buffer_sub_data(target, offset, dst_data) };
        } else {
            log::error!("Fake map");
            let length = dst_data.len();
            let buffer_mapping =
                unsafe { gl.map_buffer_range(target, offset, length as _, glow::MAP_READ_BIT) };

            unsafe { std::ptr::copy_nonoverlapping(buffer_mapping, dst_data.as_mut_ptr(), length) };

            unsafe { gl.unmap_buffer(target) };
        }
    }
}

#[cfg(all(
    target_arch = "wasm32",
    feature = "fragile-send-sync-non-atomic-wasm",
    not(target_feature = "atomics")
))]
unsafe impl Sync for super::Adapter {}
#[cfg(all(
    target_arch = "wasm32",
    feature = "fragile-send-sync-non-atomic-wasm",
    not(target_feature = "atomics")
))]
unsafe impl Send for super::Adapter {}

#[cfg(test)]
mod tests {
    use super::super::Adapter;

    #[test]
    fn test_version_parse() {
        Adapter::parse_version("1").unwrap_err();
        Adapter::parse_version("1.").unwrap_err();
        Adapter::parse_version("1 h3l1o. W0rld").unwrap_err();
        Adapter::parse_version("1. h3l1o. W0rld").unwrap_err();
        Adapter::parse_version("1.2.3").unwrap_err();

        assert_eq!(Adapter::parse_version("OpenGL ES 3.1").unwrap(), (3, 1));
        assert_eq!(
            Adapter::parse_version("OpenGL ES 2.0 Google Nexus").unwrap(),
            (2, 0)
        );
        assert_eq!(Adapter::parse_version("GLSL ES 1.1").unwrap(), (1, 1));
        assert_eq!(
            Adapter::parse_version("OpenGL ES GLSL ES 3.20").unwrap(),
            (3, 2)
        );
        assert_eq!(
            // WebGL 2.0 should parse as OpenGL ES 3.0
            Adapter::parse_version("WebGL 2.0 (OpenGL ES 3.0 Chromium)").unwrap(),
            (3, 0)
        );
        assert_eq!(
            Adapter::parse_version("WebGL GLSL ES 3.00 (OpenGL ES GLSL ES 3.0 Chromium)").unwrap(),
            (3, 0)
        );
    }
}<|MERGE_RESOLUTION|>--- conflicted
+++ resolved
@@ -214,15 +214,9 @@
         let vendor = unsafe { gl.get_parameter_string(vendor_const) };
         let renderer = unsafe { gl.get_parameter_string(renderer_const) };
         let version = unsafe { gl.get_parameter_string(glow::VERSION) };
-<<<<<<< HEAD
         log::debug!("Vendor: {}", vendor);
         log::debug!("Renderer: {}", renderer);
         log::debug!("Version: {}", version);
-=======
-        log::trace!("Vendor: {}", vendor);
-        log::trace!("Renderer: {}", renderer);
-        log::trace!("Version: {}", version);
->>>>>>> 85cab49c
 
         let full_ver = Self::parse_full_version(&version).ok();
         let es_ver = full_ver
@@ -235,70 +229,6 @@
             return None;
         }
 
-        let shading_language_version = {
-            let sl_version = unsafe { gl.get_parameter_string(glow::SHADING_LANGUAGE_VERSION) };
-            log::trace!("SL version: {}", &sl_version);
-            if full_ver.is_some() {
-                let (sl_major, sl_minor) = Self::parse_full_version(&sl_version).ok()?;
-                let mut value = sl_major as u16 * 100 + sl_minor as u16 * 10;
-                // Naga doesn't think it supports GL 460+, so we cap it at 450
-                if value > 450 {
-                    value = 450;
-                }
-                naga::back::glsl::Version::Desktop(value)
-            } else {
-                let (sl_major, sl_minor) = Self::parse_version(&sl_version).ok()?;
-                let value = sl_major as u16 * 100 + sl_minor as u16 * 10;
-                naga::back::glsl::Version::Embedded {
-                    version: value,
-                    is_webgl: cfg!(target_arch = "wasm32"),
-                }
-            }
-        };
-
-        log::trace!("Supported GL Extensions: {:#?}", extensions);
-
-        if let Some(es_ver) = es_ver {
-            if es_ver < (3, 0) {
-                log::warn!(
-                    "Returned GLES context is {}.{}, when 3.0+ was requested",
-                    es_ver.0,
-                    es_ver.1
-                );
-                return None;
-            }
-        }
-
-        if let Some(full_ver) = full_ver {
-            if full_ver < (3, 3) {
-                log::warn!(
-                    "Returned GL context is {}.{}, when 3.3+ is needed",
-                    full_ver.0,
-                    full_ver.1
-                );
-                return None;
-            }
-        }
-
-        let supported = |(req_es_major, req_es_minor), (req_full_major, req_full_minor)| {
-            let es_supported = es_ver
-                .map(|es_ver| es_ver >= (req_es_major, req_es_minor))
-                .unwrap_or_default();
-
-            let full_supported = full_ver
-                .map(|full_ver| full_ver >= (req_full_major, req_full_minor))
-                .unwrap_or_default();
-
-            es_supported || full_supported
-        };
-
-        let supports_storage =
-            supported((3, 1), (4, 3)) || extensions.contains("GL_ARB_shader_storage_buffer_object");
-        let supports_compute =
-            supported((3, 1), (4, 3)) || extensions.contains("GL_ARB_compute_shader");
-        let supports_work_group_params = supports_compute;
-
-<<<<<<< HEAD
         let shading_language_version = {
             let sl_version = unsafe { gl.get_parameter_string(glow::SHADING_LANGUAGE_VERSION) };
             log::debug!("SL version: {}", &sl_version);
@@ -320,8 +250,48 @@
             }
         };
 
-=======
->>>>>>> 85cab49c
+        log::debug!("Supported GL Extensions: {:#?}", extensions);
+
+        if let Some(es_ver) = es_ver {
+            if es_ver < (3, 0) {
+                log::warn!(
+                    "Returned GLES context is {}.{}, when 3.0+ was requested",
+                    es_ver.0,
+                    es_ver.1
+                );
+                return None;
+            }
+        }
+
+        if let Some(full_ver) = full_ver {
+            if full_ver < (3, 3) {
+                log::warn!(
+                    "Returned GL context is {}.{}, when 3.3+ is needed",
+                    full_ver.0,
+                    full_ver.1
+                );
+                return None;
+            }
+        }
+
+        let supported = |(req_es_major, req_es_minor), (req_full_major, req_full_minor)| {
+            let es_supported = es_ver
+                .map(|es_ver| es_ver >= (req_es_major, req_es_minor))
+                .unwrap_or_default();
+
+            let full_supported = full_ver
+                .map(|full_ver| full_ver >= (req_full_major, req_full_minor))
+                .unwrap_or_default();
+
+            es_supported || full_supported
+        };
+
+        let supports_storage =
+            supported((3, 1), (4, 3)) || extensions.contains("GL_ARB_shader_storage_buffer_object");
+        let supports_compute =
+            supported((3, 1), (4, 3)) || extensions.contains("GL_ARB_compute_shader");
+        let supports_work_group_params = supports_compute;
+
         // ANGLE provides renderer strings like: "ANGLE (Apple, Apple M1 Pro, OpenGL 4.1)"
         let is_angle = renderer.contains("ANGLE");
 
