--- conflicted
+++ resolved
@@ -89,9 +89,6 @@
             }
         }
 
-<<<<<<< HEAD
-        *self.push_constant_items = reflection_info.push_constant_items;
-=======
         for (name, location) in reflection_info.varying {
             match naga_stage {
                 naga::ShaderStage::Vertex => {
@@ -105,7 +102,8 @@
                 naga::ShaderStage::Compute => {}
             }
         }
->>>>>>> 7709010a
+      
+        *self.push_constant_items = reflection_info.push_constant_items;
     }
 }
 
