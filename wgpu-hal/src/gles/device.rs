--- conflicted
+++ resolved
@@ -343,13 +343,8 @@
 
         // Create empty fragment shader if only vertex shader is present
         if has_stages == wgt::ShaderStages::VERTEX {
-<<<<<<< HEAD
-            let shader_src = format!("#version {glsl_version} es \n void main(void) {{}}",);
-            log::warn!("Only vertex shader is present. Creating an empty fragment shader",);
-=======
             let shader_src = format!("#version {glsl_version}\n void main(void) {{}}",);
             log::info!("Only vertex shader is present. Creating an empty fragment shader",);
->>>>>>> 095b46db
             let shader = unsafe {
                 Self::compile_shader(
                     gl,
