--- conflicted
+++ resolved
@@ -941,7 +941,6 @@
                     use std::ops::DerefMut;
                     let display_attributes = [khronos_egl::ATTRIB_NONE];
 
-<<<<<<< HEAD
                     let display = inner
                         .egl
                         .instance
@@ -953,21 +952,6 @@
                             &display_attributes,
                         )
                         .unwrap();
-=======
-                    let display = unsafe {
-                        inner
-                            .egl
-                            .instance
-                            .upcast::<khronos_egl::EGL1_5>()
-                            .unwrap()
-                            .get_platform_display(
-                                EGL_PLATFORM_WAYLAND_KHR,
-                                display_handle.display,
-                                &display_attributes,
-                            )
-                    }
-                    .unwrap();
->>>>>>> 9df73c5c
 
                     let new_inner = Inner::create(
                         self.flags,
@@ -1224,12 +1208,8 @@
                         let library = &self.wsi.display_owner.as_ref().unwrap().library;
                         let wl_egl_window_create: libloading::Symbol<WlEglWindowCreateFun> =
                             unsafe { library.get(b"wl_egl_window_create") }.unwrap();
-<<<<<<< HEAD
                         let window = unsafe { wl_egl_window_create(handle.surface.as_ptr(), 640, 480) }
                             as *mut _ as *mut std::ffi::c_void;
-=======
-                        let window = unsafe { wl_egl_window_create(handle.surface, 640, 480) };
->>>>>>> 9df73c5c
                         wl_window = Some(window);
                         window
                     }
