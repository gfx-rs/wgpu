use glow::HasContext;
use once_cell::sync::Lazy;
use parking_lot::{Mutex, MutexGuard, RwLock};

use std::{collections::HashMap, ffi, os::raw, ptr, rc::Rc, sync::Arc, time::Duration};

/// The amount of time to wait while trying to obtain a lock to the adapter context
const CONTEXT_LOCK_TIMEOUT_SECS: u64 = 1;

const EGL_CONTEXT_FLAGS_KHR: i32 = 0x30FC;
const EGL_CONTEXT_OPENGL_DEBUG_BIT_KHR: i32 = 0x0001;
const EGL_CONTEXT_OPENGL_ROBUST_ACCESS_EXT: i32 = 0x30BF;
const EGL_PLATFORM_WAYLAND_KHR: u32 = 0x31D8;
const EGL_PLATFORM_X11_KHR: u32 = 0x31D5;
const EGL_PLATFORM_ANGLE_ANGLE: u32 = 0x3202;
const EGL_PLATFORM_ANGLE_NATIVE_PLATFORM_TYPE_ANGLE: u32 = 0x348F;
const EGL_PLATFORM_ANGLE_DEBUG_LAYERS_ENABLED: u32 = 0x3451;
const EGL_PLATFORM_SURFACELESS_MESA: u32 = 0x31DD;
const EGL_GL_COLORSPACE_KHR: u32 = 0x309D;
const EGL_GL_COLORSPACE_SRGB_KHR: u32 = 0x3089;

type XOpenDisplayFun =
    unsafe extern "system" fn(display_name: *const raw::c_char) -> *mut raw::c_void;

type XCloseDisplayFun = unsafe extern "system" fn(display: *mut raw::c_void) -> raw::c_int;

type WlDisplayConnectFun =
    unsafe extern "system" fn(display_name: *const raw::c_char) -> *mut raw::c_void;

type WlDisplayDisconnectFun = unsafe extern "system" fn(display: *const raw::c_void);

#[cfg(not(Emscripten))]
type EglInstance = khronos_egl::DynamicInstance<khronos_egl::EGL1_4>;

#[cfg(Emscripten)]
type EglInstance = khronos_egl::Instance<khronos_egl::Static>;

type WlEglWindowCreateFun = unsafe extern "system" fn(
    surface: *const raw::c_void,
    width: raw::c_int,
    height: raw::c_int,
) -> *mut raw::c_void;

type WlEglWindowResizeFun = unsafe extern "system" fn(
    window: *const raw::c_void,
    width: raw::c_int,
    height: raw::c_int,
    dx: raw::c_int,
    dy: raw::c_int,
);

type WlEglWindowDestroyFun = unsafe extern "system" fn(window: *const raw::c_void);

type EglLabel = *const raw::c_void;

#[allow(clippy::upper_case_acronyms)]
type EGLDEBUGPROCKHR = Option<
    unsafe extern "system" fn(
        error: khronos_egl::Enum,
        command: *const raw::c_char,
        message_type: u32,
        thread_label: EglLabel,
        object_label: EglLabel,
        message: *const raw::c_char,
    ),
>;

const EGL_DEBUG_MSG_CRITICAL_KHR: u32 = 0x33B9;
const EGL_DEBUG_MSG_ERROR_KHR: u32 = 0x33BA;
const EGL_DEBUG_MSG_WARN_KHR: u32 = 0x33BB;
const EGL_DEBUG_MSG_INFO_KHR: u32 = 0x33BC;

type EglDebugMessageControlFun = unsafe extern "system" fn(
    proc: EGLDEBUGPROCKHR,
    attrib_list: *const khronos_egl::Attrib,
) -> raw::c_int;

unsafe extern "system" fn egl_debug_proc(
    error: khronos_egl::Enum,
    command_raw: *const raw::c_char,
    message_type: u32,
    _thread_label: EglLabel,
    _object_label: EglLabel,
    message_raw: *const raw::c_char,
) {
    let log_severity = match message_type {
        EGL_DEBUG_MSG_CRITICAL_KHR | EGL_DEBUG_MSG_ERROR_KHR => log::Level::Error,
        EGL_DEBUG_MSG_WARN_KHR => log::Level::Warn,
        EGL_DEBUG_MSG_INFO_KHR => log::Level::Info,
        _ => log::Level::Debug,
    };
    let command = unsafe { ffi::CStr::from_ptr(command_raw) }.to_string_lossy();
    let message = if message_raw.is_null() {
        "".into()
    } else {
        unsafe { ffi::CStr::from_ptr(message_raw) }.to_string_lossy()
    };

    log::log!(
        log_severity,
        "EGL '{}' code 0x{:x}: {}",
        command,
        error,
        message,
    );
}

/// A simple wrapper around an X11 or Wayland display handle.
/// Since the logic in this file doesn't actually need to directly
/// persist a wayland connection handle, the only load-bearing
/// enum variant is the X11 variant
#[derive(Debug)]
enum DisplayRef {
    X11(ptr::NonNull<raw::c_void>),
    Wayland,
}

impl DisplayRef {
    /// Convenience for getting the underlying pointer
    fn as_ptr(&self) -> *mut raw::c_void {
        match *self {
            Self::X11(ptr) => ptr.as_ptr(),
            Self::Wayland => unreachable!(),
        }
    }
}

/// DisplayOwner ties the lifetime of the system display handle
/// to that of the loaded library.
/// It implements Drop to ensure that the display handle is closed
/// prior to unloading the library so that we don't leak the
/// associated file descriptors
#[derive(Debug)]
struct DisplayOwner {
    library: libloading::Library,
    display: DisplayRef,
}

impl Drop for DisplayOwner {
    fn drop(&mut self) {
        match self.display {
            DisplayRef::X11(ptr) => unsafe {
                let func: libloading::Symbol<XCloseDisplayFun> =
                    self.library.get(b"XCloseDisplay").unwrap();
                func(ptr.as_ptr());
            },
            DisplayRef::Wayland => {}
        }
    }
}

fn open_x_display() -> Option<DisplayOwner> {
    log::debug!("Loading X11 library to get the current display");
    unsafe {
        let library = find_library(&["libX11.so.6", "libX11.so"])?;
        let func: libloading::Symbol<XOpenDisplayFun> = library.get(b"XOpenDisplay").unwrap();
        let result = func(ptr::null());
        ptr::NonNull::new(result).map(|ptr| DisplayOwner {
            display: DisplayRef::X11(ptr),
            library,
        })
    }
}

unsafe fn find_library(paths: &[&str]) -> Option<libloading::Library> {
    for path in paths {
        match unsafe { libloading::Library::new(path) } {
            Ok(lib) => return Some(lib),
            _ => continue,
        };
    }
    None
}

fn test_wayland_display() -> Option<DisplayOwner> {
    /* We try to connect and disconnect here to simply ensure there
     * is an active wayland display available.
     */
    log::debug!("Loading Wayland library to get the current display");
    let library = unsafe {
        let client_library = find_library(&["libwayland-client.so.0", "libwayland-client.so"])?;
        let wl_display_connect: libloading::Symbol<WlDisplayConnectFun> =
            client_library.get(b"wl_display_connect").unwrap();
        let wl_display_disconnect: libloading::Symbol<WlDisplayDisconnectFun> =
            client_library.get(b"wl_display_disconnect").unwrap();
        let display = ptr::NonNull::new(wl_display_connect(ptr::null()))?;
        wl_display_disconnect(display.as_ptr());
        find_library(&["libwayland-egl.so.1", "libwayland-egl.so"])?
    };
    Some(DisplayOwner {
        library,
        display: DisplayRef::Wayland,
    })
}

#[derive(Clone, Copy, Debug)]
enum SrgbFrameBufferKind {
    /// No support for SRGB surface
    None,
    /// Using EGL 1.5's support for colorspaces
    Core,
    /// Using EGL_KHR_gl_colorspace
    Khr,
}

/// Choose GLES framebuffer configuration.
fn choose_config(
    egl: &EglInstance,
    display: khronos_egl::Display,
    srgb_kind: SrgbFrameBufferKind,
) -> Result<(khronos_egl::Config, bool), crate::InstanceError> {
    //TODO: EGL_SLOW_CONFIG
    let tiers = [
        (
            "off-screen",
            &[
                khronos_egl::SURFACE_TYPE,
                khronos_egl::PBUFFER_BIT,
                khronos_egl::RENDERABLE_TYPE,
                khronos_egl::OPENGL_ES2_BIT,
            ][..],
        ),
        (
            "presentation",
            &[khronos_egl::SURFACE_TYPE, khronos_egl::WINDOW_BIT][..],
        ),
        #[cfg(not(target_os = "android"))]
        (
            "native-render",
            &[khronos_egl::NATIVE_RENDERABLE, khronos_egl::TRUE as _][..],
        ),
    ];

    let mut attributes = Vec::with_capacity(9);
    for tier_max in (0..tiers.len()).rev() {
        let name = tiers[tier_max].0;
        log::debug!("\tTrying {}", name);

        attributes.clear();
        for &(_, tier_attr) in tiers[..=tier_max].iter() {
            attributes.extend_from_slice(tier_attr);
        }
        // make sure the Alpha is enough to support sRGB
        match srgb_kind {
            SrgbFrameBufferKind::None => {}
            _ => {
                attributes.push(khronos_egl::ALPHA_SIZE);
                attributes.push(8);
            }
        }
        attributes.push(khronos_egl::NONE);

        match egl.choose_first_config(display, &attributes) {
            Ok(Some(config)) => {
                if tier_max == 1 {
                    //Note: this has been confirmed to malfunction on Intel+NV laptops,
                    // but also on Angle.
                    log::warn!("EGL says it can present to the window but not natively",);
                }
                // Android emulator can't natively present either.
                let tier_threshold = if cfg!(target_os = "android") || cfg!(windows) {
                    1
                } else {
                    2
                };
                return Ok((config, tier_max >= tier_threshold));
            }
            Ok(None) => {
                log::warn!("No config found!");
            }
            Err(e) => {
                log::error!("error in choose_first_config: {:?}", e);
            }
        }
    }

    // TODO: include diagnostic details that are currently logged
    Err(crate::InstanceError::new(String::from(
        "unable to find an acceptable EGL framebuffer configuration",
    )))
}

#[derive(Clone, Debug)]
struct EglContext {
    instance: Arc<EglInstance>,
    version: (i32, i32),
    display: khronos_egl::Display,
    raw: khronos_egl::Context,
    pbuffer: Option<khronos_egl::Surface>,
}

impl EglContext {
    fn make_current(&self) {
        self.instance
            .make_current(self.display, self.pbuffer, self.pbuffer, Some(self.raw))
            .unwrap();
    }
    fn unmake_current(&self) {
        self.instance
            .make_current(self.display, None, None, None)
            .unwrap();
    }
}

/// A wrapper around a [`glow::Context`] and the required EGL context that uses locking to guarantee
/// exclusive access when shared with multiple threads.
pub struct AdapterContext {
    glow: Mutex<glow::Context>,
    egl: Option<EglContext>,
}

unsafe impl Sync for AdapterContext {}
unsafe impl Send for AdapterContext {}

impl AdapterContext {
    pub fn is_owned(&self) -> bool {
        self.egl.is_some()
    }

    /// Returns the EGL instance.
    ///
    /// This provides access to EGL functions and the ability to load GL and EGL extension functions.
    pub fn egl_instance(&self) -> Option<&EglInstance> {
        self.egl.as_ref().map(|egl| &*egl.instance)
    }

    /// Returns the EGLDisplay corresponding to the adapter context.
    ///
    /// Returns [`None`] if the adapter was externally created.
    pub fn raw_display(&self) -> Option<&khronos_egl::Display> {
        self.egl.as_ref().map(|egl| &egl.display)
    }

    /// Returns the EGL version the adapter context was created with.
    ///
    /// Returns [`None`] if the adapter was externally created.
    pub fn egl_version(&self) -> Option<(i32, i32)> {
        self.egl.as_ref().map(|egl| egl.version)
    }

    pub fn raw_context(&self) -> *mut raw::c_void {
        match self.egl {
            Some(ref egl) => egl.raw.as_ptr(),
            None => ptr::null_mut(),
        }
    }
}

struct EglContextLock<'a> {
    instance: &'a Arc<EglInstance>,
    display: khronos_egl::Display,
}

/// A guard containing a lock to an [`AdapterContext`]
pub struct AdapterContextLock<'a> {
    glow: MutexGuard<'a, glow::Context>,
    egl: Option<EglContextLock<'a>>,
}

impl<'a> std::ops::Deref for AdapterContextLock<'a> {
    type Target = glow::Context;

    fn deref(&self) -> &Self::Target {
        &self.glow
    }
}

impl<'a> Drop for AdapterContextLock<'a> {
    fn drop(&mut self) {
        if let Some(egl) = self.egl.take() {
            egl.instance
                .make_current(egl.display, None, None, None)
                .unwrap();
        }
    }
}

impl AdapterContext {
    /// Get's the [`glow::Context`] without waiting for a lock
    ///
    /// # Safety
    ///
    /// This should only be called when you have manually made sure that the current thread has made
    /// the EGL context current and that no other thread also has the EGL context current.
    /// Additionally, you must manually make the EGL context **not** current after you are done with
    /// it, so that future calls to `lock()` will not fail.
    ///
    /// > **Note:** Calling this function **will** still lock the [`glow::Context`] which adds an
    /// > extra safe-guard against accidental concurrent access to the context.
    pub unsafe fn get_without_egl_lock(&self) -> MutexGuard<glow::Context> {
        self.glow
            .try_lock_for(Duration::from_secs(CONTEXT_LOCK_TIMEOUT_SECS))
            .expect("Could not lock adapter context. This is most-likely a deadlock.")
    }

    /// Obtain a lock to the EGL context and get handle to the [`glow::Context`] that can be used to
    /// do rendering.
    #[track_caller]
    pub fn lock<'a>(&'a self) -> AdapterContextLock<'a> {
        let glow = self
            .glow
            // Don't lock forever. If it takes longer than 1 second to get the lock we've got a
            // deadlock and should panic to show where we got stuck
            .try_lock_for(Duration::from_secs(CONTEXT_LOCK_TIMEOUT_SECS))
            .expect("Could not lock adapter context. This is most-likely a deadlock.");

        let egl = self.egl.as_ref().map(|egl| {
            egl.make_current();
            EglContextLock {
                instance: &egl.instance,
                display: egl.display,
            }
        });

        AdapterContextLock { glow, egl }
    }
}

#[derive(Debug)]
struct Inner {
    /// Note: the context contains a dummy pbuffer (1x1).
    /// Required for `eglMakeCurrent` on platforms that doesn't supports `EGL_KHR_surfaceless_context`.
    egl: EglContext,
    #[allow(unused)]
    version: (i32, i32),
    supports_native_window: bool,
    config: khronos_egl::Config,
    #[cfg_attr(Emscripten, allow(dead_code))]
    wl_display: Option<*mut raw::c_void>,
    #[cfg_attr(Emscripten, allow(dead_code))]
    force_gles_minor_version: wgt::Gles3MinorVersion,
    /// Method by which the framebuffer should support srgb
    srgb_kind: SrgbFrameBufferKind,
}

// Different calls to `eglGetPlatformDisplay` may return the same `Display`, making it a global
// state of all our `EglContext`s. This forces us to track the number of such context to prevent
// terminating the display if it's currently used by another `EglContext`.
static DISPLAYS_REFERENCE_COUNT: Lazy<Mutex<HashMap<usize, usize>>> = Lazy::new(Default::default);

fn initialize_display(
    egl: &EglInstance,
    display: khronos_egl::Display,
) -> Result<(i32, i32), khronos_egl::Error> {
    let mut guard = DISPLAYS_REFERENCE_COUNT.lock();
    *guard.entry(display.as_ptr() as usize).or_default() += 1;

    // We don't need to check the reference count here since according to the `eglInitialize`
    // documentation, initializing an already initialized EGL display connection has no effect
    // besides returning the version numbers.
    egl.initialize(display)
}

fn terminate_display(
    egl: &EglInstance,
    display: khronos_egl::Display,
) -> Result<(), khronos_egl::Error> {
    let key = &(display.as_ptr() as usize);
    let mut guard = DISPLAYS_REFERENCE_COUNT.lock();
    let count_ref = guard
        .get_mut(key)
        .expect("Attempted to decref a display before incref was called");

    if *count_ref > 1 {
        *count_ref -= 1;

        Ok(())
    } else {
        guard.remove(key);

        egl.terminate(display)
    }
}

impl Inner {
    fn create(
        flags: wgt::InstanceFlags,
        egl: Arc<EglInstance>,
        display: khronos_egl::Display,
        force_gles_minor_version: wgt::Gles3MinorVersion,
    ) -> Result<Self, crate::InstanceError> {
        let version = initialize_display(&egl, display).map_err(|e| {
            crate::InstanceError::with_source(
                String::from("failed to initialize EGL display connection"),
                e,
            )
        })?;
        let vendor = egl
            .query_string(Some(display), khronos_egl::VENDOR)
            .unwrap();
        let display_extensions = egl
            .query_string(Some(display), khronos_egl::EXTENSIONS)
            .unwrap()
            .to_string_lossy();
        log::debug!("Display vendor {:?}, version {:?}", vendor, version,);
        log::debug!(
            "Display extensions: {:#?}",
            display_extensions.split_whitespace().collect::<Vec<_>>()
        );

        let srgb_kind = if version >= (1, 5) {
            log::debug!("\tEGL surface: +srgb");
            SrgbFrameBufferKind::Core
        } else if display_extensions.contains("EGL_KHR_gl_colorspace") {
            log::debug!("\tEGL surface: +srgb khr");
            SrgbFrameBufferKind::Khr
        } else {
            log::warn!("\tEGL surface: -srgb");
            SrgbFrameBufferKind::None
        };

        if log::max_level() >= log::LevelFilter::Trace {
            log::trace!("Configurations:");
            let config_count = egl.get_config_count(display).unwrap();
            let mut configurations = Vec::with_capacity(config_count);
            egl.get_configs(display, &mut configurations).unwrap();
            for &config in configurations.iter() {
                log::trace!("\tCONFORMANT=0x{:X}, RENDERABLE=0x{:X}, NATIVE_RENDERABLE=0x{:X}, SURFACE_TYPE=0x{:X}, ALPHA_SIZE={}",
                    egl.get_config_attrib(display, config, khronos_egl::CONFORMANT).unwrap(),
                    egl.get_config_attrib(display, config, khronos_egl::RENDERABLE_TYPE).unwrap(),
                    egl.get_config_attrib(display, config, khronos_egl::NATIVE_RENDERABLE).unwrap(),
                    egl.get_config_attrib(display, config, khronos_egl::SURFACE_TYPE).unwrap(),
                    egl.get_config_attrib(display, config, khronos_egl::ALPHA_SIZE).unwrap(),
                );
            }
        }

        let (config, supports_native_window) = choose_config(&egl, display, srgb_kind)?;

        let supports_opengl = if version >= (1, 4) {
            let client_apis = egl
                .query_string(Some(display), khronos_egl::CLIENT_APIS)
                .unwrap()
                .to_string_lossy();
            client_apis
                .split(' ')
                .any(|client_api| client_api == "OpenGL")
        } else {
            false
        };
        egl.bind_api(if supports_opengl {
            khronos_egl::OPENGL_API
        } else {
            khronos_egl::OPENGL_ES_API
        })
        .unwrap();

        let needs_robustness = true;
        let mut khr_context_flags = 0;
        let supports_khr_context = display_extensions.contains("EGL_KHR_create_context");

        let mut context_attributes = vec![];
        let mut gl_context_attributes = vec![];
        let mut gles_context_attributes = vec![];
        gl_context_attributes.push(khronos_egl::CONTEXT_MAJOR_VERSION);
        gl_context_attributes.push(3);
        gl_context_attributes.push(khronos_egl::CONTEXT_MINOR_VERSION);
        gl_context_attributes.push(3);
        if supports_opengl && force_gles_minor_version != wgt::Gles3MinorVersion::Automatic {
            log::warn!("Ignoring specified GLES minor version as OpenGL is used");
        }
        gles_context_attributes.push(khronos_egl::CONTEXT_MAJOR_VERSION);
        gles_context_attributes.push(3); // Request GLES 3.0 or higher
        if force_gles_minor_version != wgt::Gles3MinorVersion::Automatic {
            gles_context_attributes.push(khronos_egl::CONTEXT_MINOR_VERSION);
            gles_context_attributes.push(match force_gles_minor_version {
                wgt::Gles3MinorVersion::Automatic => unreachable!(),
                wgt::Gles3MinorVersion::Version0 => 0,
                wgt::Gles3MinorVersion::Version1 => 1,
                wgt::Gles3MinorVersion::Version2 => 2,
            });
        }
        if flags.contains(wgt::InstanceFlags::DEBUG) {
            if version >= (1, 5) {
                log::debug!("\tEGL context: +debug");
                context_attributes.push(khronos_egl::CONTEXT_OPENGL_DEBUG);
                context_attributes.push(khronos_egl::TRUE as _);
            } else if supports_khr_context {
                log::debug!("\tEGL context: +debug KHR");
                khr_context_flags |= EGL_CONTEXT_OPENGL_DEBUG_BIT_KHR;
            } else {
                log::debug!("\tEGL context: -debug");
            }
        }
        if needs_robustness {
            //Note: the core version can fail if robustness is not supported
            // (regardless of whether the extension is supported!).
            // In fact, Angle does precisely that awful behavior, so we don't try it there.
            if version >= (1, 5) && !display_extensions.contains("EGL_ANGLE_") {
                log::debug!("\tEGL context: +robust access");
                context_attributes.push(khronos_egl::CONTEXT_OPENGL_ROBUST_ACCESS);
                context_attributes.push(khronos_egl::TRUE as _);
            } else if display_extensions.contains("EGL_EXT_create_context_robustness") {
                log::debug!("\tEGL context: +robust access EXT");
                context_attributes.push(EGL_CONTEXT_OPENGL_ROBUST_ACCESS_EXT);
                context_attributes.push(khronos_egl::TRUE as _);
            } else {
                //Note: we aren't trying `EGL_CONTEXT_OPENGL_ROBUST_ACCESS_BIT_KHR`
                // because it's for desktop GL only, not GLES.
                log::warn!("\tEGL context: -robust access");
            }
        }
        if khr_context_flags != 0 {
            context_attributes.push(EGL_CONTEXT_FLAGS_KHR);
            context_attributes.push(khr_context_flags);
        }
        context_attributes.push(khronos_egl::NONE);

        gl_context_attributes.extend(&context_attributes);
        gles_context_attributes.extend(&context_attributes);

        let context = if supports_opengl {
            egl.create_context(display, config, None, &gl_context_attributes)
                .or_else(|_| {
                    egl.bind_api(khronos_egl::OPENGL_ES_API).unwrap();
                    egl.create_context(display, config, None, &gles_context_attributes)
                })
                .map_err(|e| {
                    crate::InstanceError::with_source(
                        String::from("unable to create OpenGL or GLES 3.x context"),
                        e,
                    )
                })
        } else {
            egl.create_context(display, config, None, &gles_context_attributes)
                .map_err(|e| {
                    crate::InstanceError::with_source(
                        String::from("unable to create GLES 3.x context"),
                        e,
                    )
                })
        }?;

        // Testing if context can be binded without surface
        // and creating dummy pbuffer surface if not.
        let pbuffer = if version >= (1, 5)
            || display_extensions.contains("EGL_KHR_surfaceless_context")
            || cfg!(Emscripten)
        {
            log::debug!("\tEGL context: +surfaceless");
            None
        } else {
            let attributes = [
                khronos_egl::WIDTH,
                1,
                khronos_egl::HEIGHT,
                1,
                khronos_egl::NONE,
            ];
            egl.create_pbuffer_surface(display, config, &attributes)
                .map(Some)
                .map_err(|e| {
                    crate::InstanceError::with_source(
                        String::from("error in create_pbuffer_surface"),
                        e,
                    )
                })?
        };

        Ok(Self {
            egl: EglContext {
                instance: egl,
                display,
                raw: context,
                pbuffer,
                version,
            },
            version,
            supports_native_window,
            config,
            wl_display: None,
            srgb_kind,
            force_gles_minor_version,
        })
    }
}

impl Drop for Inner {
    fn drop(&mut self) {
        if let Err(e) = self
            .egl
            .instance
            .destroy_context(self.egl.display, self.egl.raw)
        {
            log::warn!("Error in destroy_context: {:?}", e);
        }

        if let Err(e) = terminate_display(&self.egl.instance, self.egl.display) {
            log::warn!("Error in terminate: {:?}", e);
        }
    }
}

#[derive(Clone, Copy, Debug, PartialEq)]
enum WindowKind {
    Wayland,
    X11,
    AngleX11,
    Unknown,
}

#[derive(Clone, Debug)]
struct WindowSystemInterface {
    display_owner: Option<Rc<DisplayOwner>>,
    kind: WindowKind,
}

pub struct Instance {
    wsi: WindowSystemInterface,
    flags: wgt::InstanceFlags,
    inner: Mutex<Inner>,
}

impl Instance {
    pub fn raw_display(&self) -> khronos_egl::Display {
        self.inner
            .try_lock()
            .expect("Could not lock instance. This is most-likely a deadlock.")
            .egl
            .display
    }

    /// Returns the version of the EGL display.
    pub fn egl_version(&self) -> (i32, i32) {
        self.inner
            .try_lock()
            .expect("Could not lock instance. This is most-likely a deadlock.")
            .version
    }

    pub fn egl_config(&self) -> khronos_egl::Config {
        self.inner
            .try_lock()
            .expect("Could not lock instance. This is most-likely a deadlock.")
            .config
    }
}

unsafe impl Send for Instance {}
unsafe impl Sync for Instance {}

impl crate::Instance for Instance {
    type A = super::Api;

    unsafe fn init(desc: &crate::InstanceDescriptor) -> Result<Self, crate::InstanceError> {
        profiling::scope!("Init OpenGL (EGL) Backend");
        #[cfg(Emscripten)]
        let egl_result: Result<EglInstance, khronos_egl::Error> =
            Ok(khronos_egl::Instance::new(khronos_egl::Static));

        #[cfg(not(Emscripten))]
        let egl_result = if cfg!(windows) {
            unsafe {
                khronos_egl::DynamicInstance::<khronos_egl::EGL1_4>::load_required_from_filename(
                    "libEGL.dll",
                )
            }
        } else if cfg!(any(target_os = "macos", target_os = "ios")) {
            unsafe {
                khronos_egl::DynamicInstance::<khronos_egl::EGL1_4>::load_required_from_filename(
                    "libEGL.dylib",
                )
            }
        } else {
            unsafe { khronos_egl::DynamicInstance::<khronos_egl::EGL1_4>::load_required() }
        };
        let egl = match egl_result {
            Ok(egl) => Arc::new(egl),
            Err(e) => {
                return Err(crate::InstanceError::with_source(
                    String::from("unable to open libEGL"),
                    e,
                ));
            }
        };

        let client_extensions = egl.query_string(None, khronos_egl::EXTENSIONS);

        let client_ext_str = match client_extensions {
            Ok(ext) => ext.to_string_lossy().into_owned(),
            Err(_) => String::new(),
        };
        log::debug!(
            "Client extensions: {:#?}",
            client_ext_str.split_whitespace().collect::<Vec<_>>()
        );

        let wayland_library = if client_ext_str.contains("EGL_EXT_platform_wayland") {
            test_wayland_display()
        } else {
            None
        };
        let x11_display_library = if client_ext_str.contains("EGL_EXT_platform_x11") {
            open_x_display()
        } else {
            None
        };
        let angle_x11_display_library = if client_ext_str.contains("EGL_ANGLE_platform_angle") {
            open_x_display()
        } else {
            None
        };

        #[cfg(not(Emscripten))]
        let egl1_5 = egl.upcast::<khronos_egl::EGL1_5>();

        #[cfg(Emscripten)]
        let egl1_5: Option<&Arc<EglInstance>> = Some(&egl);

        let (display, display_owner, wsi_kind) =
            if let (Some(library), Some(egl)) = (wayland_library, egl1_5) {
                log::info!("Using Wayland platform");
                let display_attributes = [khronos_egl::ATTRIB_NONE];
                let display = unsafe {
                    egl.get_platform_display(
                        EGL_PLATFORM_WAYLAND_KHR,
                        khronos_egl::DEFAULT_DISPLAY,
                        &display_attributes,
                    )
                }
                .unwrap();
                (display, Some(Rc::new(library)), WindowKind::Wayland)
            } else if let (Some(display_owner), Some(egl)) = (x11_display_library, egl1_5) {
                log::info!("Using X11 platform");
                let display_attributes = [khronos_egl::ATTRIB_NONE];
                let display = unsafe {
                    egl.get_platform_display(
                        EGL_PLATFORM_X11_KHR,
                        display_owner.display.as_ptr(),
                        &display_attributes,
                    )
                }
                .unwrap();
                (display, Some(Rc::new(display_owner)), WindowKind::X11)
            } else if let (Some(display_owner), Some(egl)) = (angle_x11_display_library, egl1_5) {
                log::info!("Using Angle platform with X11");
                let display_attributes = [
                    EGL_PLATFORM_ANGLE_NATIVE_PLATFORM_TYPE_ANGLE as khronos_egl::Attrib,
                    EGL_PLATFORM_X11_KHR as khronos_egl::Attrib,
                    EGL_PLATFORM_ANGLE_DEBUG_LAYERS_ENABLED as khronos_egl::Attrib,
                    usize::from(desc.flags.contains(wgt::InstanceFlags::VALIDATION)),
                    khronos_egl::ATTRIB_NONE,
                ];
                let display = unsafe {
                    egl.get_platform_display(
                        EGL_PLATFORM_ANGLE_ANGLE,
                        display_owner.display.as_ptr(),
                        &display_attributes,
                    )
                }
                .unwrap();
                (display, Some(Rc::new(display_owner)), WindowKind::AngleX11)
            } else if client_ext_str.contains("EGL_MESA_platform_surfaceless") {
                log::warn!("No windowing system present. Using surfaceless platform");
                #[allow(clippy::unnecessary_literal_unwrap)] // This is only a literal on Emscripten
                let egl = egl1_5.expect("Failed to get EGL 1.5 for surfaceless");
                let display = unsafe {
                    egl.get_platform_display(
                        EGL_PLATFORM_SURFACELESS_MESA,
                        khronos_egl::DEFAULT_DISPLAY,
                        &[khronos_egl::ATTRIB_NONE],
                    )
                }
                .unwrap();

                (display, None, WindowKind::Unknown)
            } else {
                log::warn!("EGL_MESA_platform_surfaceless not available. Using default platform");
                let display = unsafe { egl.get_display(khronos_egl::DEFAULT_DISPLAY) }.unwrap();
                (display, None, WindowKind::Unknown)
            };

        if desc.flags.contains(wgt::InstanceFlags::VALIDATION)
            && client_ext_str.contains("EGL_KHR_debug")
        {
            log::debug!("Enabling EGL debug output");
            let function: EglDebugMessageControlFun = {
                let addr = egl.get_proc_address("eglDebugMessageControlKHR").unwrap();
                unsafe { std::mem::transmute(addr) }
            };
            let attributes = [
                EGL_DEBUG_MSG_CRITICAL_KHR as khronos_egl::Attrib,
                1,
                EGL_DEBUG_MSG_ERROR_KHR as khronos_egl::Attrib,
                1,
                EGL_DEBUG_MSG_WARN_KHR as khronos_egl::Attrib,
                1,
                EGL_DEBUG_MSG_INFO_KHR as khronos_egl::Attrib,
                1,
                khronos_egl::ATTRIB_NONE,
            ];
            unsafe { (function)(Some(egl_debug_proc), attributes.as_ptr()) };
        }

        let inner = Inner::create(desc.flags, egl, display, desc.gles_minor_version)?;

        Ok(Instance {
            wsi: WindowSystemInterface {
                display_owner,
                kind: wsi_kind,
            },
            flags: desc.flags,
            inner: Mutex::new(inner),
        })
    }

    #[cfg_attr(target_os = "macos", allow(unused, unused_mut, unreachable_code))]
    unsafe fn create_surface(
        &self,
        display_handle: raw_window_handle::RawDisplayHandle,
        window_handle: raw_window_handle::RawWindowHandle,
    ) -> Result<Surface, crate::InstanceError> {
        use raw_window_handle::RawWindowHandle as Rwh;

        #[cfg_attr(any(target_os = "android", Emscripten), allow(unused_mut))]
        let mut inner = self.inner.lock();

        match (window_handle, display_handle) {
            (Rwh::Xlib(_), _) => {}
            (Rwh::Xcb(_), _) => {}
            (Rwh::Win32(_), _) => {}
            (Rwh::AppKit(_), _) => {}
            #[cfg(target_os = "android")]
            (Rwh::AndroidNdk(handle), _) => {
                let format = inner
                    .egl
                    .instance
                    .get_config_attrib(
                        inner.egl.display,
                        inner.config,
                        khronos_egl::NATIVE_VISUAL_ID,
                    )
                    .unwrap();

                let ret = unsafe {
                    ndk_sys::ANativeWindow_setBuffersGeometry(
                        handle
                            .a_native_window
                            .as_ptr()
                            .cast::<ndk_sys::ANativeWindow>(),
                        0,
                        0,
                        format,
                    )
                };

                if ret != 0 {
                    return Err(crate::InstanceError::new(format!(
                        "error {ret} returned from ANativeWindow_setBuffersGeometry",
                    )));
                }
            }
            #[cfg(not(Emscripten))]
            (Rwh::Wayland(_), raw_window_handle::RawDisplayHandle::Wayland(display_handle)) => {
                if inner
                    .wl_display
                    .map(|ptr| ptr != display_handle.display.as_ptr())
                    .unwrap_or(true)
                {
                    /* Wayland displays are not sharable between surfaces so if the
                     * surface we receive from this handle is from a different
                     * display, we must re-initialize the context.
                     *
                     * See gfx-rs/gfx#3545
                     */
                    log::warn!("Re-initializing Gles context due to Wayland window");

                    use std::ops::DerefMut;
                    let display_attributes = [khronos_egl::ATTRIB_NONE];

                    let display = unsafe {
                        inner
                            .egl
                            .instance
                            .upcast::<khronos_egl::EGL1_5>()
                            .unwrap()
                            .get_platform_display(
                                EGL_PLATFORM_WAYLAND_KHR,
                                display_handle.display.as_ptr(),
                                &display_attributes,
                            )
                    }
                    .unwrap();

                    let new_inner = Inner::create(
                        self.flags,
                        Arc::clone(&inner.egl.instance),
                        display,
                        inner.force_gles_minor_version,
                    )?;

                    let old_inner = std::mem::replace(inner.deref_mut(), new_inner);
                    inner.wl_display = Some(display_handle.display.as_ptr());

                    drop(old_inner);
                }
            }
            #[cfg(Emscripten)]
            (Rwh::Web(_), _) => {}
            other => {
                return Err(crate::InstanceError::new(format!(
                    "unsupported window: {other:?}"
                )));
            }
        };

        inner.egl.unmake_current();

        Ok(Surface {
            egl: inner.egl.clone(),
            wsi: self.wsi.clone(),
            config: inner.config,
            presentable: inner.supports_native_window,
            raw_window_handle: window_handle,
            swapchain: RwLock::new(None),
            srgb_kind: inner.srgb_kind,
        })
    }

    unsafe fn enumerate_adapters(
        &self,
        _surface_hint: Option<&Surface>,
    ) -> Vec<crate::ExposedAdapter<super::Api>> {
        let inner = self.inner.lock();
        inner.egl.make_current();

        let mut gl = unsafe {
            glow::Context::from_loader_function(|name| {
                inner
                    .egl
                    .instance
                    .get_proc_address(name)
                    .map_or(ptr::null(), |p| p as *const _)
            })
        };

        // In contrast to OpenGL ES, OpenGL requires explicitly enabling sRGB conversions,
        // as otherwise the user has to do the sRGB conversion.
        if !matches!(inner.srgb_kind, SrgbFrameBufferKind::None) {
            unsafe { gl.enable(glow::FRAMEBUFFER_SRGB) };
        }

        if self.flags.contains(wgt::InstanceFlags::DEBUG) && gl.supports_debug() {
            log::debug!("Max label length: {}", unsafe {
                gl.get_parameter_i32(glow::MAX_LABEL_LENGTH)
            });
        }

        if self.flags.contains(wgt::InstanceFlags::VALIDATION) && gl.supports_debug() {
            log::debug!("Enabling GLES debug output");
            unsafe { gl.enable(glow::DEBUG_OUTPUT) };
            unsafe { gl.debug_message_callback(super::gl_debug_message_callback) };
        }

        inner.egl.unmake_current();

        unsafe {
            super::Adapter::expose(AdapterContext {
                glow: Mutex::new(gl),
                egl: Some(inner.egl.clone()),
            })
        }
        .into_iter()
        .collect()
    }
}

impl super::Adapter {
    /// Creates a new external adapter using the specified loader function.
    ///
    /// # Safety
    ///
    /// - The underlying OpenGL ES context must be current.
    /// - The underlying OpenGL ES context must be current when interfacing with any objects returned by
    ///   wgpu-hal from this adapter.
    pub unsafe fn new_external(
        fun: impl FnMut(&str) -> *const ffi::c_void,
    ) -> Option<crate::ExposedAdapter<super::Api>> {
        let context = unsafe { glow::Context::from_loader_function(fun) };
        unsafe {
            Self::expose(AdapterContext {
                glow: Mutex::new(context),
                egl: None,
            })
        }
    }

    pub fn adapter_context(&self) -> &AdapterContext {
        &self.shared.context
    }
}

impl super::Device {
    /// Returns the underlying EGL context.
    pub fn context(&self) -> &AdapterContext {
        &self.shared.context
    }
}

#[derive(Debug)]
pub struct Swapchain {
    surface: khronos_egl::Surface,
    wl_window: Option<*mut raw::c_void>,
    framebuffer: glow::Framebuffer,
    renderbuffer: glow::Renderbuffer,
    /// Extent because the window lies
    extent: wgt::Extent3d,
    format: wgt::TextureFormat,
    format_desc: super::TextureFormatDesc,
    #[allow(unused)]
    sample_type: wgt::TextureSampleType,
}

#[derive(Debug)]
pub struct Surface {
    egl: EglContext,
    wsi: WindowSystemInterface,
    config: khronos_egl::Config,
    pub(super) presentable: bool,
    raw_window_handle: raw_window_handle::RawWindowHandle,
    swapchain: RwLock<Option<Swapchain>>,
    srgb_kind: SrgbFrameBufferKind,
}

unsafe impl Send for Surface {}
unsafe impl Sync for Surface {}

impl Surface {
    pub(super) unsafe fn present(
        &self,
        _suf_texture: super::Texture,
        context: &AdapterContext,
    ) -> Result<(), crate::SurfaceError> {
        let gl = unsafe { context.get_without_egl_lock() };
        let swapchain = self.swapchain.read();
        let sc = swapchain.as_ref().unwrap();

        self.egl
            .instance
            .make_current(
                self.egl.display,
                Some(sc.surface),
                Some(sc.surface),
                Some(self.egl.raw),
            )
            .map_err(|e| {
                log::error!("make_current(surface) failed: {}", e);
                crate::SurfaceError::Lost
            })?;

        unsafe { gl.disable(glow::SCISSOR_TEST) };
        unsafe { gl.color_mask(true, true, true, true) };

        unsafe { gl.bind_framebuffer(glow::DRAW_FRAMEBUFFER, None) };
        unsafe { gl.bind_framebuffer(glow::READ_FRAMEBUFFER, Some(sc.framebuffer)) };

        if !matches!(self.srgb_kind, SrgbFrameBufferKind::None) {
            // Disable sRGB conversions for `glBlitFramebuffer` as behavior does diverge between
            // drivers and formats otherwise and we want to ensure no sRGB conversions happen.
            unsafe { gl.disable(glow::FRAMEBUFFER_SRGB) };
        }

        // Note the Y-flipping here. GL's presentation is not flipped,
        // but main rendering is. Therefore, we Y-flip the output positions
        // in the shader, and also this blit.
        unsafe {
            gl.blit_framebuffer(
                0,
                sc.extent.height as i32,
                sc.extent.width as i32,
                0,
                0,
                0,
                sc.extent.width as i32,
                sc.extent.height as i32,
                glow::COLOR_BUFFER_BIT,
                glow::NEAREST,
            )
        };

        if !matches!(self.srgb_kind, SrgbFrameBufferKind::None) {
            unsafe { gl.enable(glow::FRAMEBUFFER_SRGB) };
        }

        unsafe { gl.bind_framebuffer(glow::READ_FRAMEBUFFER, None) };

        self.egl
            .instance
            .swap_buffers(self.egl.display, sc.surface)
            .map_err(|e| {
                log::error!("swap_buffers failed: {}", e);
                crate::SurfaceError::Lost
                // TODO: should we unset the current context here?
            })?;
        self.egl
            .instance
            .make_current(self.egl.display, None, None, None)
            .map_err(|e| {
                log::error!("make_current(null) failed: {}", e);
                crate::SurfaceError::Lost
            })?;

        Ok(())
    }

    unsafe fn unconfigure_impl(
        &self,
        device: &super::Device,
    ) -> Option<(khronos_egl::Surface, Option<*mut raw::c_void>)> {
        let gl = &device.shared.context.lock();
        match self.swapchain.write().take() {
            Some(sc) => {
                unsafe { gl.delete_renderbuffer(sc.renderbuffer) };
                unsafe { gl.delete_framebuffer(sc.framebuffer) };
                Some((sc.surface, sc.wl_window))
            }
            None => None,
        }
    }

    pub fn supports_srgb(&self) -> bool {
        match self.srgb_kind {
            SrgbFrameBufferKind::None => false,
            _ => true,
        }
    }
}

impl crate::Surface for Surface {
    type A = super::Api;

    unsafe fn configure(
        &self,
        device: &super::Device,
        config: &crate::SurfaceConfiguration,
    ) -> Result<(), crate::SurfaceError> {
        use raw_window_handle::RawWindowHandle as Rwh;

        let (surface, wl_window) = match unsafe { self.unconfigure_impl(device) } {
            Some(pair) => pair,
            None => {
                let mut wl_window = None;
                let (mut temp_xlib_handle, mut temp_xcb_handle);
                let native_window_ptr = match (self.wsi.kind, self.raw_window_handle) {
                    (WindowKind::Unknown | WindowKind::X11, Rwh::Xlib(handle)) => {
                        temp_xlib_handle = handle.window;
                        ptr::from_mut(&mut temp_xlib_handle).cast::<ffi::c_void>()
                    }
                    (WindowKind::AngleX11, Rwh::Xlib(handle)) => handle.window as *mut ffi::c_void,
                    (WindowKind::Unknown | WindowKind::X11, Rwh::Xcb(handle)) => {
                        temp_xcb_handle = handle.window;
                        ptr::from_mut(&mut temp_xcb_handle).cast::<ffi::c_void>()
                    }
                    (WindowKind::AngleX11, Rwh::Xcb(handle)) => {
                        handle.window.get() as *mut ffi::c_void
                    }
                    (WindowKind::Unknown, Rwh::AndroidNdk(handle)) => {
                        handle.a_native_window.as_ptr()
                    }
                    (WindowKind::Wayland, Rwh::Wayland(handle)) => {
                        let library = &self.wsi.display_owner.as_ref().unwrap().library;
                        let wl_egl_window_create: libloading::Symbol<WlEglWindowCreateFun> =
                            unsafe { library.get(b"wl_egl_window_create") }.unwrap();
                        let window =
                            unsafe { wl_egl_window_create(handle.surface.as_ptr(), 640, 480) }
                                .cast();
                        wl_window = Some(window);
                        window
                    }
                    #[cfg(Emscripten)]
                    (WindowKind::Unknown, Rwh::Web(handle)) => handle.id as *mut ffi::c_void,
                    (WindowKind::Unknown, Rwh::Win32(handle)) => {
                        handle.hwnd.get() as *mut ffi::c_void
                    }
                    (WindowKind::Unknown, Rwh::AppKit(handle)) => {
                        #[cfg(not(target_os = "macos"))]
                        let window_ptr = handle.ns_view.as_ptr();
                        #[cfg(target_os = "macos")]
                        let window_ptr = {
                            use objc2::msg_send;
                            use objc2::runtime::AnyObject;
                            // ns_view always have a layer and don't need to verify that it exists.
<<<<<<< HEAD
                            let layer: *mut AnyObject =
                                msg_send![handle.ns_view.as_ptr() as *mut AnyObject, layer];
                            layer as *mut ffi::c_void
=======
                            let layer: *mut Object =
                                msg_send![handle.ns_view.as_ptr().cast::<Object>(), layer];
                            layer.cast::<ffi::c_void>()
>>>>>>> fac49ee9
                        };
                        window_ptr
                    }
                    _ => {
                        log::warn!(
                            "Initialized platform {:?} doesn't work with window {:?}",
                            self.wsi.kind,
                            self.raw_window_handle
                        );
                        return Err(crate::SurfaceError::Other("incompatible window kind"));
                    }
                };

                let mut attributes = vec![
                    khronos_egl::RENDER_BUFFER,
                    // We don't want any of the buffering done by the driver, because we
                    // manage a swapchain on our side.
                    // Some drivers just fail on surface creation seeing `EGL_SINGLE_BUFFER`.
                    if cfg!(any(target_os = "android", target_os = "macos"))
                        || cfg!(windows)
                        || self.wsi.kind == WindowKind::AngleX11
                    {
                        khronos_egl::BACK_BUFFER
                    } else {
                        khronos_egl::SINGLE_BUFFER
                    },
                ];
                if config.format.is_srgb() {
                    match self.srgb_kind {
                        SrgbFrameBufferKind::None => {}
                        SrgbFrameBufferKind::Core => {
                            attributes.push(khronos_egl::GL_COLORSPACE);
                            attributes.push(khronos_egl::GL_COLORSPACE_SRGB);
                        }
                        SrgbFrameBufferKind::Khr => {
                            attributes.push(EGL_GL_COLORSPACE_KHR as i32);
                            attributes.push(EGL_GL_COLORSPACE_SRGB_KHR as i32);
                        }
                    }
                }
                attributes.push(khronos_egl::ATTRIB_NONE as i32);

                #[cfg(not(Emscripten))]
                let egl1_5 = self.egl.instance.upcast::<khronos_egl::EGL1_5>();

                #[cfg(Emscripten)]
                let egl1_5: Option<&Arc<EglInstance>> = Some(&self.egl.instance);

                // Careful, we can still be in 1.4 version even if `upcast` succeeds
                let raw_result = match egl1_5 {
                    Some(egl) if self.wsi.kind != WindowKind::Unknown => {
                        let attributes_usize = attributes
                            .into_iter()
                            .map(|v| v as usize)
                            .collect::<Vec<_>>();
                        unsafe {
                            egl.create_platform_window_surface(
                                self.egl.display,
                                self.config,
                                native_window_ptr,
                                &attributes_usize,
                            )
                        }
                    }
                    _ => unsafe {
                        self.egl.instance.create_window_surface(
                            self.egl.display,
                            self.config,
                            native_window_ptr,
                            Some(&attributes),
                        )
                    },
                };

                match raw_result {
                    Ok(raw) => (raw, wl_window),
                    Err(e) => {
                        log::warn!("Error in create_window_surface: {:?}", e);
                        return Err(crate::SurfaceError::Lost);
                    }
                }
            }
        };

        if let Some(window) = wl_window {
            let library = &self.wsi.display_owner.as_ref().unwrap().library;
            let wl_egl_window_resize: libloading::Symbol<WlEglWindowResizeFun> =
                unsafe { library.get(b"wl_egl_window_resize") }.unwrap();
            unsafe {
                wl_egl_window_resize(
                    window,
                    config.extent.width as i32,
                    config.extent.height as i32,
                    0,
                    0,
                )
            };
        }

        let format_desc = device.shared.describe_texture_format(config.format);
        let gl = &device.shared.context.lock();
        let renderbuffer = unsafe { gl.create_renderbuffer() }.map_err(|error| {
            log::error!("Internal swapchain renderbuffer creation failed: {error}");
            crate::DeviceError::OutOfMemory
        })?;
        unsafe { gl.bind_renderbuffer(glow::RENDERBUFFER, Some(renderbuffer)) };
        unsafe {
            gl.renderbuffer_storage(
                glow::RENDERBUFFER,
                format_desc.internal,
                config.extent.width as _,
                config.extent.height as _,
            )
        };
        let framebuffer = unsafe { gl.create_framebuffer() }.map_err(|error| {
            log::error!("Internal swapchain framebuffer creation failed: {error}");
            crate::DeviceError::OutOfMemory
        })?;
        unsafe { gl.bind_framebuffer(glow::READ_FRAMEBUFFER, Some(framebuffer)) };
        unsafe {
            gl.framebuffer_renderbuffer(
                glow::READ_FRAMEBUFFER,
                glow::COLOR_ATTACHMENT0,
                glow::RENDERBUFFER,
                Some(renderbuffer),
            )
        };
        unsafe { gl.bind_renderbuffer(glow::RENDERBUFFER, None) };
        unsafe { gl.bind_framebuffer(glow::READ_FRAMEBUFFER, None) };

        let mut swapchain = self.swapchain.write();
        *swapchain = Some(Swapchain {
            surface,
            wl_window,
            renderbuffer,
            framebuffer,
            extent: config.extent,
            format: config.format,
            format_desc,
            sample_type: wgt::TextureSampleType::Float { filterable: false },
        });

        Ok(())
    }

    unsafe fn unconfigure(&self, device: &super::Device) {
        if let Some((surface, wl_window)) = unsafe { self.unconfigure_impl(device) } {
            self.egl
                .instance
                .destroy_surface(self.egl.display, surface)
                .unwrap();
            if let Some(window) = wl_window {
                let library = &self
                    .wsi
                    .display_owner
                    .as_ref()
                    .expect("unsupported window")
                    .library;
                let wl_egl_window_destroy: libloading::Symbol<WlEglWindowDestroyFun> =
                    unsafe { library.get(b"wl_egl_window_destroy") }.unwrap();
                unsafe { wl_egl_window_destroy(window) };
            }
        }
    }

    unsafe fn acquire_texture(
        &self,
        _timeout_ms: Option<Duration>, //TODO
        _fence: &super::Fence,
    ) -> Result<Option<crate::AcquiredSurfaceTexture<super::Api>>, crate::SurfaceError> {
        let swapchain = self.swapchain.read();
        let sc = swapchain.as_ref().unwrap();
        let texture = super::Texture {
            inner: super::TextureInner::Renderbuffer {
                raw: sc.renderbuffer,
            },
            drop_guard: None,
            array_layer_count: 1,
            mip_level_count: 1,
            format: sc.format,
            format_desc: sc.format_desc.clone(),
            copy_size: crate::CopyExtent {
                width: sc.extent.width,
                height: sc.extent.height,
                depth: 1,
            },
        };
        Ok(Some(crate::AcquiredSurfaceTexture {
            texture,
            suboptimal: false,
        }))
    }
    unsafe fn discard_texture(&self, _texture: super::Texture) {}
}<|MERGE_RESOLUTION|>--- conflicted
+++ resolved
@@ -1280,15 +1280,9 @@
                             use objc2::msg_send;
                             use objc2::runtime::AnyObject;
                             // ns_view always have a layer and don't need to verify that it exists.
-<<<<<<< HEAD
                             let layer: *mut AnyObject =
-                                msg_send![handle.ns_view.as_ptr() as *mut AnyObject, layer];
-                            layer as *mut ffi::c_void
-=======
-                            let layer: *mut Object =
-                                msg_send![handle.ns_view.as_ptr().cast::<Object>(), layer];
+                                msg_send![handle.ns_view.as_ptr().cast::<AnyObject>(), layer];
                             layer.cast::<ffi::c_void>()
->>>>>>> fac49ee9
                         };
                         window_ptr
                     }
