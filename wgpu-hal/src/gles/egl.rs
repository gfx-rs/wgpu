use glow::HasContext;
use parking_lot::{Mutex, MutexGuard};

use std::{ffi, os::raw, ptr, rc::Rc, sync::Arc, time::Duration};

/// The amount of time to wait while trying to obtain a lock to the adapter context
const CONTEXT_LOCK_TIMEOUT_SECS: u64 = 1;

const EGL_CONTEXT_FLAGS_KHR: i32 = 0x30FC;
const EGL_CONTEXT_OPENGL_DEBUG_BIT_KHR: i32 = 0x0001;
const EGL_CONTEXT_OPENGL_ROBUST_ACCESS_EXT: i32 = 0x30BF;
const EGL_PLATFORM_WAYLAND_KHR: u32 = 0x31D8;
const EGL_PLATFORM_X11_KHR: u32 = 0x31D5;
const EGL_PLATFORM_ANGLE_ANGLE: u32 = 0x3202;
const EGL_PLATFORM_ANGLE_NATIVE_PLATFORM_TYPE_ANGLE: u32 = 0x348F;
const EGL_PLATFORM_ANGLE_DEBUG_LAYERS_ENABLED: u32 = 0x3451;
const EGL_PLATFORM_SURFACELESS_MESA: u32 = 0x31DD;
const EGL_GL_COLORSPACE_KHR: u32 = 0x309D;
const EGL_GL_COLORSPACE_SRGB_KHR: u32 = 0x3089;

type XOpenDisplayFun =
    unsafe extern "system" fn(display_name: *const raw::c_char) -> *mut raw::c_void;

type XCloseDisplayFun = unsafe extern "system" fn(display: *mut raw::c_void) -> raw::c_int;

type WlDisplayConnectFun =
    unsafe extern "system" fn(display_name: *const raw::c_char) -> *mut raw::c_void;

type WlDisplayDisconnectFun = unsafe extern "system" fn(display: *const raw::c_void);

#[cfg(not(target_os = "emscripten"))]
type EglInstance = khronos_egl::DynamicInstance<khronos_egl::EGL1_4>;

#[cfg(target_os = "emscripten")]
type EglInstance = khronos_egl::Instance<khronos_egl::Static>;

type WlEglWindowCreateFun = unsafe extern "system" fn(
    surface: *const raw::c_void,
    width: raw::c_int,
    height: raw::c_int,
) -> *mut raw::c_void;

type WlEglWindowResizeFun = unsafe extern "system" fn(
    window: *const raw::c_void,
    width: raw::c_int,
    height: raw::c_int,
    dx: raw::c_int,
    dy: raw::c_int,
);

type WlEglWindowDestroyFun = unsafe extern "system" fn(window: *const raw::c_void);

#[cfg(target_os = "android")]
extern "C" {
    pub fn ANativeWindow_setBuffersGeometry(
        window: *mut raw::c_void,
        width: i32,
        height: i32,
        format: i32,
    ) -> i32;
}

type EglLabel = *const raw::c_void;

#[allow(clippy::upper_case_acronyms)]
type EGLDEBUGPROCKHR = Option<
    unsafe extern "system" fn(
        error: khronos_egl::Enum,
        command: *const raw::c_char,
        message_type: u32,
        thread_label: EglLabel,
        object_label: EglLabel,
        message: *const raw::c_char,
    ),
>;

const EGL_DEBUG_MSG_CRITICAL_KHR: u32 = 0x33B9;
const EGL_DEBUG_MSG_ERROR_KHR: u32 = 0x33BA;
const EGL_DEBUG_MSG_WARN_KHR: u32 = 0x33BB;
const EGL_DEBUG_MSG_INFO_KHR: u32 = 0x33BC;

type EglDebugMessageControlFun = unsafe extern "system" fn(
    proc: EGLDEBUGPROCKHR,
    attrib_list: *const khronos_egl::Attrib,
) -> raw::c_int;

unsafe extern "system" fn egl_debug_proc(
    error: khronos_egl::Enum,
    command_raw: *const raw::c_char,
    message_type: u32,
    _thread_label: EglLabel,
    _object_label: EglLabel,
    message_raw: *const raw::c_char,
) {
    let log_severity = match message_type {
        EGL_DEBUG_MSG_CRITICAL_KHR | EGL_DEBUG_MSG_ERROR_KHR => log::Level::Error,
        EGL_DEBUG_MSG_WARN_KHR => log::Level::Warn,
        EGL_DEBUG_MSG_INFO_KHR => log::Level::Info,
        _ => log::Level::Debug,
    };
    let command = unsafe { ffi::CStr::from_ptr(command_raw) }.to_string_lossy();
    let message = if message_raw.is_null() {
        "".into()
    } else {
        unsafe { ffi::CStr::from_ptr(message_raw) }.to_string_lossy()
    };

    log::log!(
        log_severity,
        "EGL '{}' code 0x{:x}: {}",
        command,
        error,
        message,
    );
}

/// A simple wrapper around an X11 or Wayland display handle.
/// Since the logic in this file doesn't actually need to directly
/// persist a wayland connection handle, the only load-bearing
/// enum variant is the X11 variant
#[derive(Debug)]
enum DisplayRef {
    X11(ptr::NonNull<raw::c_void>),
    Wayland,
}

impl DisplayRef {
    /// Convenience for getting the underlying pointer
    fn as_ptr(&self) -> *mut raw::c_void {
        match *self {
            Self::X11(ptr) => ptr.as_ptr(),
            Self::Wayland => unreachable!(),
        }
    }
}

/// DisplayOwner ties the lifetime of the system display handle
/// to that of the loaded library.
/// It implements Drop to ensure that the display handle is closed
/// prior to unloading the library so that we don't leak the
/// associated file descriptors
#[derive(Debug)]
struct DisplayOwner {
    library: libloading::Library,
    display: DisplayRef,
}

impl Drop for DisplayOwner {
    fn drop(&mut self) {
        match self.display {
            DisplayRef::X11(ptr) => unsafe {
                let func: libloading::Symbol<XCloseDisplayFun> =
                    self.library.get(b"XCloseDisplay").unwrap();
                func(ptr.as_ptr());
            },
            DisplayRef::Wayland => {}
        }
    }
}

fn open_x_display() -> Option<DisplayOwner> {
    log::info!("Loading X11 library to get the current display");
    unsafe {
        let library = libloading::Library::new("libX11.so").ok()?;
        let func: libloading::Symbol<XOpenDisplayFun> = library.get(b"XOpenDisplay").unwrap();
        let result = func(ptr::null());
        ptr::NonNull::new(result).map(|ptr| DisplayOwner {
            display: DisplayRef::X11(ptr),
            library,
        })
    }
}

unsafe fn find_library(paths: &[&str]) -> Option<libloading::Library> {
    for path in paths {
        match unsafe { libloading::Library::new(path) } {
            Ok(lib) => return Some(lib),
            _ => continue,
        };
    }
    None
}

fn test_wayland_display() -> Option<DisplayOwner> {
    /* We try to connect and disconnect here to simply ensure there
     * is an active wayland display available.
     */
    log::info!("Loading Wayland library to get the current display");
    let library = unsafe {
        let client_library = find_library(&["libwayland-client.so.0", "libwayland-client.so"])?;
        let wl_display_connect: libloading::Symbol<WlDisplayConnectFun> =
            client_library.get(b"wl_display_connect").unwrap();
        let wl_display_disconnect: libloading::Symbol<WlDisplayDisconnectFun> =
            client_library.get(b"wl_display_disconnect").unwrap();
        let display = ptr::NonNull::new(wl_display_connect(ptr::null()))?;
        wl_display_disconnect(display.as_ptr());
        find_library(&["libwayland-egl.so.1", "libwayland-egl.so"])?
    };
    Some(DisplayOwner {
        library,
        display: DisplayRef::Wayland,
    })
}

#[derive(Clone, Copy, Debug)]
enum SrgbFrameBufferKind {
    /// No support for SRGB surface
    None,
    /// Using EGL 1.5's support for colorspaces
    Core,
    /// Using EGL_KHR_gl_colorspace
    Khr,
}

/// Choose GLES framebuffer configuration.
fn choose_config(
    egl: &EglInstance,
    display: khronos_egl::Display,
    srgb_kind: SrgbFrameBufferKind,
) -> Result<(khronos_egl::Config, bool), crate::InstanceError> {
    //TODO: EGL_SLOW_CONFIG
    let tiers = [
        (
            "off-screen",
            &[
                khronos_egl::SURFACE_TYPE,
                khronos_egl::PBUFFER_BIT,
                khronos_egl::RENDERABLE_TYPE,
                khronos_egl::OPENGL_ES2_BIT,
            ][..],
        ),
        (
            "presentation",
            &[khronos_egl::SURFACE_TYPE, khronos_egl::WINDOW_BIT][..],
        ),
        #[cfg(not(target_os = "android"))]
        (
            "native-render",
            &[khronos_egl::NATIVE_RENDERABLE, khronos_egl::TRUE as _][..],
        ),
    ];

    let mut attributes = Vec::with_capacity(9);
    for tier_max in (0..tiers.len()).rev() {
        let name = tiers[tier_max].0;
        log::info!("\tTrying {}", name);

        attributes.clear();
        for &(_, tier_attr) in tiers[..=tier_max].iter() {
            attributes.extend_from_slice(tier_attr);
        }
        // make sure the Alpha is enough to support sRGB
        match srgb_kind {
            SrgbFrameBufferKind::None => {}
            _ => {
                attributes.push(khronos_egl::ALPHA_SIZE);
                attributes.push(8);
            }
        }
        attributes.push(khronos_egl::NONE);

        match egl.choose_first_config(display, &attributes) {
            Ok(Some(config)) => {
                if tier_max == 1 {
                    //Note: this has been confirmed to malfunction on Intel+NV laptops,
                    // but also on Angle.
                    log::warn!("EGL says it can present to the window but not natively",);
                }
                // Android emulator can't natively present either.
                let tier_threshold = if cfg!(target_os = "android") || cfg!(windows) {
                    1
                } else {
                    2
                };
                return Ok((config, tier_max >= tier_threshold));
            }
            Ok(None) => {
                log::warn!("No config found!");
            }
            Err(e) => {
                log::error!("error in choose_first_config: {:?}", e);
            }
        }
    }

    // TODO: include diagnostic details that are currently logged
    Err(crate::InstanceError::new(String::from(
        "unable to find an acceptable EGL framebuffer configuration",
    )))
}

fn gl_debug_message_callback(source: u32, gltype: u32, id: u32, severity: u32, message: &str) {
    let source_str = match source {
        glow::DEBUG_SOURCE_API => "API",
        glow::DEBUG_SOURCE_WINDOW_SYSTEM => "Window System",
        glow::DEBUG_SOURCE_SHADER_COMPILER => "ShaderCompiler",
        glow::DEBUG_SOURCE_THIRD_PARTY => "Third Party",
        glow::DEBUG_SOURCE_APPLICATION => "Application",
        glow::DEBUG_SOURCE_OTHER => "Other",
        _ => unreachable!(),
    };

    let log_severity = match severity {
        glow::DEBUG_SEVERITY_HIGH => log::Level::Error,
        glow::DEBUG_SEVERITY_MEDIUM => log::Level::Warn,
        glow::DEBUG_SEVERITY_LOW => log::Level::Info,
        glow::DEBUG_SEVERITY_NOTIFICATION => log::Level::Trace,
        _ => unreachable!(),
    };

    let type_str = match gltype {
        glow::DEBUG_TYPE_DEPRECATED_BEHAVIOR => "Deprecated Behavior",
        glow::DEBUG_TYPE_ERROR => "Error",
        glow::DEBUG_TYPE_MARKER => "Marker",
        glow::DEBUG_TYPE_OTHER => "Other",
        glow::DEBUG_TYPE_PERFORMANCE => "Performance",
        glow::DEBUG_TYPE_POP_GROUP => "Pop Group",
        glow::DEBUG_TYPE_PORTABILITY => "Portability",
        glow::DEBUG_TYPE_PUSH_GROUP => "Push Group",
        glow::DEBUG_TYPE_UNDEFINED_BEHAVIOR => "Undefined Behavior",
        _ => unreachable!(),
    };

    let _ = std::panic::catch_unwind(|| {
        log::log!(
            log_severity,
            "GLES: [{}/{}] ID {} : {}",
            source_str,
            type_str,
            id,
            message
        );
    });

    if cfg!(debug_assertions) && log_severity == log::Level::Error {
        // Set canary and continue
        crate::VALIDATION_CANARY.set();
    }
}

#[derive(Clone, Debug)]
struct EglContext {
    instance: Arc<EglInstance>,
    version: (i32, i32),
    display: khronos_egl::Display,
    raw: khronos_egl::Context,
    pbuffer: Option<khronos_egl::Surface>,
}

impl EglContext {
    fn make_current(&self) {
        self.instance
            .make_current(self.display, self.pbuffer, self.pbuffer, Some(self.raw))
            .unwrap();
    }
    fn unmake_current(&self) {
        self.instance
            .make_current(self.display, None, None, None)
            .unwrap();
    }
}

/// A wrapper around a [`glow::Context`] and the required EGL context that uses locking to guarantee
/// exclusive access when shared with multiple threads.
pub struct AdapterContext {
    glow: Mutex<glow::Context>,
    egl: Option<EglContext>,
}

unsafe impl Sync for AdapterContext {}
unsafe impl Send for AdapterContext {}

impl AdapterContext {
    pub fn is_owned(&self) -> bool {
        self.egl.is_some()
    }

    /// Returns the EGL instance.
    ///
    /// This provides access to EGL functions and the ability to load GL and EGL extension functions.
    pub fn egl_instance(&self) -> Option<&EglInstance> {
        self.egl.as_ref().map(|egl| &*egl.instance)
    }

    /// Returns the EGLDisplay corresponding to the adapter context.
    ///
    /// Returns [`None`] if the adapter was externally created.
    pub fn raw_display(&self) -> Option<&khronos_egl::Display> {
        self.egl.as_ref().map(|egl| &egl.display)
    }

    /// Returns the EGL version the adapter context was created with.
    ///
    /// Returns [`None`] if the adapter was externally created.
    pub fn egl_version(&self) -> Option<(i32, i32)> {
        self.egl.as_ref().map(|egl| egl.version)
    }

    pub fn raw_context(&self) -> *mut raw::c_void {
        match self.egl {
            Some(ref egl) => egl.raw.as_ptr(),
            None => ptr::null_mut(),
        }
    }
}

struct EglContextLock<'a> {
    instance: &'a Arc<EglInstance>,
    display: khronos_egl::Display,
}

/// A guard containing a lock to an [`AdapterContext`]
pub struct AdapterContextLock<'a> {
    glow: MutexGuard<'a, glow::Context>,
    egl: Option<EglContextLock<'a>>,
}

impl<'a> std::ops::Deref for AdapterContextLock<'a> {
    type Target = glow::Context;

    fn deref(&self) -> &Self::Target {
        &self.glow
    }
}

impl<'a> Drop for AdapterContextLock<'a> {
    fn drop(&mut self) {
        if let Some(egl) = self.egl.take() {
            egl.instance
                .make_current(egl.display, None, None, None)
                .unwrap();
        }
    }
}

impl AdapterContext {
    /// Get's the [`glow::Context`] without waiting for a lock
    ///
    /// # Safety
    ///
    /// This should only be called when you have manually made sure that the current thread has made
    /// the EGL context current and that no other thread also has the EGL context current.
    /// Additionally, you must manually make the EGL context **not** current after you are done with
    /// it, so that future calls to `lock()` will not fail.
    ///
    /// > **Note:** Calling this function **will** still lock the [`glow::Context`] which adds an
    /// > extra safe-guard against accidental concurrent access to the context.
    pub unsafe fn get_without_egl_lock(&self) -> MutexGuard<glow::Context> {
        self.glow
            .try_lock_for(Duration::from_secs(CONTEXT_LOCK_TIMEOUT_SECS))
            .expect("Could not lock adapter context. This is most-likely a deadlock.")
    }

    /// Obtain a lock to the EGL context and get handle to the [`glow::Context`] that can be used to
    /// do rendering.
    #[track_caller]
    pub fn lock<'a>(&'a self) -> AdapterContextLock<'a> {
        let glow = self
            .glow
            // Don't lock forever. If it takes longer than 1 second to get the lock we've got a
            // deadlock and should panic to show where we got stuck
            .try_lock_for(Duration::from_secs(CONTEXT_LOCK_TIMEOUT_SECS))
            .expect("Could not lock adapter context. This is most-likely a deadlock.");

        let egl = self.egl.as_ref().map(|egl| {
            egl.make_current();
            EglContextLock {
                instance: &egl.instance,
                display: egl.display,
            }
        });

        AdapterContextLock { glow, egl }
    }
}

#[derive(Debug)]
struct Inner {
    /// Note: the context contains a dummy pbuffer (1x1).
    /// Required for `eglMakeCurrent` on platforms that doesn't supports `EGL_KHR_surfaceless_context`.
    egl: EglContext,
    #[allow(unused)]
    version: (i32, i32),
    supports_native_window: bool,
    config: khronos_egl::Config,
    #[cfg_attr(target_os = "emscripten", allow(dead_code))]
    wl_display: Option<*mut raw::c_void>,
    #[cfg_attr(target_os = "emscripten", allow(dead_code))]
    force_gles_minor_version: wgt::Gles3MinorVersion,
    /// Method by which the framebuffer should support srgb
    srgb_kind: SrgbFrameBufferKind,
}

impl Inner {
    fn create(
        flags: crate::InstanceFlags,
        egl: Arc<EglInstance>,
        display: khronos_egl::Display,
        force_gles_minor_version: wgt::Gles3MinorVersion,
    ) -> Result<Self, crate::InstanceError> {
        let version = egl.initialize(display).map_err(|e| {
            crate::InstanceError::with_source(
                String::from("failed to initialize EGL display connection"),
                e,
            )
        })?;
        let vendor = egl
            .query_string(Some(display), khronos_egl::VENDOR)
            .unwrap();
        let display_extensions = egl
            .query_string(Some(display), khronos_egl::EXTENSIONS)
            .unwrap()
            .to_string_lossy();
        log::info!("Display vendor {:?}, version {:?}", vendor, version,);
        log::debug!(
            "Display extensions: {:#?}",
            display_extensions.split_whitespace().collect::<Vec<_>>()
        );

        let srgb_kind = if version >= (1, 5) {
            log::info!("\tEGL surface: +srgb");
            SrgbFrameBufferKind::Core
        } else if display_extensions.contains("EGL_KHR_gl_colorspace") {
            log::info!("\tEGL surface: +srgb khr");
            SrgbFrameBufferKind::Khr
        } else {
            log::warn!("\tEGL surface: -srgb");
            SrgbFrameBufferKind::None
        };

        if log::max_level() >= log::LevelFilter::Trace {
            log::trace!("Configurations:");
            let config_count = egl.get_config_count(display).unwrap();
            let mut configurations = Vec::with_capacity(config_count);
            egl.get_configs(display, &mut configurations).unwrap();
            for &config in configurations.iter() {
                log::trace!("\tCONFORMANT=0x{:X}, RENDERABLE=0x{:X}, NATIVE_RENDERABLE=0x{:X}, SURFACE_TYPE=0x{:X}, ALPHA_SIZE={}",
                    egl.get_config_attrib(display, config, khronos_egl::CONFORMANT).unwrap(),
                    egl.get_config_attrib(display, config, khronos_egl::RENDERABLE_TYPE).unwrap(),
                    egl.get_config_attrib(display, config, khronos_egl::NATIVE_RENDERABLE).unwrap(),
                    egl.get_config_attrib(display, config, khronos_egl::SURFACE_TYPE).unwrap(),
                    egl.get_config_attrib(display, config, khronos_egl::ALPHA_SIZE).unwrap(),
                );
            }
        }

        let (config, supports_native_window) = choose_config(&egl, display, srgb_kind)?;
        egl.bind_api(khronos_egl::OPENGL_ES_API).unwrap();

        let needs_robustness = true;
        let mut khr_context_flags = 0;
        let supports_khr_context = display_extensions.contains("EGL_KHR_create_context");

        //TODO: make it so `Device` == EGL Context
        let mut context_attributes = vec![
            khronos_egl::CONTEXT_MAJOR_VERSION,
            3, // Request GLES 3.0 or higher
        ];

        if force_gles_minor_version != wgt::Gles3MinorVersion::Automatic {
            context_attributes.push(khronos_egl::CONTEXT_MINOR_VERSION);
            context_attributes.push(match force_gles_minor_version {
                wgt::Gles3MinorVersion::Version0 => 0,
                wgt::Gles3MinorVersion::Version1 => 1,
                wgt::Gles3MinorVersion::Version2 => 2,
                _ => unreachable!(),
            });
        }

        if flags.contains(crate::InstanceFlags::DEBUG) {
            if version >= (1, 5) {
                log::info!("\tEGL context: +debug");
                context_attributes.push(khronos_egl::CONTEXT_OPENGL_DEBUG);
                context_attributes.push(khronos_egl::TRUE as _);
            } else if supports_khr_context {
                log::info!("\tEGL context: +debug KHR");
                khr_context_flags |= EGL_CONTEXT_OPENGL_DEBUG_BIT_KHR;
            } else {
                log::info!("\tEGL context: -debug");
            }
        }
        if needs_robustness {
            //Note: the core version can fail if robustness is not supported
            // (regardless of whether the extension is supported!).
            // In fact, Angle does precisely that awful behavior, so we don't try it there.
            if version >= (1, 5) && !display_extensions.contains("EGL_ANGLE_") {
                log::info!("\tEGL context: +robust access");
                context_attributes.push(khronos_egl::CONTEXT_OPENGL_ROBUST_ACCESS);
                context_attributes.push(khronos_egl::TRUE as _);
            } else if display_extensions.contains("EGL_EXT_create_context_robustness") {
                log::info!("\tEGL context: +robust access EXT");
                context_attributes.push(EGL_CONTEXT_OPENGL_ROBUST_ACCESS_EXT);
                context_attributes.push(khronos_egl::TRUE as _);
            } else {
                //Note: we aren't trying `EGL_CONTEXT_OPENGL_ROBUST_ACCESS_BIT_KHR`
                // because it's for desktop GL only, not GLES.
                log::warn!("\tEGL context: -robust access");
            }

            //TODO do we need `khronos_egl::CONTEXT_OPENGL_NOTIFICATION_STRATEGY_EXT`?
        }
        if khr_context_flags != 0 {
            context_attributes.push(EGL_CONTEXT_FLAGS_KHR);
            context_attributes.push(khr_context_flags);
        }
        context_attributes.push(khronos_egl::NONE);
        let context = match egl.create_context(display, config, None, &context_attributes) {
            Ok(context) => context,
            Err(e) => {
                return Err(crate::InstanceError::with_source(
                    String::from("unable to create GLES 3.x context"),
                    e,
                ));
            }
        };

        // Testing if context can be binded without surface
        // and creating dummy pbuffer surface if not.
        let pbuffer = if version >= (1, 5)
            || display_extensions.contains("EGL_KHR_surfaceless_context")
            || cfg!(target_os = "emscripten")
        {
            log::info!("\tEGL context: +surfaceless");
            None
        } else {
            let attributes = [
                khronos_egl::WIDTH,
                1,
                khronos_egl::HEIGHT,
                1,
                khronos_egl::NONE,
            ];
            egl.create_pbuffer_surface(display, config, &attributes)
                .map(Some)
                .map_err(|e| {
                    crate::InstanceError::with_source(
                        String::from("error in create_pbuffer_surface"),
                        e,
                    )
                })?
        };

        Ok(Self {
            egl: EglContext {
                instance: egl,
                display,
                raw: context,
                pbuffer,
                version,
            },
            version,
            supports_native_window,
            config,
            wl_display: None,
            srgb_kind,
            force_gles_minor_version,
        })
    }
}

impl Drop for Inner {
    fn drop(&mut self) {
        if let Err(e) = self
            .egl
            .instance
            .destroy_context(self.egl.display, self.egl.raw)
        {
            log::warn!("Error in destroy_context: {:?}", e);
        }
        if let Err(e) = self.egl.instance.terminate(self.egl.display) {
            log::warn!("Error in terminate: {:?}", e);
        }
    }
}

#[derive(Clone, Copy, Debug, PartialEq)]
enum WindowKind {
    Wayland,
    X11,
    AngleX11,
    Unknown,
}

#[derive(Clone, Debug)]
struct WindowSystemInterface {
    display_owner: Option<Rc<DisplayOwner>>,
    kind: WindowKind,
}

pub struct Instance {
    wsi: WindowSystemInterface,
    flags: crate::InstanceFlags,
    inner: Mutex<Inner>,
}

impl Instance {
    pub fn raw_display(&self) -> khronos_egl::Display {
        self.inner
            .try_lock()
            .expect("Could not lock instance. This is most-likely a deadlock.")
            .egl
            .display
    }

    /// Returns the version of the EGL display.
    pub fn egl_version(&self) -> (i32, i32) {
        self.inner
            .try_lock()
            .expect("Could not lock instance. This is most-likely a deadlock.")
            .version
    }

    pub fn egl_config(&self) -> khronos_egl::Config {
        self.inner
            .try_lock()
            .expect("Could not lock instance. This is most-likely a deadlock.")
            .config
    }
}

unsafe impl Send for Instance {}
unsafe impl Sync for Instance {}

impl crate::Instance<super::Api> for Instance {
    unsafe fn init(desc: &crate::InstanceDescriptor) -> Result<Self, crate::InstanceError> {
        #[cfg(target_os = "emscripten")]
        let egl_result: Result<EglInstance, khronos_egl::Error> =
            Ok(khronos_egl::Instance::new(khronos_egl::Static));

        #[cfg(not(target_os = "emscripten"))]
        let egl_result = if cfg!(windows) {
            unsafe {
                khronos_egl::DynamicInstance::<khronos_egl::EGL1_4>::load_required_from_filename(
                    "libEGL.dll",
                )
            }
        } else if cfg!(any(target_os = "macos", target_os = "ios")) {
            unsafe {
                khronos_egl::DynamicInstance::<khronos_egl::EGL1_4>::load_required_from_filename(
                    "libEGL.dylib",
                )
            }
        } else {
            unsafe { khronos_egl::DynamicInstance::<khronos_egl::EGL1_4>::load_required() }
        };
        let egl = match egl_result {
            Ok(egl) => Arc::new(egl),
            Err(e) => {
                return Err(crate::InstanceError::with_source(
                    String::from("unable to open libEGL"),
                    e,
                ));
            }
        };

        let client_extensions = egl.query_string(None, khronos_egl::EXTENSIONS);

        let client_ext_str = match client_extensions {
            Ok(ext) => ext.to_string_lossy().into_owned(),
            Err(_) => String::new(),
        };
        log::debug!(
            "Client extensions: {:#?}",
            client_ext_str.split_whitespace().collect::<Vec<_>>()
        );

        let wayland_library = if client_ext_str.contains("EGL_EXT_platform_wayland") {
            test_wayland_display()
        } else {
            None
        };
        let x11_display_library = if client_ext_str.contains("EGL_EXT_platform_x11") {
            open_x_display()
        } else {
            None
        };
        let angle_x11_display_library = if client_ext_str.contains("EGL_ANGLE_platform_angle") {
            open_x_display()
        } else {
            None
        };

        #[cfg(not(target_os = "emscripten"))]
        let egl1_5 = egl.upcast::<khronos_egl::EGL1_5>();

        #[cfg(target_os = "emscripten")]
        let egl1_5: Option<&Arc<EglInstance>> = Some(&egl);

        let (display, display_owner, wsi_kind) =
            if let (Some(library), Some(egl)) = (wayland_library, egl1_5) {
                log::info!("Using Wayland platform");
                let display_attributes = [khronos_egl::ATTRIB_NONE];
                let display = unsafe {
                    egl.get_platform_display(
                        EGL_PLATFORM_WAYLAND_KHR,
                        khronos_egl::DEFAULT_DISPLAY,
                        &display_attributes,
                    )
<<<<<<< HEAD
                    .unwrap();
                (
                    display,
                    Some(Rc::new(library)),
                    WindowKind::Wayland,
                )
=======
                }
                .unwrap();
                (display, Some(Arc::new(library)), WindowKind::Wayland)
>>>>>>> c85cbea3
            } else if let (Some(display_owner), Some(egl)) = (x11_display_library, egl1_5) {
                log::info!("Using X11 platform");
                let display_attributes = [khronos_egl::ATTRIB_NONE];
                let display = unsafe {
                    egl.get_platform_display(
                        EGL_PLATFORM_X11_KHR,
                        display_owner.display.as_ptr(),
                        &display_attributes,
                    )
<<<<<<< HEAD
                    .unwrap();
                (
                    display,
                    Some(Rc::new(display_owner)),
                    WindowKind::X11,
                )
=======
                }
                .unwrap();
                (display, Some(Arc::new(display_owner)), WindowKind::X11)
>>>>>>> c85cbea3
            } else if let (Some(display_owner), Some(egl)) = (angle_x11_display_library, egl1_5) {
                log::info!("Using Angle platform with X11");
                let display_attributes = [
                    EGL_PLATFORM_ANGLE_NATIVE_PLATFORM_TYPE_ANGLE as khronos_egl::Attrib,
                    EGL_PLATFORM_X11_KHR as khronos_egl::Attrib,
                    EGL_PLATFORM_ANGLE_DEBUG_LAYERS_ENABLED as khronos_egl::Attrib,
                    usize::from(desc.flags.contains(crate::InstanceFlags::VALIDATION)),
                    khronos_egl::ATTRIB_NONE,
                ];
                let display = unsafe {
                    egl.get_platform_display(
                        EGL_PLATFORM_ANGLE_ANGLE,
                        display_owner.display.as_ptr(),
                        &display_attributes,
                    )
<<<<<<< HEAD
                    .unwrap();
                (
                    display,
                    Some(Rc::new(display_owner)),
                    WindowKind::AngleX11,
                )
=======
                }
                .unwrap();
                (display, Some(Arc::new(display_owner)), WindowKind::AngleX11)
>>>>>>> c85cbea3
            } else if client_ext_str.contains("EGL_MESA_platform_surfaceless") {
                log::info!("No windowing system present. Using surfaceless platform");
                let egl = egl1_5.expect("Failed to get EGL 1.5 for surfaceless");
                let display = unsafe {
                    egl.get_platform_display(
                        EGL_PLATFORM_SURFACELESS_MESA,
                        std::ptr::null_mut(),
                        &[khronos_egl::ATTRIB_NONE],
                    )
                }
                .unwrap();
                (display, None, WindowKind::Unknown)
            } else {
                log::info!("EGL_MESA_platform_surfaceless not available. Using default platform");
                let display = unsafe { egl.get_display(khronos_egl::DEFAULT_DISPLAY) }.unwrap();
                (display, None, WindowKind::Unknown)
            };

        if desc.flags.contains(crate::InstanceFlags::VALIDATION)
            && client_ext_str.contains("EGL_KHR_debug")
        {
            log::info!("Enabling EGL debug output");
            let function: EglDebugMessageControlFun = {
                let addr = egl.get_proc_address("eglDebugMessageControlKHR").unwrap();
                unsafe { std::mem::transmute(addr) }
            };
            let attributes = [
                EGL_DEBUG_MSG_CRITICAL_KHR as khronos_egl::Attrib,
                1,
                EGL_DEBUG_MSG_ERROR_KHR as khronos_egl::Attrib,
                1,
                EGL_DEBUG_MSG_WARN_KHR as khronos_egl::Attrib,
                1,
                EGL_DEBUG_MSG_INFO_KHR as khronos_egl::Attrib,
                1,
                khronos_egl::ATTRIB_NONE,
            ];
            unsafe { (function)(Some(egl_debug_proc), attributes.as_ptr()) };
        }

        let inner = Inner::create(desc.flags, egl, display, desc.gles_minor_version)?;

        Ok(Instance {
            wsi: WindowSystemInterface {
                display_owner,
                kind: wsi_kind,
            },
            flags: desc.flags,
            inner: Mutex::new(inner),
        })
    }

    #[cfg_attr(target_os = "macos", allow(unused, unused_mut, unreachable_code))]
    unsafe fn create_surface(
        &self,
        display_handle: raw_window_handle::RawDisplayHandle,
        window_handle: raw_window_handle::RawWindowHandle,
    ) -> Result<Surface, crate::InstanceError> {
        use raw_window_handle::RawWindowHandle as Rwh;

        #[cfg_attr(
            any(target_os = "android", target_os = "emscripten"),
            allow(unused_mut)
        )]
        let mut inner = self.inner.lock();

        match (window_handle, display_handle) {
            (Rwh::Xlib(_), _) => {}
            (Rwh::Xcb(_), _) => {}
            (Rwh::Win32(_), _) => {}
            (Rwh::AppKit(_), _) => {}
            #[cfg(target_os = "android")]
            (Rwh::AndroidNdk(handle), _) => {
                let format = inner
                    .egl
                    .instance
                    .get_config_attrib(
                        inner.egl.display,
                        inner.config,
                        khronos_egl::NATIVE_VISUAL_ID,
                    )
                    .unwrap();

                let ret = unsafe {
                    ANativeWindow_setBuffersGeometry(handle.a_native_window, 0, 0, format)
                };

                if ret != 0 {
                    return Err(crate::InstanceError::new(format!(
                        "error {ret} returned from ANativeWindow_setBuffersGeometry",
                    )));
                }
            }
            #[cfg(not(target_os = "emscripten"))]
            (Rwh::Wayland(_), raw_window_handle::RawDisplayHandle::Wayland(display_handle)) => {
                if inner
                    .wl_display
                    .map(|ptr| ptr != display_handle.display)
                    .unwrap_or(true)
                {
                    /* Wayland displays are not sharable between surfaces so if the
                     * surface we receive from this handle is from a different
                     * display, we must re-initialize the context.
                     *
                     * See gfx-rs/gfx#3545
                     */
                    log::warn!("Re-initializing Gles context due to Wayland window");

                    use std::ops::DerefMut;
                    let display_attributes = [khronos_egl::ATTRIB_NONE];

                    let display = unsafe {
                        inner
                            .egl
                            .instance
                            .upcast::<khronos_egl::EGL1_5>()
                            .unwrap()
                            .get_platform_display(
                                EGL_PLATFORM_WAYLAND_KHR,
                                display_handle.display,
                                &display_attributes,
                            )
                    }
                    .unwrap();

                    let new_inner = Inner::create(
                        self.flags,
                        Arc::clone(&inner.egl.instance),
                        display,
                        inner.force_gles_minor_version,
                    )?;

                    let old_inner = std::mem::replace(inner.deref_mut(), new_inner);
                    inner.wl_display = Some(display_handle.display);

                    drop(old_inner);
                }
            }
            #[cfg(target_os = "emscripten")]
            (Rwh::Web(_), _) => {}
            other => {
                return Err(crate::InstanceError::new(format!(
                    "unsupported window: {other:?}"
                )));
            }
        };

        inner.egl.unmake_current();

        Ok(Surface {
            egl: inner.egl.clone(),
            wsi: self.wsi.clone(),
            config: inner.config,
            presentable: inner.supports_native_window,
            raw_window_handle: window_handle,
            swapchain: None,
            srgb_kind: inner.srgb_kind,
        })
    }
    unsafe fn destroy_surface(&self, _surface: Surface) {}

    unsafe fn enumerate_adapters(&self) -> Vec<crate::ExposedAdapter<super::Api>> {
        let inner = self.inner.lock();
        inner.egl.make_current();

        let gl = unsafe {
            glow::Context::from_loader_function(|name| {
                inner
                    .egl
                    .instance
                    .get_proc_address(name)
                    .map_or(ptr::null(), |p| p as *const _)
            })
        };

        if self.flags.contains(crate::InstanceFlags::DEBUG) && gl.supports_debug() {
            log::info!("Max label length: {}", unsafe {
                gl.get_parameter_i32(glow::MAX_LABEL_LENGTH)
            });
        }

        if self.flags.contains(crate::InstanceFlags::VALIDATION) && gl.supports_debug() {
            log::info!("Enabling GLES debug output");
            unsafe { gl.enable(glow::DEBUG_OUTPUT) };
            unsafe { gl.debug_message_callback(gl_debug_message_callback) };
        }

        inner.egl.unmake_current();

        unsafe {
            super::Adapter::expose(AdapterContext {
                glow: Mutex::new(gl),
                egl: Some(inner.egl.clone()),
            })
        }
        .into_iter()
        .collect()
    }
}

impl super::Adapter {
    /// Creates a new external adapter using the specified loader function.
    ///
    /// # Safety
    ///
    /// - The underlying OpenGL ES context must be current.
    /// - The underlying OpenGL ES context must be current when interfacing with any objects returned by
    ///   wgpu-hal from this adapter.
    pub unsafe fn new_external(
        fun: impl FnMut(&str) -> *const ffi::c_void,
    ) -> Option<crate::ExposedAdapter<super::Api>> {
        let context = unsafe { glow::Context::from_loader_function(fun) };
        unsafe {
            Self::expose(AdapterContext {
                glow: Mutex::new(context),
                egl: None,
            })
        }
    }

    pub fn adapter_context(&self) -> &AdapterContext {
        &self.shared.context
    }
}

impl super::Device {
    /// Returns the underlying EGL context.
    pub fn context(&self) -> &AdapterContext {
        &self.shared.context
    }
}

#[derive(Debug)]
pub struct Swapchain {
    surface: khronos_egl::Surface,
    wl_window: Option<*mut raw::c_void>,
    framebuffer: glow::Framebuffer,
    renderbuffer: glow::Renderbuffer,
    /// Extent because the window lies
    extent: wgt::Extent3d,
    format: wgt::TextureFormat,
    format_desc: super::TextureFormatDesc,
    #[allow(unused)]
    sample_type: wgt::TextureSampleType,
}

#[derive(Debug)]
pub struct Surface {
    egl: EglContext,
    wsi: WindowSystemInterface,
    config: khronos_egl::Config,
    pub(super) presentable: bool,
    raw_window_handle: raw_window_handle::RawWindowHandle,
    swapchain: Option<Swapchain>,
    srgb_kind: SrgbFrameBufferKind,
}

unsafe impl Send for Surface {}
unsafe impl Sync for Surface {}

impl Surface {
    pub(super) unsafe fn present(
        &mut self,
        _suf_texture: super::Texture,
        gl: &glow::Context,
    ) -> Result<(), crate::SurfaceError> {
        let sc = self.swapchain.as_ref().unwrap();

        self.egl
            .instance
            .make_current(
                self.egl.display,
                Some(sc.surface),
                Some(sc.surface),
                Some(self.egl.raw),
            )
            .map_err(|e| {
                log::error!("make_current(surface) failed: {}", e);
                crate::SurfaceError::Lost
            })?;

        unsafe { gl.disable(glow::SCISSOR_TEST) };
        unsafe { gl.color_mask(true, true, true, true) };

        unsafe { gl.bind_framebuffer(glow::DRAW_FRAMEBUFFER, None) };
        unsafe { gl.bind_framebuffer(glow::READ_FRAMEBUFFER, Some(sc.framebuffer)) };
        // Note the Y-flipping here. GL's presentation is not flipped,
        // but main rendering is. Therefore, we Y-flip the output positions
        // in the shader, and also this blit.
        unsafe {
            gl.blit_framebuffer(
                0,
                sc.extent.height as i32,
                sc.extent.width as i32,
                0,
                0,
                0,
                sc.extent.width as i32,
                sc.extent.height as i32,
                glow::COLOR_BUFFER_BIT,
                glow::NEAREST,
            )
        };
        unsafe { gl.bind_framebuffer(glow::READ_FRAMEBUFFER, None) };

        self.egl
            .instance
            .swap_buffers(self.egl.display, sc.surface)
            .map_err(|e| {
                log::error!("swap_buffers failed: {}", e);
                crate::SurfaceError::Lost
            })?;
        self.egl
            .instance
            .make_current(self.egl.display, None, None, None)
            .map_err(|e| {
                log::error!("make_current(null) failed: {}", e);
                crate::SurfaceError::Lost
            })?;

        Ok(())
    }

    unsafe fn unconfigure_impl(
        &mut self,
        device: &super::Device,
    ) -> Option<(khronos_egl::Surface, Option<*mut raw::c_void>)> {
        let gl = &device.shared.context.lock();
        match self.swapchain.take() {
            Some(sc) => {
                unsafe { gl.delete_renderbuffer(sc.renderbuffer) };
                unsafe { gl.delete_framebuffer(sc.framebuffer) };
                Some((sc.surface, sc.wl_window))
            }
            None => None,
        }
    }

    pub fn supports_srgb(&self) -> bool {
        match self.srgb_kind {
            SrgbFrameBufferKind::None => false,
            _ => true,
        }
    }
}

impl crate::Surface<super::Api> for Surface {
    unsafe fn configure(
        &mut self,
        device: &super::Device,
        config: &crate::SurfaceConfiguration,
    ) -> Result<(), crate::SurfaceError> {
        use raw_window_handle::RawWindowHandle as Rwh;

        let (surface, wl_window) = match unsafe { self.unconfigure_impl(device) } {
            Some(pair) => pair,
            None => {
                let mut wl_window = None;
                let (mut temp_xlib_handle, mut temp_xcb_handle);
                #[allow(trivial_casts)]
                let native_window_ptr = match (self.wsi.kind, self.raw_window_handle) {
                    (WindowKind::Unknown | WindowKind::X11, Rwh::Xlib(handle)) => {
                        temp_xlib_handle = handle.window;
                        &mut temp_xlib_handle as *mut _ as *mut std::ffi::c_void
                    }
                    (WindowKind::AngleX11, Rwh::Xlib(handle)) => {
                        handle.window as *mut std::ffi::c_void
                    }
                    (WindowKind::Unknown | WindowKind::X11, Rwh::Xcb(handle)) => {
                        temp_xcb_handle = handle.window;
                        &mut temp_xcb_handle as *mut _ as *mut std::ffi::c_void
                    }
                    (WindowKind::AngleX11, Rwh::Xcb(handle)) => {
                        handle.window as *mut std::ffi::c_void
                    }
                    (WindowKind::Unknown, Rwh::AndroidNdk(handle)) => handle.a_native_window,
                    (WindowKind::Wayland, Rwh::Wayland(handle)) => {
                        let library = &self.wsi.display_owner.as_ref().unwrap().library;
                        let wl_egl_window_create: libloading::Symbol<WlEglWindowCreateFun> =
                            unsafe { library.get(b"wl_egl_window_create") }.unwrap();
                        let window = unsafe { wl_egl_window_create(handle.surface, 640, 480) };
                        wl_window = Some(window);
                        window
                    }
                    #[cfg(target_os = "emscripten")]
                    (WindowKind::Unknown, Rwh::Web(handle)) => handle.id as *mut std::ffi::c_void,
                    (WindowKind::Unknown, Rwh::Win32(handle)) => handle.hwnd,
                    (WindowKind::Unknown, Rwh::AppKit(handle)) => {
                        #[cfg(not(target_os = "macos"))]
                        let window_ptr = handle.ns_view;
                        #[cfg(target_os = "macos")]
                        let window_ptr = {
                            use objc::{msg_send, runtime::Object, sel, sel_impl};
                            // ns_view always have a layer and don't need to verify that it exists.
                            let layer: *mut Object =
                                msg_send![handle.ns_view as *mut Object, layer];
                            layer as *mut ffi::c_void
                        };
                        window_ptr
                    }
                    _ => {
                        log::warn!(
                            "Initialized platform {:?} doesn't work with window {:?}",
                            self.wsi.kind,
                            self.raw_window_handle
                        );
                        return Err(crate::SurfaceError::Other("incompatible window kind"));
                    }
                };

                let mut attributes = vec![
                    khronos_egl::RENDER_BUFFER,
                    // We don't want any of the buffering done by the driver, because we
                    // manage a swapchain on our side.
                    // Some drivers just fail on surface creation seeing `EGL_SINGLE_BUFFER`.
                    if cfg!(any(target_os = "android", target_os = "macos"))
                        || cfg!(windows)
                        || self.wsi.kind == WindowKind::AngleX11
                    {
                        khronos_egl::BACK_BUFFER
                    } else {
                        khronos_egl::SINGLE_BUFFER
                    },
                ];
                if config.format.is_srgb() {
                    match self.srgb_kind {
                        SrgbFrameBufferKind::None => {}
                        SrgbFrameBufferKind::Core => {
                            attributes.push(khronos_egl::GL_COLORSPACE);
                            attributes.push(khronos_egl::GL_COLORSPACE_SRGB);
                        }
                        SrgbFrameBufferKind::Khr => {
                            attributes.push(EGL_GL_COLORSPACE_KHR as i32);
                            attributes.push(EGL_GL_COLORSPACE_SRGB_KHR as i32);
                        }
                    }
                }
                attributes.push(khronos_egl::ATTRIB_NONE as i32);

                #[cfg(not(target_os = "emscripten"))]
                let egl1_5 = self.egl.instance.upcast::<khronos_egl::EGL1_5>();

                #[cfg(target_os = "emscripten")]
                let egl1_5: Option<&Arc<EglInstance>> = Some(&self.egl.instance);

                // Careful, we can still be in 1.4 version even if `upcast` succeeds
                let raw_result = match egl1_5 {
                    Some(egl) if self.wsi.kind != WindowKind::Unknown => {
                        let attributes_usize = attributes
                            .into_iter()
                            .map(|v| v as usize)
                            .collect::<Vec<_>>();
                        unsafe {
                            egl.create_platform_window_surface(
                                self.egl.display,
                                self.config,
                                native_window_ptr,
                                &attributes_usize,
                            )
                        }
                    }
                    _ => unsafe {
                        self.egl.instance.create_window_surface(
                            self.egl.display,
                            self.config,
                            native_window_ptr,
                            Some(&attributes),
                        )
                    },
                };

                match raw_result {
                    Ok(raw) => (raw, wl_window),
                    Err(e) => {
                        log::warn!("Error in create_window_surface: {:?}", e);
                        return Err(crate::SurfaceError::Lost);
                    }
                }
            }
        };

        if let Some(window) = wl_window {
            let library = &self.wsi.display_owner.as_ref().unwrap().library ;
            let wl_egl_window_resize: libloading::Symbol<WlEglWindowResizeFun> =
                unsafe { library.get(b"wl_egl_window_resize") }.unwrap();
            unsafe {
                wl_egl_window_resize(
                    window,
                    config.extent.width as i32,
                    config.extent.height as i32,
                    0,
                    0,
                )
            };
        }

        let format_desc = device.shared.describe_texture_format(config.format);
        let gl = &device.shared.context.lock();
        let renderbuffer = unsafe { gl.create_renderbuffer() }.map_err(|error| {
            log::error!("Internal swapchain renderbuffer creation failed: {error}");
            crate::DeviceError::OutOfMemory
        })?;
        unsafe { gl.bind_renderbuffer(glow::RENDERBUFFER, Some(renderbuffer)) };
        unsafe {
            gl.renderbuffer_storage(
                glow::RENDERBUFFER,
                format_desc.internal,
                config.extent.width as _,
                config.extent.height as _,
            )
        };
        let framebuffer = unsafe { gl.create_framebuffer() }.map_err(|error| {
            log::error!("Internal swapchain framebuffer creation failed: {error}");
            crate::DeviceError::OutOfMemory
        })?;
        unsafe { gl.bind_framebuffer(glow::READ_FRAMEBUFFER, Some(framebuffer)) };
        unsafe {
            gl.framebuffer_renderbuffer(
                glow::READ_FRAMEBUFFER,
                glow::COLOR_ATTACHMENT0,
                glow::RENDERBUFFER,
                Some(renderbuffer),
            )
        };
        unsafe { gl.bind_renderbuffer(glow::RENDERBUFFER, None) };
        unsafe { gl.bind_framebuffer(glow::READ_FRAMEBUFFER, None) };

        self.swapchain = Some(Swapchain {
            surface,
            wl_window,
            renderbuffer,
            framebuffer,
            extent: config.extent,
            format: config.format,
            format_desc,
            sample_type: wgt::TextureSampleType::Float { filterable: false },
        });

        Ok(())
    }

    unsafe fn unconfigure(&mut self, device: &super::Device) {
        if let Some((surface, wl_window)) = unsafe { self.unconfigure_impl(device) } {
            self.egl
                .instance
                .destroy_surface(self.egl.display, surface)
                .unwrap();
            if let Some(window) = wl_window {
                let library = &self
                    .wsi
                    .display_owner
                    .as_ref()
                    .expect("unsupported window")
                    .library;
                let wl_egl_window_destroy: libloading::Symbol<WlEglWindowDestroyFun> =
                    unsafe { library.get(b"wl_egl_window_destroy") }.unwrap();
                unsafe { wl_egl_window_destroy(window) };
            }
        }
    }

    unsafe fn acquire_texture(
        &mut self,
        _timeout_ms: Option<Duration>, //TODO
    ) -> Result<Option<crate::AcquiredSurfaceTexture<super::Api>>, crate::SurfaceError> {
        let sc = self.swapchain.as_ref().unwrap();
        let texture = super::Texture {
            inner: super::TextureInner::Renderbuffer {
                raw: sc.renderbuffer,
            },
            drop_guard: None,
            array_layer_count: 1,
            mip_level_count: 1,
            format: sc.format,
            format_desc: sc.format_desc.clone(),
            copy_size: crate::CopyExtent {
                width: sc.extent.width,
                height: sc.extent.height,
                depth: 1,
            },
            is_cubemap: false,
        };
        Ok(Some(crate::AcquiredSurfaceTexture {
            texture,
            suboptimal: false,
        }))
    }
    unsafe fn discard_texture(&mut self, _texture: super::Texture) {}
}<|MERGE_RESOLUTION|>--- conflicted
+++ resolved
@@ -796,18 +796,12 @@
                         khronos_egl::DEFAULT_DISPLAY,
                         &display_attributes,
                     )
-<<<<<<< HEAD
                     .unwrap();
                 (
                     display,
                     Some(Rc::new(library)),
                     WindowKind::Wayland,
                 )
-=======
-                }
-                .unwrap();
-                (display, Some(Arc::new(library)), WindowKind::Wayland)
->>>>>>> c85cbea3
             } else if let (Some(display_owner), Some(egl)) = (x11_display_library, egl1_5) {
                 log::info!("Using X11 platform");
                 let display_attributes = [khronos_egl::ATTRIB_NONE];
@@ -817,18 +811,12 @@
                         display_owner.display.as_ptr(),
                         &display_attributes,
                     )
-<<<<<<< HEAD
                     .unwrap();
                 (
                     display,
                     Some(Rc::new(display_owner)),
                     WindowKind::X11,
                 )
-=======
-                }
-                .unwrap();
-                (display, Some(Arc::new(display_owner)), WindowKind::X11)
->>>>>>> c85cbea3
             } else if let (Some(display_owner), Some(egl)) = (angle_x11_display_library, egl1_5) {
                 log::info!("Using Angle platform with X11");
                 let display_attributes = [
@@ -844,18 +832,12 @@
                         display_owner.display.as_ptr(),
                         &display_attributes,
                     )
-<<<<<<< HEAD
                     .unwrap();
                 (
                     display,
                     Some(Rc::new(display_owner)),
                     WindowKind::AngleX11,
                 )
-=======
-                }
-                .unwrap();
-                (display, Some(Arc::new(display_owner)), WindowKind::AngleX11)
->>>>>>> c85cbea3
             } else if client_ext_str.contains("EGL_MESA_platform_surfaceless") {
                 log::info!("No windowing system present. Using surfaceless platform");
                 let egl = egl1_5.expect("Failed to get EGL 1.5 for surfaceless");
