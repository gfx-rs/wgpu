#[path = "../framework.rs"]
mod framework;

use bytemuck::{Pod, Zeroable};
use std::num::NonZeroU32;
use wgpu::util::DeviceExt;

#[repr(C)]
#[derive(Clone, Copy, Pod, Zeroable)]
struct Vertex {
    _pos: [f32; 2],
    _tex_coord: [f32; 2],
    _index: u32,
}

fn vertex(pos: [i8; 2], tc: [i8; 2], index: i8) -> Vertex {
    Vertex {
        _pos: [pos[0] as f32, pos[1] as f32],
        _tex_coord: [tc[0] as f32, tc[1] as f32],
        _index: index as u32,
    }
}

fn create_vertices() -> Vec<Vertex> {
    vec![
        // left rectangle
        vertex([-1, -1], [0, 1], 0),
        vertex([-1, 1], [0, 0], 0),
        vertex([0, 1], [1, 0], 0),
        vertex([0, -1], [1, 1], 0),
        // right rectangle
        vertex([0, -1], [0, 1], 1),
        vertex([0, 1], [0, 0], 1),
        vertex([1, 1], [1, 0], 1),
        vertex([1, -1], [1, 1], 1),
    ]
}

fn create_indices() -> Vec<u16> {
    vec![
        // Left rectangle
        0, 1, 2, // 1st
        2, 0, 3, // 2nd
        // Right rectangle
        4, 5, 6, // 1st
        6, 4, 7, // 2nd
    ]
}

#[derive(Copy, Clone)]
enum Color {
    Red,
    Green,
}

fn create_texture_data(color: Color) -> [u8; 4] {
    match color {
        Color::Red => [255, 0, 0, 255],
        Color::Green => [0, 255, 0, 255],
    }
}

struct Example {
    pipeline: wgpu::RenderPipeline,
    bind_group: wgpu::BindGroup,
    vertex_buffer: wgpu::Buffer,
    index_buffer: wgpu::Buffer,
    index_format: wgpu::IndexFormat,
    uniform_workaround: bool,
}

impl framework::Example for Example {
    fn optional_features() -> wgpu::Features {
        wgpu::Features::UNSIZED_BINDING_ARRAY
            | wgpu::Features::SAMPLED_TEXTURE_AND_STORAGE_BUFFER_ARRAY_NON_UNIFORM_INDEXING
            | wgpu::Features::PUSH_CONSTANTS
    }
    fn required_features() -> wgpu::Features {
        wgpu::Features::TEXTURE_BINDING_ARRAY | wgpu::Features::SPIRV_SHADER_PASSTHROUGH
    }
    fn required_limits() -> wgpu::Limits {
        wgpu::Limits {
            max_push_constant_size: 4,
            ..wgpu::Limits::default()
        }
    }
    fn init(
        config: &wgpu::SurfaceConfiguration,
        _adapter: &wgpu::Adapter,
        device: &wgpu::Device,
        queue: &wgpu::Queue,
    ) -> Self {
        let mut uniform_workaround = false;
        let vs_module = device.create_shader_module(&wgpu::include_spirv!("shader.vert.spv"));
        let fs_source = match device.features() {
            f if f.contains(wgpu::Features::UNSIZED_BINDING_ARRAY) => {
                wgpu::include_spirv_raw!("unsized-non-uniform.frag.spv")
            }
            f if f.contains(
                wgpu::Features::SAMPLED_TEXTURE_AND_STORAGE_BUFFER_ARRAY_NON_UNIFORM_INDEXING,
            ) =>
            {
                wgpu::include_spirv_raw!("non-uniform.frag.spv")
            }
            f if f.contains(wgpu::Features::TEXTURE_BINDING_ARRAY) => {
                uniform_workaround = true;
                wgpu::include_spirv_raw!("uniform.frag.spv")
            }
            _ => unreachable!(),
        };
        let fs_module = unsafe { device.create_shader_module_spirv(&fs_source) };

        let vertex_size = std::mem::size_of::<Vertex>();
        let vertex_data = create_vertices();
        let vertex_buffer = device.create_buffer_init(&wgpu::util::BufferInitDescriptor {
            label: Some("Vertex Buffer"),
            contents: bytemuck::cast_slice(&vertex_data),
            usage: wgpu::BufferUsages::VERTEX,
        });

        let index_data = create_indices();
        let index_buffer = device.create_buffer_init(&wgpu::util::BufferInitDescriptor {
            label: Some("Index Buffer"),
            contents: bytemuck::cast_slice(&index_data),
            usage: wgpu::BufferUsages::INDEX,
        });

        let red_texture_data = create_texture_data(Color::Red);
        let green_texture_data = create_texture_data(Color::Green);

        let texture_descriptor = wgpu::TextureDescriptor {
            size: wgpu::Extent3d::default(),
            mip_level_count: 1,
            sample_count: 1,
            dimension: wgpu::TextureDimension::D2,
            format: wgpu::TextureFormat::Rgba8UnormSrgb,
            usage: wgpu::TextureUsages::TEXTURE_BINDING | wgpu::TextureUsages::COPY_DST,
            label: None,
        };
        let red_texture = device.create_texture(&wgpu::TextureDescriptor {
            label: Some("red"),
            ..texture_descriptor
        });
        let green_texture = device.create_texture(&wgpu::TextureDescriptor {
            label: Some("green"),
            ..texture_descriptor
        });

        let red_texture_view = red_texture.create_view(&wgpu::TextureViewDescriptor::default());
        let green_texture_view = green_texture.create_view(&wgpu::TextureViewDescriptor::default());

        queue.write_texture(
            red_texture.as_image_copy(),
            &red_texture_data,
            wgpu::ImageDataLayout {
                offset: 0,
                bytes_per_row: Some(NonZeroU32::new(4).unwrap()),
                rows_per_image: None,
            },
            wgpu::Extent3d::default(),
        );
        queue.write_texture(
            green_texture.as_image_copy(),
            &green_texture_data,
            wgpu::ImageDataLayout {
                offset: 0,
                bytes_per_row: Some(NonZeroU32::new(4).unwrap()),
                rows_per_image: None,
            },
            wgpu::Extent3d::default(),
        );

        let sampler = device.create_sampler(&wgpu::SamplerDescriptor::default());

        let bind_group_layout = device.create_bind_group_layout(&wgpu::BindGroupLayoutDescriptor {
            label: Some("bind group layout"),
            entries: &[
                wgpu::BindGroupLayoutEntry {
                    binding: 0,
                    visibility: wgpu::ShaderStages::FRAGMENT,
                    ty: wgpu::BindingType::Texture {
                        sample_type: wgpu::TextureSampleType::Float { filterable: true },
                        view_dimension: wgpu::TextureViewDimension::D2,
                        multisampled: false,
                    },
                    count: NonZeroU32::new(2),
                },
                wgpu::BindGroupLayoutEntry {
                    binding: 1,
                    visibility: wgpu::ShaderStages::FRAGMENT,
<<<<<<< HEAD
                    ty: wgpu::BindingType::Sampler {
                        comparison: false,
                        filtering: true,
                    },
                    count: NonZeroU32::new(2),
=======
                    ty: wgpu::BindingType::Sampler(wgpu::SamplerBindingType::Filtering),
                    count: None,
>>>>>>> 8c0c01b3
                },
            ],
        });

        let bind_group = device.create_bind_group(&wgpu::BindGroupDescriptor {
            entries: &[
                wgpu::BindGroupEntry {
                    binding: 0,
                    resource: wgpu::BindingResource::TextureViewArray(&[
                        &red_texture_view,
                        &green_texture_view,
                    ]),
                },
                wgpu::BindGroupEntry {
                    binding: 1,
                    resource: wgpu::BindingResource::SamplerArray(&[&sampler, &sampler]),
                },
            ],
            layout: &bind_group_layout,
            label: Some("bind group"),
        });

        let pipeline_layout = device.create_pipeline_layout(&wgpu::PipelineLayoutDescriptor {
            label: Some("main"),
            bind_group_layouts: &[&bind_group_layout],
            push_constant_ranges: if uniform_workaround {
                &[wgpu::PushConstantRange {
                    stages: wgpu::ShaderStages::FRAGMENT,
                    range: 0..4,
                }]
            } else {
                &[]
            },
        });

        let index_format = wgpu::IndexFormat::Uint16;

        let pipeline = device.create_render_pipeline(&wgpu::RenderPipelineDescriptor {
            label: None,
            layout: Some(&pipeline_layout),
            vertex: wgpu::VertexState {
                module: &vs_module,
                entry_point: "main",
                buffers: &[wgpu::VertexBufferLayout {
                    array_stride: vertex_size as wgpu::BufferAddress,
                    step_mode: wgpu::VertexStepMode::Vertex,
                    attributes: &wgpu::vertex_attr_array![0 => Float32x2, 1 => Float32x2, 2 => Sint32],
                }],
            },
            fragment: Some(wgpu::FragmentState {
                module: &fs_module,
                entry_point: "main",
                targets: &[config.format.into()],
            }),
            primitive: wgpu::PrimitiveState {
                front_face: wgpu::FrontFace::Ccw,
                ..Default::default()
            },
            depth_stencil: None,
            multisample: wgpu::MultisampleState::default(),
            multiview: None,
        });

        Self {
            pipeline,
            bind_group,
            vertex_buffer,
            index_buffer,
            index_format,
            uniform_workaround,
        }
    }
    fn resize(
        &mut self,
        _sc_desc: &wgpu::SurfaceConfiguration,
        _device: &wgpu::Device,
        _queue: &wgpu::Queue,
    ) {
        // noop
    }
    fn update(&mut self, _event: winit::event::WindowEvent) {
        // noop
    }
    fn render(
        &mut self,
        view: &wgpu::TextureView,
        device: &wgpu::Device,
        queue: &wgpu::Queue,
        _spawner: &framework::Spawner,
    ) {
        let mut encoder = device.create_command_encoder(&wgpu::CommandEncoderDescriptor {
            label: Some("primary"),
        });

        let mut rpass = encoder.begin_render_pass(&wgpu::RenderPassDescriptor {
            label: None,
            color_attachments: &[wgpu::RenderPassColorAttachment {
                view,
                resolve_target: None,
                ops: wgpu::Operations {
                    load: wgpu::LoadOp::Clear(wgpu::Color::BLACK),
                    store: true,
                },
            }],
            depth_stencil_attachment: None,
        });

        rpass.set_pipeline(&self.pipeline);
        rpass.set_bind_group(0, &self.bind_group, &[]);
        rpass.set_vertex_buffer(0, self.vertex_buffer.slice(..));
        rpass.set_index_buffer(self.index_buffer.slice(..), self.index_format);
        if self.uniform_workaround {
            rpass.set_push_constants(wgpu::ShaderStages::FRAGMENT, 0, bytemuck::cast_slice(&[0]));
            rpass.draw_indexed(0..6, 0, 0..1);
            rpass.set_push_constants(wgpu::ShaderStages::FRAGMENT, 0, bytemuck::cast_slice(&[1]));
            rpass.draw_indexed(6..12, 0, 0..1);
        } else {
            rpass.draw_indexed(0..12, 0, 0..1);
        }

        drop(rpass);

        queue.submit(Some(encoder.finish()));
    }
}

fn main() {
    framework::run::<Example>("texture-arrays");
}

// This fails due to an issue with naga https://github.com/gfx-rs/wgpu/issues/1532
#[test]
fn texture_arrays_constant() {
    framework::test::<Example>(framework::FrameworkRefTest {
        image_path: "/examples/texture-arrays/screenshot.png",
        width: 1024,
        height: 768,
        optional_features: wgpu::Features::default(),
        base_test_parameters: framework::test_common::TestParameters::default().failure(),
        tolerance: 0,
        max_outliers: 0,
    });
}

// This fails due to an issue with naga https://github.com/gfx-rs/wgpu/issues/1532
#[test]
fn texture_arrays_uniform() {
    framework::test::<Example>(framework::FrameworkRefTest {
        image_path: "/examples/texture-arrays/screenshot.png",
        width: 1024,
        height: 768,
        optional_features: wgpu::Features::TEXTURE_BINDING_ARRAY | wgpu::Features::PUSH_CONSTANTS,
        base_test_parameters: framework::test_common::TestParameters::default().failure(),
        tolerance: 0,
        max_outliers: 0,
    });
}

// This fails due to an issue with naga https://github.com/gfx-rs/wgpu/issues/1532
#[test]
fn texture_arrays_non_uniform() {
    framework::test::<Example>(framework::FrameworkRefTest {
        image_path: "/examples/texture-arrays/screenshot.png",
        width: 1024,
        height: 768,
        optional_features: wgpu::Features::TEXTURE_BINDING_ARRAY
            | wgpu::Features::SAMPLED_TEXTURE_AND_STORAGE_BUFFER_ARRAY_NON_UNIFORM_INDEXING,
        base_test_parameters: framework::test_common::TestParameters::default().failure(),
        tolerance: 0,
        max_outliers: 0,
    });
}

// This fails due to an issue with naga https://github.com/gfx-rs/wgpu/issues/1532
#[test]
fn texture_arrays_unsized_non_uniform() {
    framework::test::<Example>(framework::FrameworkRefTest {
        image_path: "/examples/texture-arrays/screenshot.png",
        width: 1024,
        height: 768,
        optional_features: wgpu::Features::TEXTURE_BINDING_ARRAY
            | wgpu::Features::SAMPLED_TEXTURE_AND_STORAGE_BUFFER_ARRAY_NON_UNIFORM_INDEXING
            | wgpu::Features::UNSIZED_BINDING_ARRAY,
        base_test_parameters: framework::test_common::TestParameters::default().failure(),
        tolerance: 0,
        max_outliers: 0,
    });
}<|MERGE_RESOLUTION|>--- conflicted
+++ resolved
@@ -188,16 +188,8 @@
                 wgpu::BindGroupLayoutEntry {
                     binding: 1,
                     visibility: wgpu::ShaderStages::FRAGMENT,
-<<<<<<< HEAD
-                    ty: wgpu::BindingType::Sampler {
-                        comparison: false,
-                        filtering: true,
-                    },
+                    ty: wgpu::BindingType::Sampler(wgpu::SamplerBindingType::Filtering),
                     count: NonZeroU32::new(2),
-=======
-                    ty: wgpu::BindingType::Sampler(wgpu::SamplerBindingType::Filtering),
-                    count: None,
->>>>>>> 8c0c01b3
                 },
             ],
         });
