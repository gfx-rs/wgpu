--- conflicted
+++ resolved
@@ -293,17 +293,12 @@
 [target.'cfg(target_arch = "wasm32")'.dev-dependencies]
 console_error_panic_hook = "0.1.6"
 console_log = "0.1.2"
-<<<<<<< HEAD
 # We need these features in the framework examples
-web-sys = { version = "0.3.53", features = [
+web-sys = { version = "0.3.58", features = [
     "Location",
     "Blob",
     "RequestInit",
     "RequestMode",
     "Request",
     "Response"
-] }
-=======
-# We need the Location feature in the framework examples
-web-sys = { version = "0.3.58", features = ["Location"] }
->>>>>>> 93dbffa5
+] }