[package]
name = "wgpu"
version = "0.13.0"
authors = ["wgpu developers"]
edition = "2021"
description = "Rusty WebGPU API wrapper"
homepage = "https://wgpu.rs/"
repository = "https://github.com/gfx-rs/wgpu/tree/v0.13"
keywords = ["graphics"]
license = "MIT OR Apache-2.0"
exclude = [
    "etc/**/*",
    "examples/**/*.png",  # Image comparison test
    "examples/**/*.dds",  # Compressed textures
    "examples/**/*.ktx2", # Compressed textures
    "examples/**/*.mtl",  # Material files
    "examples/**/*.obj",  # Model files
    "tests/**/*",
    "Cargo.lock",
    "target/**/*"
]
autotests = false

[package.metadata.docs.rs]
all-features = true
rustdoc-args = ["--cfg", "docsrs"]

[lib]

[[test]]
name = "wgpu-tests"
path = "tests/root.rs"

[[example]]
name = "boids"
test = true

[[example]]
name = "bunnymark"
test = true

[[example]]
name = "conservative-raster"
test = true

[[example]]
name = "cube"
test = true

[[example]]
name = "hello-compute"
test = true

[[example]]
name = "mipmap"
test = true

[[example]]
name = "msaa-line"
test = true

[[example]]
name = "shadow"
test = true

[[example]]
name = "skybox"
test = true

[[example]]
name = "texture-arrays"
test = true

[[example]]
name = "water"
test = true

[features]
default = []
spirv = ["naga/spv-in"]
glsl = ["naga/glsl-in"]
trace = ["serde", "wgc/trace"]
replay = ["serde", "wgc/replay"]
angle = ["wgc/angle"]
webgl = ["wgc"]
emscripten = ["webgl"]
vulkan-portability = ["wgc/vulkan-portability"]

[target.'cfg(not(target_arch = "wasm32"))'.dependencies.wgc]
package = "wgpu-core"
path = "../wgpu-core"
version = "0.13"
features = ["raw-window-handle"]

[target.'cfg(target_arch = "wasm32")'.dependencies.wgc]
package = "wgpu-core"
path = "../wgpu-core"
version = "0.13"
features = ["raw-window-handle"]
optional = true

[dependencies.wgt]
package = "wgpu-types"
path = "../wgpu-types"
version = "0.13"

[target.'cfg(any(not(target_arch = "wasm32"), target_os = "emscripten"))'.dependencies.hal]
package = "wgpu-hal"
path = "../wgpu-hal"
version = "0.13"

[dependencies]
arrayvec = "0.7"
log = "0.4"
# parking_lot 0.12 switches from `winapi` to `windows`; permit either
parking_lot = ">=0.11,<0.13"
raw-window-handle = "0.5"
serde = { version = "1", features = ["derive"], optional = true }
smallvec = "1"
static_assertions = "1.1.0"

[dev-dependencies]
bitflags = "1"
bytemuck = { version = "1.4", features = ["derive"] }
glam = "0.21.3"
ddsfile = "0.5"
futures-intrusive = "0.4"
log = "0.4"
# Opt out of noise's "default-features" to avoid "image" feature as a dependency count optimization.
# This will not be required in the next release since it has been removed from the default feature in https://github.com/Razaekel/noise-rs/commit/1af9e1522236b2c584fb9a02150c9c67a5e6bb04#diff-2e9d962a08321605940b5a657135052fbcef87b5e360662bb527c96d9a615542
noise = { version = "0.7", default-features = false }
obj = "0.10"
png = "0.17"
nanorand = { version = "0.7", default-features = false, features = ["wyrand"] }
winit = "0.27.1"                                                                # for "halmark" example

[target.'cfg(not(target_arch = "wasm32"))'.dev-dependencies]
async-executor = "1.0"
pollster = "0.2"
env_logger = "0.9"

[dependencies.naga]
git = "https://github.com/gfx-rs/naga"
rev = "b209d911"
version = "0.9"
features = ["clone"]
optional = true

# used to test all the example shaders
[dev-dependencies.naga]
git = "https://github.com/gfx-rs/naga"
rev = "b209d911"
version = "0.9"
features = ["wgsl-in"]

[target.'cfg(target_arch = "wasm32")'.dependencies.naga]
git = "https://github.com/gfx-rs/naga"
rev = "b209d911"
version = "0.9"
features = ["wgsl-out"]

[target.'cfg(target_arch = "wasm32")'.dependencies]
web-sys = { version = "0.3.60", features = [
    "Document",
    "Navigator",
    "Node",
    "NodeList",
    "Gpu",
    "GpuAdapter",
    "GpuAddressMode",
    "GpuAutoLayoutMode",
    "GpuBindGroup",
    "GpuBindGroupDescriptor",
    "GpuBindGroupEntry",
    "GpuBindGroupLayout",
    "GpuBindGroupLayoutDescriptor",
    "GpuBindGroupLayoutEntry",
    "GpuBlendComponent",
    "GpuBlendFactor",
    "GpuBlendOperation",
    "GpuBlendState",
    "GpuBuffer",
    "GpuBufferBinding",
    "GpuBufferBindingLayout",
    "GpuBufferBindingType",
    "GpuBufferDescriptor",
    "GpuCanvasAlphaMode",
    "GpuCanvasContext",
    "GpuCanvasConfiguration",
    "GpuColorDict",
    "GpuColorTargetState",
    "GpuCommandBuffer",
    "GpuCommandBufferDescriptor",
    "GpuCommandEncoder",
    "GpuCommandEncoderDescriptor",
    "GpuCompareFunction",
    "GpuCompilationInfo",
    "GpuCompilationMessage",
    "GpuCompilationMessageType",
    "GpuComputePassDescriptor",
    "GpuComputePassEncoder",
    "GpuComputePipeline",
    "GpuComputePipelineDescriptor",
    "GpuCullMode",
    "GpuDepthStencilState",
    "GpuDevice",
    "GpuDeviceDescriptor",
    "GpuDeviceLostInfo",
    "GpuDeviceLostReason",
    "GpuError",
    "GpuErrorFilter",
    "GpuExtent3dDict",
    "GpuFeatureName",
    "GpuFilterMode",
    "GpuFragmentState",
    "GpuFrontFace",
    "GpuImageCopyBuffer",
    "GpuImageCopyExternalImage",
    "GpuImageCopyTexture",
    "GpuImageCopyTextureTagged",
    "GpuImageDataLayout",
    "GpuIndexFormat",
    "GpuLoadOp",
    "gpu_map_mode",
    "GpuMipmapFilterMode",
    "GpuMultisampleState",
    "GpuObjectDescriptorBase",
    "GpuOrigin2dDict",
    "GpuOrigin3dDict",
    "GpuOutOfMemoryError",
    "GpuPipelineDescriptorBase",
    "GpuPipelineLayout",
    "GpuPipelineLayoutDescriptor",
    "GpuPowerPreference",
    "GpuPrimitiveState",
    "GpuPrimitiveTopology",
    "GpuProgrammableStage",
    "GpuQuerySet",
    "GpuQuerySetDescriptor",
    "GpuQueryType",
    "GpuQueue",
    "GpuRenderBundle",
    "GpuRenderBundleDescriptor",
    "GpuRenderBundleEncoder",
    "GpuRenderBundleEncoderDescriptor",
    "GpuRenderPassColorAttachment",
    "GpuRenderPassDepthStencilAttachment",
    "GpuRenderPassDescriptor",
    "GpuRenderPassEncoder",
    "GpuRenderPipeline",
    "GpuRenderPipelineDescriptor",
    "GpuRequestAdapterOptions",
    "GpuSampler",
    "GpuSamplerBindingLayout",
    "GpuSamplerBindingType",
    "GpuSamplerDescriptor",
    "GpuShaderModule",
    "GpuShaderModuleDescriptor",
    "GpuStencilFaceState",
    "GpuStencilOperation",
    "GpuStorageTextureAccess",
    "GpuStorageTextureBindingLayout",
    "GpuStoreOp",
    "GpuSupportedFeatures",
    "GpuSupportedLimits",
    "GpuTexture",
    "GpuTextureAspect",
    "GpuTextureBindingLayout",
    "GpuTextureDescriptor",
    "GpuTextureDimension",
    "GpuTextureFormat",
    "GpuTextureSampleType",
    "GpuTextureView",
    "GpuTextureViewDescriptor",
    "GpuTextureViewDimension",
    "GpuUncapturedErrorEvent",
    "GpuUncapturedErrorEventInit",
    "GpuValidationError",
    "GpuVertexAttribute",
    "GpuVertexBufferLayout",
    "GpuVertexFormat",
    "GpuVertexState",
    "GpuVertexStepMode",
    "HtmlCanvasElement",
    "OffscreenCanvas",
    "ImageBitmap",
    "ImageBitmapRenderingContext",
    "Window"
] }
wasm-bindgen = "0.2.83"
js-sys = "0.3.60"
wasm-bindgen-futures = "0.4.33"
# parking_lot 0.12 switches from `winapi` to `windows`; permit either
parking_lot = ">=0.11,<0.13"

[target.'cfg(target_arch = "wasm32")'.dev-dependencies]
<<<<<<< HEAD
console_error_panic_hook = "0.1.6"
console_log = "0.1.2"
# We need these features in the framework examples
web-sys = { version = "0.3.58", features = [
    "Location",
    "Blob",
    "RequestInit",
    "RequestMode",
    "Request",
    "Response"
] }
=======
console_error_panic_hook = "0.1.7"
console_log = "0.2"
# We need the Location feature in the framework examples
web-sys = { version = "0.3.60", features = ["Location"] }
>>>>>>> 2c1d7a8a
<|MERGE_RESOLUTION|>--- conflicted
+++ resolved
@@ -294,21 +294,14 @@
 parking_lot = ">=0.11,<0.13"
 
 [target.'cfg(target_arch = "wasm32")'.dev-dependencies]
-<<<<<<< HEAD
-console_error_panic_hook = "0.1.6"
-console_log = "0.1.2"
+console_error_panic_hook = "0.1.7"
+console_log = "0.2"
 # We need these features in the framework examples
-web-sys = { version = "0.3.58", features = [
+web-sys = { version = "0.3.60", features = [
     "Location",
     "Blob",
     "RequestInit",
     "RequestMode",
     "Request",
     "Response"
-] }
-=======
-console_error_panic_hook = "0.1.7"
-console_log = "0.2"
-# We need the Location feature in the framework examples
-web-sys = { version = "0.3.60", features = ["Location"] }
->>>>>>> 2c1d7a8a
+] }