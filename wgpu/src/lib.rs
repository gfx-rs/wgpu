//! A cross-platform graphics and compute library based on [WebGPU](https://gpuweb.github.io/gpuweb/).
//!
//! To start using the API, create an [`Instance`].

#![cfg_attr(docsrs, feature(doc_cfg, doc_auto_cfg))]
#![doc(html_logo_url = "https://raw.githubusercontent.com/gfx-rs/wgpu/master/logo.png")]
#![warn(missing_docs, unsafe_op_in_unsafe_fn)]

mod backend;
mod context;
pub mod util;
#[macro_use]
mod macros;

use std::{
    any::Any,
    borrow::Cow,
    error,
    fmt::{Debug, Display},
    future::Future,
    marker::PhantomData,
    num::{NonZeroU32, NonZeroU8},
    ops::{Bound, Range, RangeBounds},
    sync::Arc,
    thread,
};

use context::{Context, DeviceRequest, DynContext, ObjectId};
use parking_lot::Mutex;

pub use wgt::{
    AdapterInfo, AddressMode, AstcBlock, AstcChannel, Backend, Backends, BindGroupLayoutEntry,
    BindingType, BlendComponent, BlendFactor, BlendOperation, BlendState, BufferAddress,
    BufferBindingType, BufferSize, BufferUsages, Color, ColorTargetState, ColorWrites,
    CommandBufferDescriptor, CompareFunction, CompositeAlphaMode, DepthBiasState,
    DepthStencilState, DeviceType, DownlevelCapabilities, DownlevelFlags, DynamicOffset, Extent3d,
    Face, Features, FilterMode, FrontFace, ImageDataLayout, ImageSubresourceRange, IndexFormat,
    Limits, MultisampleState, Origin3d, PipelineStatisticsTypes, PolygonMode, PowerPreference,
<<<<<<< HEAD
    PredefinedColorSpace, PresentMode, PrimitiveState, PrimitiveTopology, PushConstantRange,
=======
    PresentMode, PresentationTimestamp, PrimitiveState, PrimitiveTopology, PushConstantRange,
>>>>>>> c1a0912b
    QueryType, RenderBundleDepthStencil, SamplerBindingType, SamplerBorderColor, ShaderLocation,
    ShaderModel, ShaderStages, StencilFaceState, StencilOperation, StencilState,
    StorageTextureAccess, SurfaceCapabilities, SurfaceConfiguration, SurfaceStatus, TextureAspect,
    TextureDimension, TextureFormat, TextureFormatFeatureFlags, TextureFormatFeatures,
    TextureSampleType, TextureUsages, TextureViewDimension, VertexAttribute, VertexFormat,
    VertexStepMode, COPY_BUFFER_ALIGNMENT, COPY_BYTES_PER_ROW_ALIGNMENT, MAP_ALIGNMENT,
    PUSH_CONSTANT_ALIGNMENT, QUERY_RESOLVE_BUFFER_ALIGNMENT, QUERY_SET_MAX_QUERIES, QUERY_SIZE,
    VERTEX_STRIDE_ALIGNMENT,
};

<<<<<<< HEAD
// wasm-only types, we try to keep as many types non-platform
// specific, but these need to depend on web-sys.
#[cfg(target_arch = "wasm32")]
pub use wgt::{ExternalImageSource, ImageCopyExternalImage};
#[cfg(target_arch = "wasm32")]
static_assertions::assert_impl_all!(ExternalImageSource: Send, Sync);

use backend::{BufferMappedRange, Context as C, QueueWriteBuffer};

=======
>>>>>>> c1a0912b
/// Filter for error scopes.
#[derive(Clone, Copy, Debug, Eq, PartialEq, PartialOrd)]
pub enum ErrorFilter {
    /// Catch only out-of-memory errors.
    OutOfMemory,
    /// Catch only validation errors.
    Validation,
}
static_assertions::assert_impl_all!(ErrorFilter: Send, Sync);

type C = dyn DynContext;
type Data = dyn Any + Send + Sync;

<<<<<<< HEAD
    fn surface_get_capabilities(
        &self,
        surface: &Self::SurfaceId,
        adapter: &Self::AdapterId,
    ) -> wgt::SurfaceCapabilities;
    fn surface_configure(
        &self,
        surface: &Self::SurfaceId,
        device: &Self::DeviceId,
        config: &SurfaceConfiguration,
    );
    fn surface_get_current_texture(
        &self,
        surface: &Self::SurfaceId,
    ) -> (
        Option<Self::TextureId>,
        SurfaceStatus,
        Self::SurfaceOutputDetail,
    );
    fn surface_present(&self, texture: &Self::TextureId, detail: &Self::SurfaceOutputDetail);
    fn surface_texture_discard(
        &self,
        texture: &Self::TextureId,
        detail: &Self::SurfaceOutputDetail,
    );

    fn device_features(&self, device: &Self::DeviceId) -> Features;
    fn device_limits(&self, device: &Self::DeviceId) -> Limits;
    fn device_downlevel_properties(&self, device: &Self::DeviceId) -> DownlevelCapabilities;
    fn device_create_shader_module(
        &self,
        device: &Self::DeviceId,
        desc: ShaderModuleDescriptor,
        shader_bound_checks: wgt::ShaderBoundChecks,
    ) -> Self::ShaderModuleId;
    unsafe fn device_create_shader_module_spirv(
        &self,
        device: &Self::DeviceId,
        desc: &ShaderModuleDescriptorSpirV,
    ) -> Self::ShaderModuleId;
    fn device_create_bind_group_layout(
        &self,
        device: &Self::DeviceId,
        desc: &BindGroupLayoutDescriptor,
    ) -> Self::BindGroupLayoutId;
    fn device_create_bind_group(
        &self,
        device: &Self::DeviceId,
        desc: &BindGroupDescriptor,
    ) -> Self::BindGroupId;
    fn device_create_pipeline_layout(
        &self,
        device: &Self::DeviceId,
        desc: &PipelineLayoutDescriptor,
    ) -> Self::PipelineLayoutId;
    fn device_create_render_pipeline(
        &self,
        device: &Self::DeviceId,
        desc: &RenderPipelineDescriptor,
    ) -> Self::RenderPipelineId;
    fn device_create_compute_pipeline(
        &self,
        device: &Self::DeviceId,
        desc: &ComputePipelineDescriptor,
    ) -> Self::ComputePipelineId;
    fn device_create_buffer(
        &self,
        device: &Self::DeviceId,
        desc: &BufferDescriptor,
    ) -> Self::BufferId;
    fn device_create_texture(
        &self,
        device: &Self::DeviceId,
        desc: &TextureDescriptor,
    ) -> Self::TextureId;
    fn device_create_sampler(
        &self,
        device: &Self::DeviceId,
        desc: &SamplerDescriptor,
    ) -> Self::SamplerId;
    fn device_create_query_set(
        &self,
        device: &Self::DeviceId,
        desc: &QuerySetDescriptor,
    ) -> Self::QuerySetId;
    fn device_create_command_encoder(
        &self,
        device: &Self::DeviceId,
        desc: &CommandEncoderDescriptor,
    ) -> Self::CommandEncoderId;
    fn device_create_render_bundle_encoder(
        &self,
        device: &Self::DeviceId,
        desc: &RenderBundleEncoderDescriptor,
    ) -> Self::RenderBundleEncoderId;
    fn device_drop(&self, device: &Self::DeviceId);
    fn device_poll(&self, device: &Self::DeviceId, maintain: Maintain) -> bool;
    fn device_on_uncaptured_error(
        &self,
        device: &Self::DeviceId,
        handler: impl UncapturedErrorHandler,
    );
    fn device_push_error_scope(&self, device: &Self::DeviceId, filter: ErrorFilter);
    fn device_pop_error_scope(&self, device: &Self::DeviceId) -> Self::PopErrorScopeFuture;

    fn buffer_map_async<F>(
        &self,
        buffer: &Self::BufferId,
        mode: MapMode,
        range: Range<BufferAddress>,
        // Note: we keep this as an `impl` through the context because the native backend
        // needs to wrap it with a wrapping closure. queue_on_submitted_work_done doesn't
        // need this wrapping closure, so can be made a Box immediately.
        callback: F,
    ) where
        F: FnOnce(Result<(), BufferAsyncError>) + Send + 'static;
    fn buffer_get_mapped_range(
        &self,
        buffer: &Self::BufferId,
        sub_range: Range<BufferAddress>,
    ) -> BufferMappedRange;
    fn buffer_unmap(&self, buffer: &Self::BufferId);
    fn texture_create_view(
        &self,
        texture: &Self::TextureId,
        desc: &TextureViewDescriptor,
    ) -> Self::TextureViewId;

    fn surface_drop(&self, surface: &Self::SurfaceId);
    fn adapter_drop(&self, adapter: &Self::AdapterId);
    fn buffer_destroy(&self, buffer: &Self::BufferId);
    fn buffer_drop(&self, buffer: &Self::BufferId);
    fn texture_destroy(&self, buffer: &Self::TextureId);
    fn texture_drop(&self, texture: &Self::TextureId);
    fn texture_view_drop(&self, texture_view: &Self::TextureViewId);
    fn sampler_drop(&self, sampler: &Self::SamplerId);
    fn query_set_drop(&self, query_set: &Self::QuerySetId);
    fn bind_group_drop(&self, bind_group: &Self::BindGroupId);
    fn bind_group_layout_drop(&self, bind_group_layout: &Self::BindGroupLayoutId);
    fn pipeline_layout_drop(&self, pipeline_layout: &Self::PipelineLayoutId);
    fn shader_module_drop(&self, shader_module: &Self::ShaderModuleId);
    fn command_encoder_drop(&self, command_encoder: &Self::CommandEncoderId);
    fn command_buffer_drop(&self, command_buffer: &Self::CommandBufferId);
    fn render_bundle_drop(&self, render_bundle: &Self::RenderBundleId);
    fn compute_pipeline_drop(&self, pipeline: &Self::ComputePipelineId);
    fn render_pipeline_drop(&self, pipeline: &Self::RenderPipelineId);

    fn compute_pipeline_get_bind_group_layout(
        &self,
        pipeline: &Self::ComputePipelineId,
        index: u32,
    ) -> Self::BindGroupLayoutId;
    fn render_pipeline_get_bind_group_layout(
        &self,
        pipeline: &Self::RenderPipelineId,
        index: u32,
    ) -> Self::BindGroupLayoutId;

    fn command_encoder_copy_buffer_to_buffer(
        &self,
        encoder: &Self::CommandEncoderId,
        source: &Self::BufferId,
        source_offset: BufferAddress,
        destination: &Self::BufferId,
        destination_offset: BufferAddress,
        copy_size: BufferAddress,
    );
    fn command_encoder_copy_buffer_to_texture(
        &self,
        encoder: &Self::CommandEncoderId,
        source: ImageCopyBuffer,
        destination: ImageCopyTexture,
        copy_size: Extent3d,
    );
    fn command_encoder_copy_texture_to_buffer(
        &self,
        encoder: &Self::CommandEncoderId,
        source: ImageCopyTexture,
        destination: ImageCopyBuffer,
        copy_size: Extent3d,
    );
    fn command_encoder_copy_texture_to_texture(
        &self,
        encoder: &Self::CommandEncoderId,
        source: ImageCopyTexture,
        destination: ImageCopyTexture,
        copy_size: Extent3d,
    );

    fn command_encoder_begin_compute_pass(
        &self,
        encoder: &Self::CommandEncoderId,
        desc: &ComputePassDescriptor,
    ) -> Self::ComputePassId;
    fn command_encoder_end_compute_pass(
        &self,
        encoder: &Self::CommandEncoderId,
        pass: &mut Self::ComputePassId,
    );
    fn command_encoder_begin_render_pass<'a>(
        &self,
        encoder: &Self::CommandEncoderId,
        desc: &RenderPassDescriptor<'a, '_>,
    ) -> Self::RenderPassId;
    fn command_encoder_end_render_pass(
        &self,
        encoder: &Self::CommandEncoderId,
        pass: &mut Self::RenderPassId,
    );
    fn command_encoder_finish(&self, encoder: Self::CommandEncoderId) -> Self::CommandBufferId;

    fn command_encoder_clear_texture(
        &self,
        encoder: &Self::CommandEncoderId,
        texture: &Texture,
        subresource_range: &ImageSubresourceRange,
    );
    fn command_encoder_clear_buffer(
        &self,
        encoder: &Self::CommandEncoderId,
        buffer: &Buffer,
        offset: BufferAddress,
        size: Option<BufferSize>,
    );

    fn command_encoder_insert_debug_marker(&self, encoder: &Self::CommandEncoderId, label: &str);
    fn command_encoder_push_debug_group(&self, encoder: &Self::CommandEncoderId, label: &str);
    fn command_encoder_pop_debug_group(&self, encoder: &Self::CommandEncoderId);

    fn command_encoder_write_timestamp(
        &self,
        encoder: &Self::CommandEncoderId,
        query_set: &Self::QuerySetId,
        query_index: u32,
    );
    fn command_encoder_resolve_query_set(
        &self,
        encoder: &Self::CommandEncoderId,
        query_set: &Self::QuerySetId,
        first_query: u32,
        query_count: u32,
        destination: &Self::BufferId,
        destination_offset: BufferAddress,
    );

    fn render_bundle_encoder_finish(
        &self,
        encoder: Self::RenderBundleEncoderId,
        desc: &RenderBundleDescriptor,
    ) -> Self::RenderBundleId;
    fn queue_write_buffer(
        &self,
        queue: &Self::QueueId,
        buffer: &Self::BufferId,
        offset: BufferAddress,
        data: &[u8],
    );
    fn queue_validate_write_buffer(
        &self,
        queue: &Self::QueueId,
        buffer: &Self::BufferId,
        offset: wgt::BufferAddress,
        size: wgt::BufferSize,
    );
    fn queue_create_staging_buffer(
        &self,
        queue: &Self::QueueId,
        size: BufferSize,
    ) -> QueueWriteBuffer;
    fn queue_write_staging_buffer(
        &self,
        queue: &Self::QueueId,
        buffer: &Self::BufferId,
        offset: BufferAddress,
        staging_buffer: &QueueWriteBuffer,
    );
    fn queue_write_texture(
        &self,
        queue: &Self::QueueId,
        texture: ImageCopyTexture,
        data: &[u8],
        data_layout: ImageDataLayout,
        size: Extent3d,
    );
    #[cfg(target_arch = "wasm32")]
    fn queue_copy_external_image_to_texture(
        &self,
        queue: &Self::QueueId,
        source: &ImageCopyExternalImage,
        dest: ImageCopyTextureTagged,
        size: Extent3d,
    );
    fn queue_submit<I: Iterator<Item = Self::CommandBufferId>>(
        &self,
        queue: &Self::QueueId,
        command_buffers: I,
    ) -> Self::SubmissionIndex;
    fn queue_get_timestamp_period(&self, queue: &Self::QueueId) -> f32;
    fn queue_on_submitted_work_done(
        &self,
        queue: &Self::QueueId,
        // Note: we force the caller to box this because neither backend needs to
        // wrap the callback and this prevents us from needing to make more functions
        // generic than we have to. `buffer_map_async` needs to be wrapped on the native
        // backend, so we don't box until after it has been wrapped.
        callback: Box<dyn FnOnce() + Send + 'static>,
    );

    fn device_start_capture(&self, device: &Self::DeviceId);
    fn device_stop_capture(&self, device: &Self::DeviceId);
}

/// Context for all other wgpu objects. Instance of wgpu.
=======
/// Context for all other wgpu objects. Instan ce of wgpu.
>>>>>>> c1a0912b
///
/// This is the first thing you create when using wgpu.
/// Its primary use is to create [`Adapter`]s and [`Surface`]s.
///
/// Does not have to be kept alive.
///
/// Corresponds to [WebGPU `GPU`](https://gpuweb.github.io/gpuweb/#gpu-interface).
#[derive(Debug)]
pub struct Instance {
    context: Arc<C>,
}
static_assertions::assert_impl_all!(Instance: Send, Sync);

/// Handle to a physical graphics and/or compute device.
///
/// Adapters can be used to open a connection to the corresponding [`Device`]
/// on the host system by using [`Adapter::request_device`].
///
/// Does not have to be kept alive.
///
/// Corresponds to [WebGPU `GPUAdapter`](https://gpuweb.github.io/gpuweb/#gpu-adapter).
#[derive(Debug)]
pub struct Adapter {
    context: Arc<C>,
    id: ObjectId,
    data: Box<Data>,
}
static_assertions::assert_impl_all!(Adapter: Send, Sync);

impl Drop for Adapter {
    fn drop(&mut self) {
        if !thread::panicking() {
            self.context.adapter_drop(&self.id, self.data.as_ref())
        }
    }
}

/// Open connection to a graphics and/or compute device.
///
/// Responsible for the creation of most rendering and compute resources.
/// These are then used in commands, which are submitted to a [`Queue`].
///
/// A device may be requested from an adapter with [`Adapter::request_device`].
///
/// Corresponds to [WebGPU `GPUDevice`](https://gpuweb.github.io/gpuweb/#gpu-device).
#[derive(Debug)]
pub struct Device {
    context: Arc<C>,
    id: ObjectId,
    data: Box<Data>,
}
static_assertions::assert_impl_all!(Device: Send, Sync);

/// Identifier for a particular call to [`Queue::submit`]. Can be used
/// as part of an argument to [`Device::poll`] to block for a particular
/// submission to finish.
///
/// This type is unique to the Rust API of `wgpu`.
/// There is no analogue in the WebGPU specification.
#[derive(Debug, Clone)]
pub struct SubmissionIndex(ObjectId, Arc<crate::Data>);
static_assertions::assert_impl_all!(SubmissionIndex: Send, Sync);

/// The main purpose of this struct is to resolve mapped ranges (convert sizes
/// to end points), and to ensure that the sub-ranges don't intersect.
#[derive(Debug)]
struct MapContext {
    total_size: BufferAddress,
    initial_range: Range<BufferAddress>,
    sub_ranges: Vec<Range<BufferAddress>>,
}

impl MapContext {
    fn new(total_size: BufferAddress) -> Self {
        Self {
            total_size,
            initial_range: 0..0,
            sub_ranges: Vec::new(),
        }
    }

    fn reset(&mut self) {
        self.initial_range = 0..0;

        assert!(
            self.sub_ranges.is_empty(),
            "You cannot unmap a buffer that still has accessible mapped views"
        );
    }

    fn add(&mut self, offset: BufferAddress, size: Option<BufferSize>) -> BufferAddress {
        let end = match size {
            Some(s) => offset + s.get(),
            None => self.initial_range.end,
        };
        assert!(self.initial_range.start <= offset && end <= self.initial_range.end);
        for sub in self.sub_ranges.iter() {
            assert!(
                end <= sub.start || offset >= sub.end,
                "Intersecting map range with {:?}",
                sub
            );
        }
        self.sub_ranges.push(offset..end);
        end
    }

    fn remove(&mut self, offset: BufferAddress, size: Option<BufferSize>) {
        let end = match size {
            Some(s) => offset + s.get(),
            None => self.initial_range.end,
        };

        let index = self
            .sub_ranges
            .iter()
            .position(|r| *r == (offset..end))
            .expect("unable to remove range from map context");
        self.sub_ranges.swap_remove(index);
    }
}

/// Handle to a GPU-accessible buffer.
///
/// Created with [`Device::create_buffer`] or
/// [`DeviceExt::create_buffer_init`](util::DeviceExt::create_buffer_init).
///
/// Corresponds to [WebGPU `GPUBuffer`](https://gpuweb.github.io/gpuweb/#buffer-interface).
#[derive(Debug)]
pub struct Buffer {
    context: Arc<C>,
    id: ObjectId,
    data: Box<Data>,
    map_context: Mutex<MapContext>,
    size: wgt::BufferAddress,
    usage: BufferUsages,
    // Todo: missing map_state https://www.w3.org/TR/webgpu/#dom-gpubuffer-mapstate
}
static_assertions::assert_impl_all!(Buffer: Send, Sync);

/// Slice into a [`Buffer`].
///
/// It can be created with [`Buffer::slice`]. To use the whole buffer, call with unbounded slice:
///
/// `buffer.slice(..)`
///
/// This type is unique to the Rust API of `wgpu`. In the WebGPU specification,
/// an offset and size are specified as arguments to each call working with the [`Buffer`], instead.
#[derive(Copy, Clone, Debug)]
pub struct BufferSlice<'a> {
    buffer: &'a Buffer,
    offset: BufferAddress,
    size: Option<BufferSize>,
}
static_assertions::assert_impl_all!(BufferSlice: Send, Sync);

/// Handle to a texture on the GPU.
///
/// It can be created with [`Device::create_texture`].
///
/// Corresponds to [WebGPU `GPUTexture`](https://gpuweb.github.io/gpuweb/#texture-interface).
#[derive(Debug)]
pub struct Texture {
    context: Arc<C>,
    id: ObjectId,
    data: Box<Data>,
    owned: bool,
    descriptor: TextureDescriptor<'static>,
}
static_assertions::assert_impl_all!(Texture: Send, Sync);

/// Handle to a texture view.
///
/// A `TextureView` object describes a texture and associated metadata needed by a
/// [`RenderPipeline`] or [`BindGroup`].
///
/// Corresponds to [WebGPU `GPUTextureView`](https://gpuweb.github.io/gpuweb/#gputextureview).
#[derive(Debug)]
pub struct TextureView {
    context: Arc<C>,
    id: ObjectId,
    data: Box<Data>,
}
static_assertions::assert_impl_all!(TextureView: Send, Sync);

/// Handle to a sampler.
///
/// A `Sampler` object defines how a pipeline will sample from a [`TextureView`]. Samplers define
/// image filters (including anisotropy) and address (wrapping) modes, among other things. See
/// the documentation for [`SamplerDescriptor`] for more information.
///
/// It can be created with [`Device::create_sampler`].
///
/// Corresponds to [WebGPU `GPUSampler`](https://gpuweb.github.io/gpuweb/#sampler-interface).
#[derive(Debug)]
pub struct Sampler {
    context: Arc<C>,
    id: ObjectId,
    data: Box<Data>,
}
static_assertions::assert_impl_all!(Sampler: Send, Sync);

impl Drop for Sampler {
    fn drop(&mut self) {
        if !thread::panicking() {
            self.context.sampler_drop(&self.id, self.data.as_ref());
        }
    }
}

/// Handle to a presentable surface.
///
/// A `Surface` represents a platform-specific surface (e.g. a window) onto which rendered images may
/// be presented. A `Surface` may be created with the unsafe function [`Instance::create_surface`].
///
/// This type is unique to the Rust API of `wgpu`. In the WebGPU specification,
/// [`GPUCanvasContext`](https://gpuweb.github.io/gpuweb/#canvas-context)
/// serves a similar role.
#[derive(Debug)]
pub struct Surface {
    context: Arc<C>,
    id: ObjectId,
    data: Box<Data>,
    // Stores the latest `SurfaceConfiguration` that was set using `Surface::configure`.
    // It is required to set the attributes of the `SurfaceTexture` in the
    // `Surface::get_current_texture` method.
    // Because the `Surface::configure` method operates on an immutable reference this type has to
    // be wrapped in a mutex and since the configuration is only supplied after the surface has
    // been created is is additionally wrapped in an option.
    config: Mutex<Option<SurfaceConfiguration>>,
}
static_assertions::assert_impl_all!(Surface: Send, Sync);

impl Drop for Surface {
    fn drop(&mut self) {
        if !thread::panicking() {
            self.context.surface_drop(&self.id, self.data.as_ref())
        }
    }
}

/// Handle to a binding group layout.
///
/// A `BindGroupLayout` is a handle to the GPU-side layout of a binding group. It can be used to
/// create a [`BindGroupDescriptor`] object, which in turn can be used to create a [`BindGroup`]
/// object with [`Device::create_bind_group`]. A series of `BindGroupLayout`s can also be used to
/// create a [`PipelineLayoutDescriptor`], which can be used to create a [`PipelineLayout`].
///
/// It can be created with [`Device::create_bind_group_layout`].
///
/// Corresponds to [WebGPU `GPUBindGroupLayout`](
/// https://gpuweb.github.io/gpuweb/#gpubindgrouplayout).
#[derive(Debug)]
pub struct BindGroupLayout {
    context: Arc<C>,
    id: ObjectId,
    data: Box<Data>,
}
static_assertions::assert_impl_all!(BindGroupLayout: Send, Sync);

impl Drop for BindGroupLayout {
    fn drop(&mut self) {
        if !thread::panicking() {
            self.context
                .bind_group_layout_drop(&self.id, self.data.as_ref());
        }
    }
}

/// Handle to a binding group.
///
/// A `BindGroup` represents the set of resources bound to the bindings described by a
/// [`BindGroupLayout`]. It can be created with [`Device::create_bind_group`]. A `BindGroup` can
/// be bound to a particular [`RenderPass`] with [`RenderPass::set_bind_group`], or to a
/// [`ComputePass`] with [`ComputePass::set_bind_group`].
///
/// Corresponds to [WebGPU `GPUBindGroup`](https://gpuweb.github.io/gpuweb/#gpubindgroup).
#[derive(Debug)]
pub struct BindGroup {
    context: Arc<C>,
    id: ObjectId,
    data: Box<Data>,
}
static_assertions::assert_impl_all!(BindGroup: Send, Sync);

impl Drop for BindGroup {
    fn drop(&mut self) {
        if !thread::panicking() {
            self.context.bind_group_drop(&self.id, self.data.as_ref());
        }
    }
}

/// Handle to a compiled shader module.
///
/// A `ShaderModule` represents a compiled shader module on the GPU. It can be created by passing
/// source code to [`Device::create_shader_module`] or valid SPIR-V binary to
/// [`Device::create_shader_module_spirv`]. Shader modules are used to define programmable stages
/// of a pipeline.
///
/// Corresponds to [WebGPU `GPUShaderModule`](https://gpuweb.github.io/gpuweb/#shader-module).
#[derive(Debug)]
pub struct ShaderModule {
    context: Arc<C>,
    id: ObjectId,
    data: Box<Data>,
}
static_assertions::assert_impl_all!(ShaderModule: Send, Sync);

impl Drop for ShaderModule {
    fn drop(&mut self) {
        if !thread::panicking() {
            self.context
                .shader_module_drop(&self.id, self.data.as_ref());
        }
    }
}

/// Source of a shader module.
///
/// The source will be parsed and validated.
///
/// Any necessary shader translation (e.g. from WGSL to SPIR-V or vice versa)
/// will be done internally by wgpu.
///
/// This type is unique to the Rust API of `wgpu`. In the WebGPU specification,
/// only WGSL source code strings are accepted.
#[cfg_attr(feature = "naga", allow(clippy::large_enum_variant))]
#[derive(Clone)]
#[non_exhaustive]
pub enum ShaderSource<'a> {
    /// SPIR-V module represented as a slice of words.
    ///
    /// See also: [`util::make_spirv`], [`include_spirv`]
    #[cfg(feature = "spirv")]
    SpirV(Cow<'a, [u32]>),
    /// GLSL module as a string slice.
    ///
    /// Note: GLSL is not yet fully supported and must be a specific ShaderStage.
    #[cfg(feature = "glsl")]
    Glsl {
        /// The source code of the shader.
        shader: Cow<'a, str>,
        /// The shader stage that the shader targets. For example, `naga::ShaderStage::Vertex`
        stage: naga::ShaderStage,
        /// Defines to unlock configured shader features.
        defines: naga::FastHashMap<String, String>,
    },
    /// WGSL module as a string slice.
    #[cfg(feature = "wgsl")]
    Wgsl(Cow<'a, str>),
    /// Naga module.
    #[cfg(feature = "naga")]
    Naga(Cow<'static, naga::Module>),
    /// Dummy variant because `Naga` doesn't have a lifetime and without enough active features it
    /// could be the last one active.
    #[doc(hidden)]
    Dummy(PhantomData<&'a ()>),
}
static_assertions::assert_impl_all!(ShaderSource: Send, Sync);

/// Descriptor for use with [`Device::create_shader_module`].
///
/// Corresponds to [WebGPU `GPUShaderModuleDescriptor`](
/// https://gpuweb.github.io/gpuweb/#dictdef-gpushadermoduledescriptor).
#[derive(Clone)]
pub struct ShaderModuleDescriptor<'a> {
    /// Debug label of the shader module. This will show up in graphics debuggers for easy identification.
    pub label: Label<'a>,
    /// Source code for the shader.
    pub source: ShaderSource<'a>,
}
static_assertions::assert_impl_all!(ShaderModuleDescriptor: Send, Sync);

/// Descriptor for a shader module given by SPIR-V binary, for use with
/// [`Device::create_shader_module_spirv`].
///
/// This type is unique to the Rust API of `wgpu`. In the WebGPU specification,
/// only WGSL source code strings are accepted.
pub struct ShaderModuleDescriptorSpirV<'a> {
    /// Debug label of the shader module. This will show up in graphics debuggers for easy identification.
    pub label: Label<'a>,
    /// Binary SPIR-V data, in 4-byte words.
    pub source: Cow<'a, [u32]>,
}
static_assertions::assert_impl_all!(ShaderModuleDescriptorSpirV: Send, Sync);

/// Handle to a pipeline layout.
///
/// A `PipelineLayout` object describes the available binding groups of a pipeline.
/// It can be created with [`Device::create_pipeline_layout`].
///
/// Corresponds to [WebGPU `GPUPipelineLayout`](https://gpuweb.github.io/gpuweb/#gpupipelinelayout).
#[derive(Debug)]
pub struct PipelineLayout {
    context: Arc<C>,
    id: ObjectId,
    data: Box<Data>,
}
static_assertions::assert_impl_all!(PipelineLayout: Send, Sync);

impl Drop for PipelineLayout {
    fn drop(&mut self) {
        if !thread::panicking() {
            self.context
                .pipeline_layout_drop(&self.id, self.data.as_ref());
        }
    }
}

/// Handle to a rendering (graphics) pipeline.
///
/// A `RenderPipeline` object represents a graphics pipeline and its stages, bindings, vertex
/// buffers and targets. It can be created with [`Device::create_render_pipeline`].
///
/// Corresponds to [WebGPU `GPURenderPipeline`](https://gpuweb.github.io/gpuweb/#render-pipeline).
#[derive(Debug)]
pub struct RenderPipeline {
    context: Arc<C>,
    id: ObjectId,
    data: Box<Data>,
}
static_assertions::assert_impl_all!(RenderPipeline: Send, Sync);

impl Drop for RenderPipeline {
    fn drop(&mut self) {
        if !thread::panicking() {
            self.context
                .render_pipeline_drop(&self.id, self.data.as_ref());
        }
    }
}

impl RenderPipeline {
    /// Get an object representing the bind group layout at a given index.
    pub fn get_bind_group_layout(&self, index: u32) -> BindGroupLayout {
        let context = Arc::clone(&self.context);
        let (id, data) =
            self.context
                .render_pipeline_get_bind_group_layout(&self.id, self.data.as_ref(), index);
        BindGroupLayout { context, id, data }
    }
}

/// Handle to a compute pipeline.
///
/// A `ComputePipeline` object represents a compute pipeline and its single shader stage.
/// It can be created with [`Device::create_compute_pipeline`].
///
/// Corresponds to [WebGPU `GPUComputePipeline`](https://gpuweb.github.io/gpuweb/#compute-pipeline).
#[derive(Debug)]
pub struct ComputePipeline {
    context: Arc<C>,
    id: ObjectId,
    data: Box<Data>,
}
static_assertions::assert_impl_all!(ComputePipeline: Send, Sync);

impl Drop for ComputePipeline {
    fn drop(&mut self) {
        if !thread::panicking() {
            self.context
                .compute_pipeline_drop(&self.id, self.data.as_ref());
        }
    }
}

impl ComputePipeline {
    /// Get an object representing the bind group layout at a given index.
    pub fn get_bind_group_layout(&self, index: u32) -> BindGroupLayout {
        let context = Arc::clone(&self.context);
        let (id, data) = self.context.compute_pipeline_get_bind_group_layout(
            &self.id,
            self.data.as_ref(),
            index,
        );
        BindGroupLayout { context, id, data }
    }
}

/// Handle to a command buffer on the GPU.
///
/// A `CommandBuffer` represents a complete sequence of commands that may be submitted to a command
/// queue with [`Queue::submit`]. A `CommandBuffer` is obtained by recording a series of commands to
/// a [`CommandEncoder`] and then calling [`CommandEncoder::finish`].
///
/// Corresponds to [WebGPU `GPUCommandBuffer`](https://gpuweb.github.io/gpuweb/#command-buffer).
#[derive(Debug)]
pub struct CommandBuffer {
    context: Arc<C>,
    id: Option<ObjectId>,
    data: Box<Data>,
}
static_assertions::assert_impl_all!(CommandBuffer: Send, Sync);

impl Drop for CommandBuffer {
    fn drop(&mut self) {
        if !thread::panicking() {
            if let Some(ref id) = self.id {
                self.context.command_buffer_drop(id, self.data.as_ref());
            }
        }
    }
}

/// Encodes a series of GPU operations.
///
/// A command encoder can record [`RenderPass`]es, [`ComputePass`]es,
/// and transfer operations between driver-managed resources like [`Buffer`]s and [`Texture`]s.
///
/// When finished recording, call [`CommandEncoder::finish`] to obtain a [`CommandBuffer`] which may
/// be submitted for execution.
///
/// Corresponds to [WebGPU `GPUCommandEncoder`](https://gpuweb.github.io/gpuweb/#command-encoder).
#[derive(Debug)]
pub struct CommandEncoder {
    context: Arc<C>,
    id: Option<ObjectId>,
    data: Box<Data>,
}
static_assertions::assert_impl_all!(CommandEncoder: Send, Sync);

impl Drop for CommandEncoder {
    fn drop(&mut self) {
        if !thread::panicking() {
            if let Some(id) = self.id.take() {
                self.context.command_encoder_drop(&id, self.data.as_ref());
            }
        }
    }
}

/// In-progress recording of a render pass.
///
/// It can be created with [`CommandEncoder::begin_render_pass`].
///
/// Corresponds to [WebGPU `GPURenderPassEncoder`](
/// https://gpuweb.github.io/gpuweb/#render-pass-encoder).
#[derive(Debug)]
pub struct RenderPass<'a> {
    id: ObjectId,
    data: Box<Data>,
    parent: &'a mut CommandEncoder,
}

/// In-progress recording of a compute pass.
///
/// It can be created with [`CommandEncoder::begin_compute_pass`].
///
/// Corresponds to [WebGPU `GPUComputePassEncoder`](
/// https://gpuweb.github.io/gpuweb/#compute-pass-encoder).
#[derive(Debug)]
pub struct ComputePass<'a> {
    id: ObjectId,
    data: Box<Data>,
    parent: &'a mut CommandEncoder,
}

/// Encodes a series of GPU operations into a reusable "render bundle".
///
/// It only supports a handful of render commands, but it makes them reusable.
/// It can be created with [`Device::create_render_bundle_encoder`].
/// It can be executed onto a [`CommandEncoder`] using [`RenderPass::execute_bundles`].
///
/// Executing a [`RenderBundle`] is often more efficient than issuing the underlying commands
/// manually.
///
/// Corresponds to [WebGPU `GPURenderBundleEncoder`](
/// https://gpuweb.github.io/gpuweb/#gpurenderbundleencoder).
#[derive(Debug)]
pub struct RenderBundleEncoder<'a> {
    context: Arc<C>,
    id: ObjectId,
    data: Box<Data>,
    parent: &'a Device,
    /// This type should be !Send !Sync, because it represents an allocation on this thread's
    /// command buffer.
    _p: PhantomData<*const u8>,
}
static_assertions::assert_not_impl_any!(RenderBundleEncoder<'_>: Send, Sync);

/// Pre-prepared reusable bundle of GPU operations.
///
/// It only supports a handful of render commands, but it makes them reusable. Executing a
/// [`RenderBundle`] is often more efficient than issuing the underlying commands manually.
///
/// It can be created by use of a [`RenderBundleEncoder`], and executed onto a [`CommandEncoder`]
/// using [`RenderPass::execute_bundles`].
///
/// Corresponds to [WebGPU `GPURenderBundle`](https://gpuweb.github.io/gpuweb/#render-bundle).
#[derive(Debug)]
pub struct RenderBundle {
    context: Arc<C>,
    id: ObjectId,
    data: Box<Data>,
}
static_assertions::assert_impl_all!(RenderBundle: Send, Sync);

impl Drop for RenderBundle {
    fn drop(&mut self) {
        if !thread::panicking() {
            self.context
                .render_bundle_drop(&self.id, self.data.as_ref());
        }
    }
}

/// Handle to a query set.
///
/// It can be created with [`Device::create_query_set`].
///
/// Corresponds to [WebGPU `GPUQuerySet`](https://gpuweb.github.io/gpuweb/#queryset).
pub struct QuerySet {
    context: Arc<C>,
    id: ObjectId,
    data: Box<Data>,
}
static_assertions::assert_impl_all!(QuerySet: Send, Sync);

impl Drop for QuerySet {
    fn drop(&mut self) {
        if !thread::panicking() {
            self.context.query_set_drop(&self.id, self.data.as_ref());
        }
    }
}

/// Handle to a command queue on a device.
///
/// A `Queue` executes recorded [`CommandBuffer`] objects and provides convenience methods
/// for writing to [buffers](Queue::write_buffer) and [textures](Queue::write_texture).
/// It can be created along with a [`Device`] by calling [`Adapter::request_device`].
///
/// Corresponds to [WebGPU `GPUQueue`](https://gpuweb.github.io/gpuweb/#gpu-queue).
#[derive(Debug)]
pub struct Queue {
    context: Arc<C>,
    id: ObjectId,
    data: Box<Data>,
}
static_assertions::assert_impl_all!(Queue: Send, Sync);

/// Resource that can be bound to a pipeline.
///
/// Corresponds to [WebGPU `GPUBindingResource`](
/// https://gpuweb.github.io/gpuweb/#typedefdef-gpubindingresource).
#[non_exhaustive]
#[derive(Clone, Debug)]
pub enum BindingResource<'a> {
    /// Binding is backed by a buffer.
    ///
    /// Corresponds to [`wgt::BufferBindingType::Uniform`] and [`wgt::BufferBindingType::Storage`]
    /// with [`BindGroupLayoutEntry::count`] set to None.
    Buffer(BufferBinding<'a>),
    /// Binding is backed by an array of buffers.
    ///
    /// [`Features::BUFFER_BINDING_ARRAY`] must be supported to use this feature.
    ///
    /// Corresponds to [`wgt::BufferBindingType::Uniform`] and [`wgt::BufferBindingType::Storage`]
    /// with [`BindGroupLayoutEntry::count`] set to Some.
    BufferArray(&'a [BufferBinding<'a>]),
    /// Binding is a sampler.
    ///
    /// Corresponds to [`wgt::BindingType::Sampler`] with [`BindGroupLayoutEntry::count`] set to None.
    Sampler(&'a Sampler),
    /// Binding is backed by an array of samplers.
    ///
    /// [`Features::TEXTURE_BINDING_ARRAY`] must be supported to use this feature.
    ///
    /// Corresponds to [`wgt::BindingType::Sampler`] with [`BindGroupLayoutEntry::count`] set
    /// to Some.
    SamplerArray(&'a [&'a Sampler]),
    /// Binding is backed by a texture.
    ///
    /// Corresponds to [`wgt::BindingType::Texture`] and [`wgt::BindingType::StorageTexture`] with
    /// [`BindGroupLayoutEntry::count`] set to None.
    TextureView(&'a TextureView),
    /// Binding is backed by an array of textures.
    ///
    /// [`Features::TEXTURE_BINDING_ARRAY`] must be supported to use this feature.
    ///
    /// Corresponds to [`wgt::BindingType::Texture`] and [`wgt::BindingType::StorageTexture`] with
    /// [`BindGroupLayoutEntry::count`] set to Some.
    TextureViewArray(&'a [&'a TextureView]),
}
static_assertions::assert_impl_all!(BindingResource: Send, Sync);

/// Describes the segment of a buffer to bind.
///
/// Corresponds to [WebGPU `GPUBufferBinding`](
/// https://gpuweb.github.io/gpuweb/#dictdef-gpubufferbinding).
#[derive(Clone, Debug)]
pub struct BufferBinding<'a> {
    /// The buffer to bind.
    pub buffer: &'a Buffer,
    /// Base offset of the buffer. For bindings with `dynamic == true`, this offset
    /// will be added to the dynamic offset provided in [`RenderPass::set_bind_group`].
    ///
    /// The offset has to be aligned to [`Limits::min_uniform_buffer_offset_alignment`]
    /// or [`Limits::min_storage_buffer_offset_alignment`] appropriately.
    pub offset: BufferAddress,
    /// Size of the binding, or `None` for using the rest of the buffer.
    pub size: Option<BufferSize>,
}
static_assertions::assert_impl_all!(BufferBinding: Send, Sync);

/// Operation to perform to the output attachment at the start of a render pass.
///
/// The render target must be cleared at least once before its content is loaded.
///
/// Corresponds to [WebGPU `GPULoadOp`](https://gpuweb.github.io/gpuweb/#enumdef-gpuloadop).
#[derive(Copy, Clone, Debug, Hash, Eq, PartialEq)]
#[cfg_attr(feature = "trace", derive(serde::Serialize))]
#[cfg_attr(feature = "replay", derive(serde::Deserialize))]
pub enum LoadOp<V> {
    /// Clear with a specified value.
    Clear(V),
    /// Load from memory.
    Load,
}

impl<V: Default> Default for LoadOp<V> {
    fn default() -> Self {
        Self::Clear(Default::default())
    }
}

/// Pair of load and store operations for an attachment aspect.
///
/// This type is unique to the Rust API of `wgpu`. In the WebGPU specification,
/// separate `loadOp` and `storeOp` fields are used instead.
#[derive(Copy, Clone, Debug, Hash, Eq, PartialEq)]
#[cfg_attr(feature = "trace", derive(serde::Serialize))]
#[cfg_attr(feature = "replay", derive(serde::Deserialize))]
pub struct Operations<V> {
    /// How data should be read through this attachment.
    pub load: LoadOp<V>,
    /// Whether data will be written to through this attachment.
    pub store: bool,
}

impl<V: Default> Default for Operations<V> {
    fn default() -> Self {
        Self {
            load: Default::default(),
            store: true,
        }
    }
}

/// Describes a color attachment to a [`RenderPass`].
///
/// For use with [`RenderPassDescriptor`].
///
/// Corresponds to [WebGPU `GPURenderPassColorAttachment`](
/// https://gpuweb.github.io/gpuweb/#color-attachments).
#[derive(Clone, Debug)]
pub struct RenderPassColorAttachment<'tex> {
    /// The view to use as an attachment.
    pub view: &'tex TextureView,
    /// The view that will receive the resolved output if multisampling is used.
    pub resolve_target: Option<&'tex TextureView>,
    /// What operations will be performed on this color attachment.
    pub ops: Operations<Color>,
}
static_assertions::assert_impl_all!(RenderPassColorAttachment: Send, Sync);

/// Describes a depth/stencil attachment to a [`RenderPass`].
///
/// For use with [`RenderPassDescriptor`].
///
/// Corresponds to [WebGPU `GPURenderPassDepthStencilAttachment`](
/// https://gpuweb.github.io/gpuweb/#depth-stencil-attachments).
#[derive(Clone, Debug)]
pub struct RenderPassDepthStencilAttachment<'tex> {
    /// The view to use as an attachment.
    pub view: &'tex TextureView,
    /// What operations will be performed on the depth part of the attachment.
    pub depth_ops: Option<Operations<f32>>,
    /// What operations will be performed on the stencil part of the attachment.
    pub stencil_ops: Option<Operations<u32>>,
}
static_assertions::assert_impl_all!(RenderPassDepthStencilAttachment: Send, Sync);

// The underlying types are also exported so that documentation shows up for them

/// Object debugging label.
pub type Label<'a> = Option<&'a str>;
pub use wgt::RequestAdapterOptions as RequestAdapterOptionsBase;
/// Additional information required when requesting an adapter.
///
/// For use with [`Instance::request_adapter`].
///
/// Corresponds to [WebGPU `GPURequestAdapterOptions`](
/// https://gpuweb.github.io/gpuweb/#dictdef-gpurequestadapteroptions).
pub type RequestAdapterOptions<'a> = RequestAdapterOptionsBase<&'a Surface>;
static_assertions::assert_impl_all!(RequestAdapterOptions: Send, Sync);
/// Describes a [`Device`].
///
/// For use with [`Adapter::request_device`].
///
/// Corresponds to [WebGPU `GPUDeviceDescriptor`](
/// https://gpuweb.github.io/gpuweb/#dictdef-gpudevicedescriptor).
pub type DeviceDescriptor<'a> = wgt::DeviceDescriptor<Label<'a>>;
static_assertions::assert_impl_all!(DeviceDescriptor: Send, Sync);
/// Describes a [`Buffer`].
///
/// For use with [`Device::create_buffer`].
///
/// Corresponds to [WebGPU `GPUBufferDescriptor`](
/// https://gpuweb.github.io/gpuweb/#dictdef-gpubufferdescriptor).
pub type BufferDescriptor<'a> = wgt::BufferDescriptor<Label<'a>>;
static_assertions::assert_impl_all!(BufferDescriptor: Send, Sync);
/// Describes a [`CommandEncoder`].
///
/// For use with [`Device::create_command_encoder`].
///
/// Corresponds to [WebGPU `GPUCommandEncoderDescriptor`](
/// https://gpuweb.github.io/gpuweb/#dictdef-gpucommandencoderdescriptor).
pub type CommandEncoderDescriptor<'a> = wgt::CommandEncoderDescriptor<Label<'a>>;
static_assertions::assert_impl_all!(CommandEncoderDescriptor: Send, Sync);
/// Describes a [`RenderBundle`].
///
/// For use with [`RenderBundleEncoder::finish`].
///
/// Corresponds to [WebGPU `GPURenderBundleDescriptor`](
/// https://gpuweb.github.io/gpuweb/#dictdef-gpurenderbundledescriptor).
pub type RenderBundleDescriptor<'a> = wgt::RenderBundleDescriptor<Label<'a>>;
static_assertions::assert_impl_all!(RenderBundleDescriptor: Send, Sync);
/// Describes a [`Texture`].
///
/// For use with [`Device::create_texture`].
///
/// Corresponds to [WebGPU `GPUTextureDescriptor`](
/// https://gpuweb.github.io/gpuweb/#dictdef-gputexturedescriptor).
pub type TextureDescriptor<'a> = wgt::TextureDescriptor<Label<'a>>;
static_assertions::assert_impl_all!(TextureDescriptor: Send, Sync);
/// Describes a [`QuerySet`].
///
/// For use with [`Device::create_query_set`].
///
/// Corresponds to [WebGPU `GPUQuerySetDescriptor`](
/// https://gpuweb.github.io/gpuweb/#dictdef-gpuquerysetdescriptor).
pub type QuerySetDescriptor<'a> = wgt::QuerySetDescriptor<Label<'a>>;
static_assertions::assert_impl_all!(QuerySetDescriptor: Send, Sync);
pub use wgt::Maintain as MaintainBase;
/// Passed to [`Device::poll`] to control how and if it should block.
pub type Maintain = wgt::Maintain<SubmissionIndex>;
static_assertions::assert_impl_all!(Maintain: Send, Sync);

/// Describes a [`TextureView`].
///
/// For use with [`Texture::create_view`].
///
/// Corresponds to [WebGPU `GPUTextureViewDescriptor`](
/// https://gpuweb.github.io/gpuweb/#dictdef-gputextureviewdescriptor).
#[derive(Clone, Debug, Default, Eq, PartialEq)]
pub struct TextureViewDescriptor<'a> {
    /// Debug label of the texture view. This will show up in graphics debuggers for easy identification.
    pub label: Label<'a>,
    /// Format of the texture view. At this time, it must be the same as the underlying format of the texture.
    pub format: Option<TextureFormat>,
    /// The dimension of the texture view. For 1D textures, this must be `D1`. For 2D textures it must be one of
    /// `D2`, `D2Array`, `Cube`, and `CubeArray`. For 3D textures it must be `D3`
    pub dimension: Option<TextureViewDimension>,
    /// Aspect of the texture. Color textures must be [`TextureAspect::All`].
    pub aspect: TextureAspect,
    /// Base mip level.
    pub base_mip_level: u32,
    /// Mip level count.
    /// If `Some(count)`, `base_mip_level + count` must be less or equal to underlying texture mip count.
    /// If `None`, considered to include the rest of the mipmap levels, but at least 1 in total.
    pub mip_level_count: Option<NonZeroU32>,
    /// Base array layer.
    pub base_array_layer: u32,
    /// Layer count.
    /// If `Some(count)`, `base_array_layer + count` must be less or equal to the underlying array count.
    /// If `None`, considered to include the rest of the array layers, but at least 1 in total.
    pub array_layer_count: Option<NonZeroU32>,
}
static_assertions::assert_impl_all!(TextureViewDescriptor: Send, Sync);

/// Describes a [`PipelineLayout`].
///
/// For use with [`Device::create_pipeline_layout`].
///
/// Corresponds to [WebGPU `GPUPipelineLayoutDescriptor`](
/// https://gpuweb.github.io/gpuweb/#dictdef-gpupipelinelayoutdescriptor).
#[derive(Clone, Debug, Default)]
pub struct PipelineLayoutDescriptor<'a> {
    /// Debug label of the pipeline layout. This will show up in graphics debuggers for easy identification.
    pub label: Label<'a>,
    /// Bind groups that this pipeline uses. The first entry will provide all the bindings for
    /// "set = 0", second entry will provide all the bindings for "set = 1" etc.
    pub bind_group_layouts: &'a [&'a BindGroupLayout],
    /// Set of push constant ranges this pipeline uses. Each shader stage that uses push constants
    /// must define the range in push constant memory that corresponds to its single `layout(push_constant)`
    /// uniform block.
    ///
    /// If this array is non-empty, the [`Features::PUSH_CONSTANTS`] must be enabled.
    pub push_constant_ranges: &'a [PushConstantRange],
}
static_assertions::assert_impl_all!(PipelineLayoutDescriptor: Send, Sync);

/// Describes a [`Sampler`].
///
/// For use with [`Device::create_sampler`].
///
/// Corresponds to [WebGPU `GPUSamplerDescriptor`](
/// https://gpuweb.github.io/gpuweb/#dictdef-gpusamplerdescriptor).
#[derive(Clone, Debug, PartialEq)]
pub struct SamplerDescriptor<'a> {
    /// Debug label of the sampler. This will show up in graphics debuggers for easy identification.
    pub label: Label<'a>,
    /// How to deal with out of bounds accesses in the u (i.e. x) direction
    pub address_mode_u: AddressMode,
    /// How to deal with out of bounds accesses in the v (i.e. y) direction
    pub address_mode_v: AddressMode,
    /// How to deal with out of bounds accesses in the w (i.e. z) direction
    pub address_mode_w: AddressMode,
    /// How to filter the texture when it needs to be magnified (made larger)
    pub mag_filter: FilterMode,
    /// How to filter the texture when it needs to be minified (made smaller)
    pub min_filter: FilterMode,
    /// How to filter between mip map levels
    pub mipmap_filter: FilterMode,
    /// Minimum level of detail (i.e. mip level) to use
    pub lod_min_clamp: f32,
    /// Maximum level of detail (i.e. mip level) to use
    pub lod_max_clamp: f32,
    /// If this is enabled, this is a comparison sampler using the given comparison function.
    pub compare: Option<CompareFunction>,
    /// Valid values: 1, 2, 4, 8, and 16.
    pub anisotropy_clamp: Option<NonZeroU8>,
    /// Border color to use when address_mode is [`AddressMode::ClampToBorder`]
    pub border_color: Option<SamplerBorderColor>,
}
static_assertions::assert_impl_all!(SamplerDescriptor: Send, Sync);

impl Default for SamplerDescriptor<'_> {
    fn default() -> Self {
        Self {
            label: None,
            address_mode_u: Default::default(),
            address_mode_v: Default::default(),
            address_mode_w: Default::default(),
            mag_filter: Default::default(),
            min_filter: Default::default(),
            mipmap_filter: Default::default(),
            lod_min_clamp: 0.0,
            lod_max_clamp: std::f32::MAX,
            compare: None,
            anisotropy_clamp: None,
            border_color: None,
        }
    }
}

/// An element of a [`BindGroupDescriptor`], consisting of a bindable resource
/// and the slot to bind it to.
///
/// Corresponds to [WebGPU `GPUBindGroupEntry`](
/// https://gpuweb.github.io/gpuweb/#dictdef-gpubindgroupentry).
#[derive(Clone, Debug)]
pub struct BindGroupEntry<'a> {
    /// Slot for which binding provides resource. Corresponds to an entry of the same
    /// binding index in the [`BindGroupLayoutDescriptor`].
    pub binding: u32,
    /// Resource to attach to the binding
    pub resource: BindingResource<'a>,
}
static_assertions::assert_impl_all!(BindGroupEntry: Send, Sync);

/// Describes a group of bindings and the resources to be bound.
///
/// For use with [`Device::create_bind_group`].
///
/// Corresponds to [WebGPU `GPUBindGroupDescriptor`](
/// https://gpuweb.github.io/gpuweb/#dictdef-gpubindgroupdescriptor).
#[derive(Clone, Debug)]
pub struct BindGroupDescriptor<'a> {
    /// Debug label of the bind group. This will show up in graphics debuggers for easy identification.
    pub label: Label<'a>,
    /// The [`BindGroupLayout`] that corresponds to this bind group.
    pub layout: &'a BindGroupLayout,
    /// The resources to bind to this bind group.
    pub entries: &'a [BindGroupEntry<'a>],
}
static_assertions::assert_impl_all!(BindGroupDescriptor: Send, Sync);

/// Describes the attachments of a render pass.
///
/// For use with [`CommandEncoder::begin_render_pass`].
///
/// Note: separate lifetimes are needed because the texture views (`'tex`)
/// have to live as long as the pass is recorded, while everything else (`'desc`) doesn't.
///
/// Corresponds to [WebGPU `GPURenderPassDescriptor`](
/// https://gpuweb.github.io/gpuweb/#dictdef-gpurenderpassdescriptor).
#[derive(Clone, Debug, Default)]
pub struct RenderPassDescriptor<'tex, 'desc> {
    /// Debug label of the render pass. This will show up in graphics debuggers for easy identification.
    pub label: Label<'desc>,
    /// The color attachments of the render pass.
    pub color_attachments: &'desc [Option<RenderPassColorAttachment<'tex>>],
    /// The depth and stencil attachment of the render pass, if any.
    pub depth_stencil_attachment: Option<RenderPassDepthStencilAttachment<'tex>>,
}
static_assertions::assert_impl_all!(RenderPassDescriptor: Send, Sync);

/// Describes how the vertex buffer is interpreted.
///
/// For use in [`VertexState`].
///
/// Corresponds to [WebGPU `GPUVertexBufferLayout`](
/// https://gpuweb.github.io/gpuweb/#dictdef-gpurenderpassdescriptor).
#[derive(Clone, Debug, Hash, Eq, PartialEq)]
pub struct VertexBufferLayout<'a> {
    /// The stride, in bytes, between elements of this buffer.
    pub array_stride: BufferAddress,
    /// How often this vertex buffer is "stepped" forward.
    pub step_mode: VertexStepMode,
    /// The list of attributes which comprise a single vertex.
    pub attributes: &'a [VertexAttribute],
}
static_assertions::assert_impl_all!(VertexBufferLayout: Send, Sync);

/// Describes the vertex processing in a render pipeline.
///
/// For use in [`RenderPipelineDescriptor`].
///
/// Corresponds to [WebGPU `GPUVertexState`](
/// https://gpuweb.github.io/gpuweb/#dictdef-gpuvertexstate).
#[derive(Clone, Debug)]
pub struct VertexState<'a> {
    /// The compiled shader module for this stage.
    pub module: &'a ShaderModule,
    /// The name of the entry point in the compiled shader. There must be a function with this name
    /// in the shader.
    pub entry_point: &'a str,
    /// The format of any vertex buffers used with this pipeline.
    pub buffers: &'a [VertexBufferLayout<'a>],
}
static_assertions::assert_impl_all!(VertexState: Send, Sync);

/// Describes the fragment processing in a render pipeline.
///
/// For use in [`RenderPipelineDescriptor`].
///
/// Corresponds to [WebGPU `GPUFragmentState`](
/// https://gpuweb.github.io/gpuweb/#dictdef-gpufragmentstate).
#[derive(Clone, Debug)]
pub struct FragmentState<'a> {
    /// The compiled shader module for this stage.
    pub module: &'a ShaderModule,
    /// The name of the entry point in the compiled shader. There must be a function with this name
    /// in the shader.
    pub entry_point: &'a str,
    /// The color state of the render targets.
    pub targets: &'a [Option<ColorTargetState>],
}
static_assertions::assert_impl_all!(FragmentState: Send, Sync);

/// Describes a render (graphics) pipeline.
///
/// For use with [`Device::create_render_pipeline`].
///
/// Corresponds to [WebGPU `GPURenderPipelineDescriptor`](
/// https://gpuweb.github.io/gpuweb/#dictdef-gpurenderpipelinedescriptor).
#[derive(Clone, Debug)]
pub struct RenderPipelineDescriptor<'a> {
    /// Debug label of the pipeline. This will show up in graphics debuggers for easy identification.
    pub label: Label<'a>,
    /// The layout of bind groups for this pipeline.
    pub layout: Option<&'a PipelineLayout>,
    /// The compiled vertex stage, its entry point, and the input buffers layout.
    pub vertex: VertexState<'a>,
    /// The properties of the pipeline at the primitive assembly and rasterization level.
    pub primitive: PrimitiveState,
    /// The effect of draw calls on the depth and stencil aspects of the output target, if any.
    pub depth_stencil: Option<DepthStencilState>,
    /// The multi-sampling properties of the pipeline.
    pub multisample: MultisampleState,
    /// The compiled fragment stage, its entry point, and the color targets.
    pub fragment: Option<FragmentState<'a>>,
    /// If the pipeline will be used with a multiview render pass, this indicates how many array
    /// layers the attachments will have.
    pub multiview: Option<NonZeroU32>,
}
static_assertions::assert_impl_all!(RenderPipelineDescriptor: Send, Sync);

/// Describes the attachments of a compute pass.
///
/// For use with [`CommandEncoder::begin_compute_pass`].
///
/// Corresponds to [WebGPU `GPUComputePassDescriptor`](
/// https://gpuweb.github.io/gpuweb/#dictdef-gpucomputepassdescriptor).
#[derive(Clone, Debug, Default)]
pub struct ComputePassDescriptor<'a> {
    /// Debug label of the compute pass. This will show up in graphics debuggers for easy identification.
    pub label: Label<'a>,
}
static_assertions::assert_impl_all!(ComputePassDescriptor: Send, Sync);

/// Describes a compute pipeline.
///
/// For use with [`Device::create_compute_pipeline`].
///
/// Corresponds to [WebGPU `GPUComputePipelineDescriptor`](
/// https://gpuweb.github.io/gpuweb/#dictdef-gpucomputepipelinedescriptor).
#[derive(Clone, Debug)]
pub struct ComputePipelineDescriptor<'a> {
    /// Debug label of the pipeline. This will show up in graphics debuggers for easy identification.
    pub label: Label<'a>,
    /// The layout of bind groups for this pipeline.
    pub layout: Option<&'a PipelineLayout>,
    /// The compiled shader module for this stage.
    pub module: &'a ShaderModule,
    /// The name of the entry point in the compiled shader. There must be a function with this name
    /// and no return value in the shader.
    pub entry_point: &'a str,
}
static_assertions::assert_impl_all!(ComputePipelineDescriptor: Send, Sync);

pub use wgt::ImageCopyBuffer as ImageCopyBufferBase;
/// View of a buffer which can be used to copy to/from a texture.
///
/// Corresponds to [WebGPU `GPUImageCopyBuffer`](
/// https://gpuweb.github.io/gpuweb/#dictdef-gpuimagecopybuffer).
pub type ImageCopyBuffer<'a> = ImageCopyBufferBase<&'a Buffer>;
static_assertions::assert_impl_all!(ImageCopyBuffer: Send, Sync);

pub use wgt::ImageCopyTexture as ImageCopyTextureBase;
/// View of a texture which can be used to copy to/from a buffer/texture.
///
/// Corresponds to [WebGPU `GPUImageCopyTexture`](
/// https://gpuweb.github.io/gpuweb/#dictdef-gpuimagecopytexture).
pub type ImageCopyTexture<'a> = ImageCopyTextureBase<&'a Texture>;
static_assertions::assert_impl_all!(ImageCopyTexture: Send, Sync);

pub use wgt::ImageCopyTextureTagged as ImageCopyTextureTaggedBase;
/// View of a texture which can be used to copy to a texture, including
/// color space and alpha premultiplication information.
///
/// Corresponds to [WebGPU `GPUImageCopyTextureTagged`](
/// https://gpuweb.github.io/gpuweb/#dictdef-gpuimagecopytexturetagged).
pub type ImageCopyTextureTagged<'a> = ImageCopyTextureTaggedBase<&'a Texture>;
static_assertions::assert_impl_all!(ImageCopyTexture: Send, Sync);

/// Describes a [`BindGroupLayout`].
///
/// For use with [`Device::create_bind_group_layout`].
///
/// Corresponds to [WebGPU `GPUBindGroupLayoutDescriptor`](
/// https://gpuweb.github.io/gpuweb/#dictdef-gpubindgrouplayoutdescriptor).
#[derive(Clone, Debug)]
pub struct BindGroupLayoutDescriptor<'a> {
    /// Debug label of the bind group layout. This will show up in graphics debuggers for easy identification.
    pub label: Label<'a>,

    /// Array of entries in this BindGroupLayout
    pub entries: &'a [BindGroupLayoutEntry],
}
static_assertions::assert_impl_all!(BindGroupLayoutDescriptor: Send, Sync);

/// Describes a [`RenderBundleEncoder`].
///
/// For use with [`Device::create_render_bundle_encoder`].
///
/// Corresponds to [WebGPU `GPURenderBundleEncoderDescriptor`](
/// https://gpuweb.github.io/gpuweb/#dictdef-gpurenderbundleencoderdescriptor).
#[derive(Clone, Debug, Default, PartialEq, Eq, Hash)]
pub struct RenderBundleEncoderDescriptor<'a> {
    /// Debug label of the render bundle encoder. This will show up in graphics debuggers for easy identification.
    pub label: Label<'a>,
    /// The formats of the color attachments that this render bundle is capable to rendering to. This
    /// must match the formats of the color attachments in the render pass this render bundle is executed in.
    pub color_formats: &'a [Option<TextureFormat>],
    /// Information about the depth attachment that this render bundle is capable to rendering to. This
    /// must match the format of the depth attachments in the render pass this render bundle is executed in.
    pub depth_stencil: Option<RenderBundleDepthStencil>,
    /// Sample count this render bundle is capable of rendering to. This must match the pipelines and
    /// the render passes it is used in.
    pub sample_count: u32,
    /// If this render bundle will rendering to multiple array layers in the attachments at the same time.
    pub multiview: Option<NonZeroU32>,
}
static_assertions::assert_impl_all!(RenderBundleEncoderDescriptor: Send, Sync);

/// Surface texture that can be rendered to.
/// Result of a successful call to [`Surface::get_current_texture`].
///
/// This type is unique to the Rust API of `wgpu`. In the WebGPU specification,
/// the [`GPUCanvasContext`](https://gpuweb.github.io/gpuweb/#canvas-context) provides
/// a texture without any additional information.
#[derive(Debug)]
pub struct SurfaceTexture {
    /// Accessible view of the frame.
    pub texture: Texture,
    /// `true` if the acquired buffer can still be used for rendering,
    /// but should be recreated for maximum performance.
    pub suboptimal: bool,
    presented: bool,
    detail: Box<dyn Any + Send + Sync>,
}
static_assertions::assert_impl_all!(SurfaceTexture: Send, Sync);

/// Result of an unsuccessful call to [`Surface::get_current_texture`].
#[derive(Clone, PartialEq, Eq, Debug)]
pub enum SurfaceError {
    /// A timeout was encountered while trying to acquire the next frame.
    Timeout,
    /// The underlying surface has changed, and therefore the swap chain must be updated.
    Outdated,
    /// The swap chain has been lost and needs to be recreated.
    Lost,
    /// There is no more memory left to allocate a new frame.
    OutOfMemory,
}
static_assertions::assert_impl_all!(SurfaceError: Send, Sync);

impl Display for SurfaceError {
    fn fmt(&self, f: &mut std::fmt::Formatter<'_>) -> std::fmt::Result {
        write!(f, "{}", match self {
            Self::Timeout => "A timeout was encountered while trying to acquire the next frame",
            Self::Outdated => "The underlying surface has changed, and therefore the swap chain must be updated",
            Self::Lost =>  "The swap chain has been lost and needs to be recreated",
            Self::OutOfMemory => "There is no more memory left to allocate a new frame",
        })
    }
}

impl error::Error for SurfaceError {}

impl Instance {
    /// Create an new instance of wgpu.
    ///
    /// # Arguments
    ///
    /// - `backends` - Controls from which [backends][Backends] wgpu will choose
    ///   during instantiation.
    pub fn new(backends: Backends) -> Self {
        Self {
            context: Arc::from(crate::backend::Context::init(backends)),
        }
    }

    /// Create an new instance of wgpu from a wgpu-hal instance.
    ///
    /// # Arguments
    ///
    /// - `hal_instance` - wgpu-hal instance.
    ///
    /// # Safety
    ///
    /// Refer to the creation of wgpu-hal Instance for every backend.
    #[cfg(any(not(target_arch = "wasm32"), feature = "emscripten"))]
    pub unsafe fn from_hal<A: wgc::hub::HalApi>(hal_instance: A::Instance) -> Self {
        Self {
            context: Arc::new(unsafe {
                crate::backend::Context::from_hal_instance::<A>(hal_instance)
            }),
        }
    }

    /// Return a reference to a specific backend instance, if available.
    ///
    /// If this `Instance` has a wgpu-hal [`Instance`] for backend
    /// `A`, return a reference to it. Otherwise, return `None`.
    ///
    /// # Safety
    ///
    /// - The raw instance handle returned must not be manually destroyed.
    ///
    /// [`Instance`]: hal::Api::Instance
    #[cfg(any(not(target_arch = "wasm32"), feature = "webgl"))]
    pub unsafe fn as_hal<A: wgc::hub::HalApi>(&self) -> Option<&A::Instance> {
        unsafe {
            self.context
                .as_any()
                .downcast_ref::<crate::backend::Context>()
                .unwrap()
                .instance_as_hal::<A>()
        }
    }

    /// Create an new instance of wgpu from a wgpu-core instance.
    ///
    /// # Arguments
    ///
    /// - `core_instance` - wgpu-core instance.
    ///
    /// # Safety
    ///
    /// Refer to the creation of wgpu-core Instance.
    #[cfg(any(not(target_arch = "wasm32"), feature = "webgl"))]
    pub unsafe fn from_core(core_instance: wgc::instance::Instance) -> Self {
        Self {
            context: Arc::new(unsafe {
                crate::backend::Context::from_core_instance(core_instance)
            }),
        }
    }

    /// Retrieves all available [`Adapter`]s that match the given [`Backends`].
    ///
    /// # Arguments
    ///
    /// - `backends` - Backends from which to enumerate adapters.
    #[cfg(any(not(target_arch = "wasm32"), feature = "emscripten"))]
    pub fn enumerate_adapters(&self, backends: Backends) -> impl Iterator<Item = Adapter> {
        let context = Arc::clone(&self.context);
        self.context
            .as_any()
            .downcast_ref::<crate::backend::Context>()
            .unwrap()
            .enumerate_adapters(backends)
            .into_iter()
            .map(move |id| crate::Adapter {
                context: Arc::clone(&context),
                id: ObjectId::from(id),
                data: Box::new(()),
            })
    }

    /// Retrieves an [`Adapter`] which matches the given [`RequestAdapterOptions`].
    ///
    /// Some options are "soft", so treated as non-mandatory. Others are "hard".
    ///
    /// If no adapters are found that suffice all the "hard" options, `None` is returned.
    pub fn request_adapter(
        &self,
        options: &RequestAdapterOptions,
    ) -> impl Future<Output = Option<Adapter>> + Send {
        let context = Arc::clone(&self.context);
        let adapter = self.context.instance_request_adapter(options);
        async move {
            adapter
                .await
                .map(|(id, data)| Adapter { context, id, data })
        }
    }

    /// Converts a wgpu-hal `ExposedAdapter` to a wgpu [`Adapter`].
    ///
    /// # Safety
    ///
    /// `hal_adapter` must be created from this instance internal handle.
    #[cfg(any(not(target_arch = "wasm32"), feature = "emscripten"))]
    pub unsafe fn create_adapter_from_hal<A: wgc::hub::HalApi>(
        &self,
        hal_adapter: hal::ExposedAdapter<A>,
    ) -> Adapter {
        let context = Arc::clone(&self.context);
        let id = unsafe {
            context
                .as_any()
                .downcast_ref::<crate::backend::Context>()
                .unwrap()
                .create_adapter_from_hal(hal_adapter)
                .into()
        };
        Adapter {
            context,
            id,
            data: Box::new(()),
        }
    }

    /// Creates a surface from a raw window handle.
    ///
    /// If the specified display and window handle are not supported by any of the backends, then the surface
    /// will not be supported by any adapters.
    ///
    /// # Safety
    ///
    /// - `raw_window_handle` must be a valid object to create a surface upon.
    /// - `raw_window_handle` must remain valid until after the returned [`Surface`] is
    ///   dropped.
    ///
    /// # Errors
    ///
    /// - On WebGL2: Will return an error if the browser does not support WebGL2,
    ///   or declines to provide GPU access (such as due to a resource shortage).
    ///
    /// # Panics
    ///
    /// - On macOS/Metal: will panic if not called on the main thread.
    /// - On web: will panic if the `raw_window_handle` does not properly refer to a
    ///   canvas element.
    pub unsafe fn create_surface<
        W: raw_window_handle::HasRawWindowHandle + raw_window_handle::HasRawDisplayHandle,
    >(
        &self,
        window: &W,
    ) -> Result<Surface, CreateSurfaceError> {
        let (id, data) = DynContext::instance_create_surface(
            &*self.context,
            raw_window_handle::HasRawDisplayHandle::raw_display_handle(window),
            raw_window_handle::HasRawWindowHandle::raw_window_handle(window),
        )?;
        Ok(Surface {
            context: Arc::clone(&self.context),
            id,
            data,
            config: Mutex::new(None),
        })
    }

    /// Creates a surface from `CoreAnimationLayer`.
    ///
    /// # Safety
    ///
    /// - layer must be a valid object to create a surface upon.
    #[cfg(any(target_os = "ios", target_os = "macos"))]
    pub unsafe fn create_surface_from_core_animation_layer(
        &self,
        layer: *mut std::ffi::c_void,
    ) -> Surface {
        let surface = unsafe {
            self.context
                .as_any()
                .downcast_ref::<crate::backend::Context>()
                .unwrap()
                .create_surface_from_core_animation_layer(layer)
        };
        Surface {
            context: Arc::clone(&self.context),
            id: ObjectId::from(surface.id()),
            data: Box::new(surface),
            config: Mutex::new(None),
        }
    }

    /// Creates a surface from `IDCompositionVisual`.
    ///
    /// # Safety
    ///
    /// - visual must be a valid IDCompositionVisual to create a surface upon.
    #[cfg(target_os = "windows")]
    pub unsafe fn create_surface_from_visual(&self, visual: *mut std::ffi::c_void) -> Surface {
        let surface = unsafe {
            self.context
                .as_any()
                .downcast_ref::<crate::backend::Context>()
                .unwrap()
                .create_surface_from_visual(visual)
        };
        Surface {
            context: Arc::clone(&self.context),
            id: ObjectId::from(surface.id()),
            data: Box::new(surface),
            config: Mutex::new(None),
        }
    }

    /// Creates a surface from a `web_sys::HtmlCanvasElement`.
    ///
    /// The `canvas` argument must be a valid `<canvas>` element to
    /// create a surface upon.
    ///
    /// # Errors
    ///
    /// - On WebGL2: Will return an error if the browser does not support WebGL2,
    ///   or declines to provide GPU access (such as due to a resource shortage).
    #[cfg(all(target_arch = "wasm32", not(feature = "emscripten")))]
    pub fn create_surface_from_canvas(
        &self,
        canvas: &web_sys::HtmlCanvasElement,
    ) -> Result<Surface, CreateSurfaceError> {
        let surface = self
            .context
            .as_any()
            .downcast_ref::<crate::backend::Context>()
            .unwrap()
            .instance_create_surface_from_canvas(canvas)?;

        // TODO: This is ugly, a way to create things from a native context needs to be made nicer.
        Ok(Surface {
            context: Arc::clone(&self.context),
            #[cfg(any(not(target_arch = "wasm32"), feature = "webgl"))]
            id: ObjectId::from(surface.id()),
            #[cfg(any(not(target_arch = "wasm32"), feature = "webgl"))]
            data: Box::new(surface),
            #[cfg(all(target_arch = "wasm32", not(feature = "webgl")))]
            id: ObjectId::from(surface),
            #[cfg(all(target_arch = "wasm32", not(feature = "webgl")))]
            data: Box::new(()),
            config: Mutex::new(None),
        })
    }

    /// Creates a surface from a `web_sys::OffscreenCanvas`.
    ///
    /// The `canvas` argument must be a valid `OffscreenCanvas` object
    /// to create a surface upon.
    ///
    /// # Errors
    ///
    /// - On WebGL2: Will return an error if the browser does not support WebGL2,
    ///   or declines to provide GPU access (such as due to a resource shortage).
    #[cfg(all(target_arch = "wasm32", not(feature = "emscripten")))]
    pub fn create_surface_from_offscreen_canvas(
        &self,
        canvas: &web_sys::OffscreenCanvas,
    ) -> Result<Surface, CreateSurfaceError> {
        let surface = self
            .context
            .as_any()
            .downcast_ref::<crate::backend::Context>()
            .unwrap()
            .instance_create_surface_from_offscreen_canvas(canvas)?;

        // TODO: This is ugly, a way to create things from a native context needs to be made nicer.
        Ok(Surface {
            context: Arc::clone(&self.context),
            #[cfg(any(not(target_arch = "wasm32"), feature = "webgl"))]
            id: ObjectId::from(surface.id()),
            #[cfg(any(not(target_arch = "wasm32"), feature = "webgl"))]
            data: Box::new(surface),
            #[cfg(all(target_arch = "wasm32", not(feature = "webgl")))]
            id: ObjectId::from(surface),
            #[cfg(all(target_arch = "wasm32", not(feature = "webgl")))]
            data: Box::new(()),
            config: Mutex::new(None),
        })
    }

    /// Polls all devices.
    ///
    /// If `force_wait` is true and this is not running on the web, then this
    /// function will block until all in-flight buffers have been mapped and
    /// all submitted commands have finished execution.
    ///
    /// Return `true` if all devices' queues are empty, or `false` if there are
    /// queue submissions still in flight. (Note that, unless access to all
    /// [`Queue`s] associated with this [`Instance`] is coordinated somehow,
    /// this information could be out of date by the time the caller receives
    /// it. `Queue`s can be shared between threads, and other threads could
    /// submit new work at any time.)
    ///
    /// On the web, this is a no-op. `Device`s are automatically polled.
    ///
    /// [`Queue`s]: Queue
    pub fn poll_all(&self, force_wait: bool) -> bool {
        self.context.instance_poll_all_devices(force_wait)
    }

    /// Generates memory report.
    #[cfg(any(not(target_arch = "wasm32"), feature = "emscripten"))]
    pub fn generate_report(&self) -> wgc::hub::GlobalReport {
        self.context
            .as_any()
            .downcast_ref::<crate::backend::Context>()
            .unwrap()
            .generate_report()
    }
}

impl Adapter {
    /// Requests a connection to a physical device, creating a logical device.
    ///
    /// Returns the [`Device`] together with a [`Queue`] that executes command buffers.
    ///
    /// # Arguments
    ///
    /// - `desc` - Description of the features and limits requested from the given device.
    /// - `trace_path` - Can be used for API call tracing, if that feature is
    ///   enabled in `wgpu-core`.
    ///
    /// # Panics
    ///
    /// - Features specified by `desc` are not supported by this adapter.
    /// - Unsafe features were requested but not enabled when requesting the adapter.
    /// - Limits requested exceed the values provided by the adapter.
    /// - Adapter does not support all features wgpu requires to safely operate.
    pub fn request_device(
        &self,
        desc: &DeviceDescriptor,
        trace_path: Option<&std::path::Path>,
    ) -> impl Future<Output = Result<(Device, Queue), RequestDeviceError>> + Send {
        let context = Arc::clone(&self.context);
        let device = DynContext::adapter_request_device(
            &*self.context,
            &self.id,
            self.data.as_ref(),
            desc,
            trace_path,
        );
        async move {
            device.await.map(
                |DeviceRequest {
                     device_id,
                     device_data,
                     queue_id,
                     queue_data,
                 }| {
                    (
                        Device {
                            context: Arc::clone(&context),
                            id: device_id,
                            data: device_data,
                        },
                        Queue {
                            context,
                            id: queue_id,
                            data: queue_data,
                        },
                    )
                },
            )
        }
    }

    /// Create a wgpu [`Device`] and [`Queue`] from a wgpu-hal `OpenDevice`
    ///
    /// # Safety
    ///
    /// - `hal_device` must be created from this adapter internal handle.
    /// - `desc.features` must be a subset of `hal_device` features.
    #[cfg(any(not(target_arch = "wasm32"), feature = "emscripten"))]
    pub unsafe fn create_device_from_hal<A: wgc::hub::HalApi>(
        &self,
        hal_device: hal::OpenDevice<A>,
        desc: &DeviceDescriptor,
        trace_path: Option<&std::path::Path>,
    ) -> Result<(Device, Queue), RequestDeviceError> {
        let context = Arc::clone(&self.context);
        unsafe {
            self.context
                .as_any()
                .downcast_ref::<crate::backend::Context>()
                .unwrap()
                .create_device_from_hal(&self.id.into(), hal_device, desc, trace_path)
        }
        .map(|(device, queue)| {
            (
                Device {
                    context: Arc::clone(&context),
                    id: device.id().into(),
                    data: Box::new(device),
                },
                Queue {
                    context,
                    id: queue.id().into(),
                    data: Box::new(()),
                },
            )
        })
    }

    /// Apply a callback to this `Adapter`'s underlying backend adapter.
    ///
    /// If this `Adapter` is implemented by the backend API given by `A` (Vulkan,
    /// Dx12, etc.), then apply `hal_adapter_callback` to `Some(&adapter)`, where
    /// `adapter` is the underlying backend adapter type, [`A::Adapter`].
    ///
    /// If this `Adapter` uses a different backend, apply `hal_adapter_callback`
    /// to `None`.
    ///
    /// The adapter is locked for reading while `hal_adapter_callback` runs. If
    /// the callback attempts to perform any `wgpu` operations that require
    /// write access to the adapter, deadlock will occur. The locks are
    /// automatically released when the callback returns.
    ///
    /// # Safety
    ///
    /// - The raw handle passed to the callback must not be manually destroyed.
    ///
    /// [`A::Adapter`]: hal::Api::Adapter
    #[cfg(any(not(target_arch = "wasm32"), feature = "webgl"))]
    pub unsafe fn as_hal<A: wgc::hub::HalApi, F: FnOnce(Option<&A::Adapter>) -> R, R>(
        &self,
        hal_adapter_callback: F,
    ) -> R {
        unsafe {
            self.context
                .as_any()
                .downcast_ref::<crate::backend::Context>()
                .unwrap()
                .adapter_as_hal::<A, F, R>(self.id.into(), hal_adapter_callback)
        }
    }

    /// Returns whether this adapter may present to the passed surface.
    pub fn is_surface_supported(&self, surface: &Surface) -> bool {
        DynContext::adapter_is_surface_supported(
            &*self.context,
            &self.id,
            self.data.as_ref(),
            &surface.id,
            surface.data.as_ref(),
        )
    }

    /// List all features that are supported with this adapter.
    ///
    /// Features must be explicitly requested in [`Adapter::request_device`] in order
    /// to use them.
    pub fn features(&self) -> Features {
        DynContext::adapter_features(&*self.context, &self.id, self.data.as_ref())
    }

    /// List the "best" limits that are supported by this adapter.
    ///
    /// Limits must be explicitly requested in [`Adapter::request_device`] to set
    /// the values that you are allowed to use.
    pub fn limits(&self) -> Limits {
        DynContext::adapter_limits(&*self.context, &self.id, self.data.as_ref())
    }

    /// Get info about the adapter itself.
    pub fn get_info(&self) -> AdapterInfo {
        DynContext::adapter_get_info(&*self.context, &self.id, self.data.as_ref())
    }

    /// Get info about the adapter itself.
    pub fn get_downlevel_capabilities(&self) -> DownlevelCapabilities {
        DynContext::adapter_downlevel_capabilities(&*self.context, &self.id, self.data.as_ref())
    }

    /// Returns the features supported for a given texture format by this adapter.
    ///
    /// Note that the WebGPU spec further restricts the available usages/features.
    /// To disable these restrictions on a device, request the [`Features::TEXTURE_ADAPTER_SPECIFIC_FORMAT_FEATURES`] feature.
    pub fn get_texture_format_features(&self, format: TextureFormat) -> TextureFormatFeatures {
        DynContext::adapter_get_texture_format_features(
            &*self.context,
            &self.id,
            self.data.as_ref(),
            format,
        )
    }

    /// Generates a timestamp using the clock used by the presentation engine.
    ///
    /// When comparing completely opaque timestamp systems, we need a way of generating timestamps that signal
    /// the exact same time. You can do this by calling your own timestamp function immediately after a call to
    /// this function. This should result in timestamps that are 0.5 to 5 microseconds apart. There are locks
    /// that must be taken during the call, so don't call your function before.
    ///
    /// ```no_run
    /// # let adapter: wgpu::Adapter = panic!();
    /// # let some_code = || wgpu::PresentationTimestamp::INVALID_TIMESTAMP;
    /// use std::time::{Duration, Instant};
    /// let presentation = adapter.get_presentation_timestamp();
    /// let instant = Instant::now();
    ///
    /// // We can now turn a new presentation timestamp into an Instant.
    /// let some_pres_timestamp = some_code();
    /// let duration = Duration::from_nanos((some_pres_timestamp.0 - presentation.0) as u64);
    /// let new_instant: Instant = instant + duration;
    /// ```
    //
    /// [Instant]: std::time::Instant
    pub fn get_presentation_timestamp(&self) -> PresentationTimestamp {
        DynContext::adapter_get_presentation_timestamp(&*self.context, &self.id, self.data.as_ref())
    }
}

impl Device {
    /// Check for resource cleanups and mapping callbacks.
    ///
    /// Return `true` if the queue is empty, or `false` if there are more queue
    /// submissions still in flight. (Note that, unless access to the [`Queue`] is
    /// coordinated somehow, this information could be out of date by the time
    /// the caller receives it. `Queue`s can be shared between threads, so
    /// other threads could submit new work at any time.)
    ///
    /// On the web, this is a no-op. `Device`s are automatically polled.
    pub fn poll(&self, maintain: Maintain) -> bool {
        DynContext::device_poll(&*self.context, &self.id, self.data.as_ref(), maintain)
    }

    /// List all features that may be used with this device.
    ///
    /// Functions may panic if you use unsupported features.
    pub fn features(&self) -> Features {
        DynContext::device_features(&*self.context, &self.id, self.data.as_ref())
    }

    /// List all limits that were requested of this device.
    ///
    /// If any of these limits are exceeded, functions may panic.
    pub fn limits(&self) -> Limits {
        DynContext::device_limits(&*self.context, &self.id, self.data.as_ref())
    }

    /// Creates a shader module from either SPIR-V or WGSL source code.
    pub fn create_shader_module(&self, desc: ShaderModuleDescriptor) -> ShaderModule {
        let (id, data) = DynContext::device_create_shader_module(
            &*self.context,
            &self.id,
            self.data.as_ref(),
            desc,
            wgt::ShaderBoundChecks::new(),
        );
        ShaderModule {
            context: Arc::clone(&self.context),
            id,
            data,
        }
    }

    /// Creates a shader module from either SPIR-V or WGSL source code without runtime checks.
    ///
    /// # Safety
    /// In contrast with [`create_shader_module`](Self::create_shader_module) this function
    /// creates a shader module without runtime checks which allows shaders to perform
    /// operations which can lead to undefined behavior like indexing out of bounds, thus it's
    /// the caller responsibility to pass a shader which doesn't perform any of this
    /// operations.
    ///
    /// This has no effect on web.
    pub unsafe fn create_shader_module_unchecked(
        &self,
        desc: ShaderModuleDescriptor,
    ) -> ShaderModule {
        let (id, data) = DynContext::device_create_shader_module(
            &*self.context,
            &self.id,
            self.data.as_ref(),
            desc,
            unsafe { wgt::ShaderBoundChecks::unchecked() },
        );
        ShaderModule {
            context: Arc::clone(&self.context),
            id,
            data,
        }
    }

    /// Creates a shader module from SPIR-V binary directly.
    ///
    /// # Safety
    ///
    /// This function passes binary data to the backend as-is and can potentially result in a
    /// driver crash or bogus behaviour. No attempt is made to ensure that data is valid SPIR-V.
    ///
    /// See also [`include_spirv_raw!`] and [`util::make_spirv_raw`].
    pub unsafe fn create_shader_module_spirv(
        &self,
        desc: &ShaderModuleDescriptorSpirV,
    ) -> ShaderModule {
        let (id, data) = unsafe {
            DynContext::device_create_shader_module_spirv(
                &*self.context,
                &self.id,
                self.data.as_ref(),
                desc,
            )
        };
        ShaderModule {
            context: Arc::clone(&self.context),
            id,
            data,
        }
    }

    /// Creates an empty [`CommandEncoder`].
    pub fn create_command_encoder(&self, desc: &CommandEncoderDescriptor) -> CommandEncoder {
        let (id, data) = DynContext::device_create_command_encoder(
            &*self.context,
            &self.id,
            self.data.as_ref(),
            desc,
        );
        CommandEncoder {
            context: Arc::clone(&self.context),
            id: Some(id),
            data,
        }
    }

    /// Creates an empty [`RenderBundleEncoder`].
    pub fn create_render_bundle_encoder(
        &self,
        desc: &RenderBundleEncoderDescriptor,
    ) -> RenderBundleEncoder {
        let (id, data) = DynContext::device_create_render_bundle_encoder(
            &*self.context,
            &self.id,
            self.data.as_ref(),
            desc,
        );
        RenderBundleEncoder {
            context: Arc::clone(&self.context),
            id,
            data,
            parent: self,
            _p: Default::default(),
        }
    }

    /// Creates a new [`BindGroup`].
    pub fn create_bind_group(&self, desc: &BindGroupDescriptor) -> BindGroup {
        let (id, data) = DynContext::device_create_bind_group(
            &*self.context,
            &self.id,
            self.data.as_ref(),
            desc,
        );
        BindGroup {
            context: Arc::clone(&self.context),
            id,
            data,
        }
    }

    /// Creates a [`BindGroupLayout`].
    pub fn create_bind_group_layout(&self, desc: &BindGroupLayoutDescriptor) -> BindGroupLayout {
        let (id, data) = DynContext::device_create_bind_group_layout(
            &*self.context,
            &self.id,
            self.data.as_ref(),
            desc,
        );
        BindGroupLayout {
            context: Arc::clone(&self.context),
            id,
            data,
        }
    }

    /// Creates a [`PipelineLayout`].
    pub fn create_pipeline_layout(&self, desc: &PipelineLayoutDescriptor) -> PipelineLayout {
        let (id, data) = DynContext::device_create_pipeline_layout(
            &*self.context,
            &self.id,
            self.data.as_ref(),
            desc,
        );
        PipelineLayout {
            context: Arc::clone(&self.context),
            id,
            data,
        }
    }

    /// Creates a [`RenderPipeline`].
    pub fn create_render_pipeline(&self, desc: &RenderPipelineDescriptor) -> RenderPipeline {
        let (id, data) = DynContext::device_create_render_pipeline(
            &*self.context,
            &self.id,
            self.data.as_ref(),
            desc,
        );
        RenderPipeline {
            context: Arc::clone(&self.context),
            id,
            data,
        }
    }

    /// Creates a [`ComputePipeline`].
    pub fn create_compute_pipeline(&self, desc: &ComputePipelineDescriptor) -> ComputePipeline {
        let (id, data) = DynContext::device_create_compute_pipeline(
            &*self.context,
            &self.id,
            self.data.as_ref(),
            desc,
        );
        ComputePipeline {
            context: Arc::clone(&self.context),
            id,
            data,
        }
    }

    /// Creates a [`Buffer`].
    pub fn create_buffer(&self, desc: &BufferDescriptor) -> Buffer {
        let mut map_context = MapContext::new(desc.size);
        if desc.mapped_at_creation {
            map_context.initial_range = 0..desc.size;
        }

        let (id, data) =
            DynContext::device_create_buffer(&*self.context, &self.id, self.data.as_ref(), desc);

        Buffer {
            context: Arc::clone(&self.context),
            id,
            data,
            map_context: Mutex::new(map_context),
            size: desc.size,
            usage: desc.usage,
        }
    }

    /// Creates a new [`Texture`].
    ///
    /// `desc` specifies the general format of the texture.
    pub fn create_texture(&self, desc: &TextureDescriptor) -> Texture {
        let (id, data) =
            DynContext::device_create_texture(&*self.context, &self.id, self.data.as_ref(), desc);
        Texture {
            context: Arc::clone(&self.context),
            id,
            data,
            owned: true,
            descriptor: TextureDescriptor {
                label: None,
                ..desc.clone()
            },
        }
    }

    /// Creates a [`Texture`] from a wgpu-hal Texture.
    ///
    /// # Safety
    ///
    /// - `hal_texture` must be created from this device internal handle
    /// - `hal_texture` must be created respecting `desc`
    /// - `hal_texture` must be initialized
    #[cfg(any(not(target_arch = "wasm32"), feature = "emscripten"))]
    pub unsafe fn create_texture_from_hal<A: wgc::hub::HalApi>(
        &self,
        hal_texture: A::Texture,
        desc: &TextureDescriptor,
    ) -> Texture {
        let texture = unsafe {
            self.context
                .as_any()
                .downcast_ref::<crate::backend::Context>()
                .unwrap()
                .create_texture_from_hal::<A>(
                    hal_texture,
                    self.data.as_ref().downcast_ref().unwrap(),
                    desc,
                )
        };
        Texture {
            context: Arc::clone(&self.context),
            id: ObjectId::from(texture.id()),
            data: Box::new(texture),
            owned: true,
            descriptor: TextureDescriptor {
                label: None,
                ..desc.clone()
            },
        }
    }

    /// Creates a new [`Sampler`].
    ///
    /// `desc` specifies the behavior of the sampler.
    pub fn create_sampler(&self, desc: &SamplerDescriptor) -> Sampler {
        let (id, data) =
            DynContext::device_create_sampler(&*self.context, &self.id, self.data.as_ref(), desc);
        Sampler {
            context: Arc::clone(&self.context),
            id,
            data,
        }
    }

    /// Creates a new [`QuerySet`].
    pub fn create_query_set(&self, desc: &QuerySetDescriptor) -> QuerySet {
        let (id, data) =
            DynContext::device_create_query_set(&*self.context, &self.id, self.data.as_ref(), desc);
        QuerySet {
            context: Arc::clone(&self.context),
            id,
            data,
        }
    }

    /// Set a callback for errors that are not handled in error scopes.
    pub fn on_uncaptured_error(&self, handler: Box<dyn UncapturedErrorHandler>) {
        self.context
            .device_on_uncaptured_error(&self.id, self.data.as_ref(), handler);
    }

    /// Push an error scope.
    pub fn push_error_scope(&self, filter: ErrorFilter) {
        self.context
            .device_push_error_scope(&self.id, self.data.as_ref(), filter);
    }

    /// Pop an error scope.
    pub fn pop_error_scope(&self) -> impl Future<Output = Option<Error>> + Send {
        self.context
            .device_pop_error_scope(&self.id, self.data.as_ref())
    }

    /// Starts frame capture.
    pub fn start_capture(&self) {
        DynContext::device_start_capture(&*self.context, &self.id, self.data.as_ref())
    }

    /// Stops frame capture.
    pub fn stop_capture(&self) {
        DynContext::device_stop_capture(&*self.context, &self.id, self.data.as_ref())
    }

    /// Apply a callback to this `Device`'s underlying backend device.
    ///
    /// If this `Device` is implemented by the backend API given by `A` (Vulkan,
    /// Dx12, etc.), then apply `hal_device_callback` to `Some(&device)`, where
    /// `device` is the underlying backend device type, [`A::Device`].
    ///
    /// If this `Device` uses a different backend, apply `hal_device_callback`
    /// to `None`.
    ///
    /// The device is locked for reading while `hal_device_callback` runs. If
    /// the callback attempts to perform any `wgpu` operations that require
    /// write access to the device (destroying a buffer, say), deadlock will
    /// occur. The locks are automatically released when the callback returns.
    ///
    /// # Safety
    ///
    /// - The raw handle passed to the callback must not be manually destroyed.
    ///
    /// [`A::Device`]: hal::Api::Device
    #[cfg(any(not(target_arch = "wasm32"), feature = "emscripten"))]
    pub unsafe fn as_hal<A: wgc::hub::HalApi, F: FnOnce(Option<&A::Device>) -> R, R>(
        &self,
        hal_device_callback: F,
    ) -> R {
        unsafe {
            self.context
                .as_any()
                .downcast_ref::<crate::backend::Context>()
                .unwrap()
                .device_as_hal::<A, F, R>(
                    self.data.as_ref().downcast_ref().unwrap(),
                    hal_device_callback,
                )
        }
    }
}

impl Drop for Device {
    fn drop(&mut self) {
        if !thread::panicking() {
            self.context.device_drop(&self.id, self.data.as_ref());
        }
    }
}

/// Requesting a device failed.
#[derive(Clone, PartialEq, Eq, Debug)]
pub struct RequestDeviceError;
static_assertions::assert_impl_all!(RequestDeviceError: Send, Sync);

impl Display for RequestDeviceError {
    fn fmt(&self, f: &mut std::fmt::Formatter<'_>) -> std::fmt::Result {
        write!(f, "Requesting a device failed")
    }
}

impl error::Error for RequestDeviceError {}

/// [`Instance::create_surface()`] or a related function failed.
#[derive(Clone, PartialEq, Eq, Debug)]
#[non_exhaustive]
pub struct CreateSurfaceError {
    // TODO: Report diagnostic clues
}
static_assertions::assert_impl_all!(CreateSurfaceError: Send, Sync);

impl Display for CreateSurfaceError {
    fn fmt(&self, f: &mut std::fmt::Formatter<'_>) -> std::fmt::Result {
        write!(f, "Creating a surface failed")
    }
}

impl error::Error for CreateSurfaceError {}

/// Error occurred when trying to async map a buffer.
#[derive(Clone, PartialEq, Eq, Debug)]
pub struct BufferAsyncError;
static_assertions::assert_impl_all!(BufferAsyncError: Send, Sync);

impl Display for BufferAsyncError {
    fn fmt(&self, f: &mut std::fmt::Formatter<'_>) -> std::fmt::Result {
        write!(f, "Error occurred when trying to async map a buffer")
    }
}

impl error::Error for BufferAsyncError {}

/// Type of buffer mapping.
#[derive(Debug, Clone, Copy, Eq, PartialEq)]
pub enum MapMode {
    /// Map only for reading
    Read,
    /// Map only for writing
    Write,
}
static_assertions::assert_impl_all!(MapMode: Send, Sync);

fn range_to_offset_size<S: RangeBounds<BufferAddress>>(
    bounds: S,
) -> (BufferAddress, Option<BufferSize>) {
    let offset = match bounds.start_bound() {
        Bound::Included(&bound) => bound,
        Bound::Excluded(&bound) => bound + 1,
        Bound::Unbounded => 0,
    };
    let size = match bounds.end_bound() {
        Bound::Included(&bound) => Some(bound + 1 - offset),
        Bound::Excluded(&bound) => Some(bound - offset),
        Bound::Unbounded => None,
    }
    .map(|size| BufferSize::new(size).expect("Buffer slices can not be empty"));

    (offset, size)
}

#[cfg(test)]
mod tests {
    use crate::BufferSize;

    #[test]
    fn range_to_offset_size_works() {
        assert_eq!(crate::range_to_offset_size(0..2), (0, BufferSize::new(2)));
        assert_eq!(crate::range_to_offset_size(2..5), (2, BufferSize::new(3)));
        assert_eq!(crate::range_to_offset_size(..), (0, None));
        assert_eq!(crate::range_to_offset_size(21..), (21, None));
        assert_eq!(crate::range_to_offset_size(0..), (0, None));
        assert_eq!(crate::range_to_offset_size(..21), (0, BufferSize::new(21)));
    }

    #[test]
    #[should_panic]
    fn range_to_offset_size_panics_for_empty_range() {
        crate::range_to_offset_size(123..123);
    }

    #[test]
    #[should_panic]
    fn range_to_offset_size_panics_for_unbounded_empty_range() {
        crate::range_to_offset_size(..0);
    }
}

/// Read only view into a mapped buffer.
#[derive(Debug)]
pub struct BufferView<'a> {
    slice: BufferSlice<'a>,
    data: Box<dyn crate::context::BufferMappedRange>,
}

/// Write only view into mapped buffer.
#[derive(Debug)]
pub struct BufferViewMut<'a> {
    slice: BufferSlice<'a>,
    data: Box<dyn crate::context::BufferMappedRange>,
    readable: bool,
}

impl std::ops::Deref for BufferView<'_> {
    type Target = [u8];

    #[inline]
    fn deref(&self) -> &[u8] {
        self.data.slice()
    }
}

impl std::ops::Deref for BufferViewMut<'_> {
    type Target = [u8];

    #[inline]
    fn deref(&self) -> &[u8] {
        assert!(
            self.readable,
            "Attempting to read a write-only mapping for buffer {:?}",
            self.slice.buffer.id
        );
        self.data.slice()
    }
}

impl std::ops::DerefMut for BufferViewMut<'_> {
    #[inline]
    fn deref_mut(&mut self) -> &mut Self::Target {
        self.data.slice_mut()
    }
}

impl AsRef<[u8]> for BufferView<'_> {
    #[inline]
    fn as_ref(&self) -> &[u8] {
        self.data.slice()
    }
}

impl AsMut<[u8]> for BufferViewMut<'_> {
    #[inline]
    fn as_mut(&mut self) -> &mut [u8] {
        self.data.slice_mut()
    }
}

impl Drop for BufferView<'_> {
    fn drop(&mut self) {
        self.slice
            .buffer
            .map_context
            .lock()
            .remove(self.slice.offset, self.slice.size);
    }
}

impl Drop for BufferViewMut<'_> {
    fn drop(&mut self) {
        self.slice
            .buffer
            .map_context
            .lock()
            .remove(self.slice.offset, self.slice.size);
    }
}

impl Buffer {
    /// Return the binding view of the entire buffer.
    pub fn as_entire_binding(&self) -> BindingResource {
        BindingResource::Buffer(self.as_entire_buffer_binding())
    }

    /// Return the binding view of the entire buffer.
    pub fn as_entire_buffer_binding(&self) -> BufferBinding {
        BufferBinding {
            buffer: self,
            offset: 0,
            size: None,
        }
    }

    /// Use only a portion of this Buffer for a given operation. Choosing a range with no end
    /// will use the rest of the buffer. Using a totally unbounded range will use the entire buffer.
    pub fn slice<S: RangeBounds<BufferAddress>>(&self, bounds: S) -> BufferSlice {
        let (offset, size) = range_to_offset_size(bounds);
        BufferSlice {
            buffer: self,
            offset,
            size,
        }
    }

    /// Flushes any pending write operations and unmaps the buffer from host memory.
    pub fn unmap(&self) {
        self.map_context.lock().reset();
        DynContext::buffer_unmap(&*self.context, &self.id, self.data.as_ref());
    }

    /// Destroy the associated native resources as soon as possible.
    pub fn destroy(&self) {
        DynContext::buffer_destroy(&*self.context, &self.id, self.data.as_ref());
    }

    /// Returns the length of the buffer allocation in bytes.
    ///
    /// This is always equal to the `size` that was specified when creating the buffer.
    pub fn size(&self) -> BufferAddress {
        self.size
    }

    /// Returns the allowed usages for this `Buffer`.
    ///
    /// This is always equal to the `usage` that was specified when creating the buffer.
    pub fn usage(&self) -> BufferUsages {
        self.usage
    }
}

impl<'a> BufferSlice<'a> {
    /// Map the buffer. Buffer is ready to map once the callback is called.
    ///
    /// For the callback to complete, either `queue.submit(..)`, `instance.poll_all(..)`, or `device.poll(..)`
    /// must be called elsewhere in the runtime, possibly integrated into an event loop or run on a separate thread.
    ///
    /// The callback will be called on the thread that first calls the above functions after the gpu work
    /// has completed. There are no restrictions on the code you can run in the callback, however on native the
    /// call to the function will not complete until the callback returns, so prefer keeping callbacks short
    /// and used to set flags, send messages, etc.
    pub fn map_async(
        &self,
        mode: MapMode,
        callback: impl FnOnce(Result<(), BufferAsyncError>) + Send + 'static,
    ) {
        let mut mc = self.buffer.map_context.lock();
        assert_eq!(
            mc.initial_range,
            0..0,
            "Buffer {:?} is already mapped",
            self.buffer.id
        );
        let end = match self.size {
            Some(s) => self.offset + s.get(),
            None => mc.total_size,
        };
        mc.initial_range = self.offset..end;

        DynContext::buffer_map_async(
            &*self.buffer.context,
            &self.buffer.id,
            self.buffer.data.as_ref(),
            mode,
            self.offset..end,
            Box::new(callback),
        )
    }

    /// Synchronously and immediately map a buffer for reading. If the buffer is not immediately mappable
    /// through [`BufferDescriptor::mapped_at_creation`] or [`BufferSlice::map_async`], will panic.
    pub fn get_mapped_range(&self) -> BufferView<'a> {
        let end = self.buffer.map_context.lock().add(self.offset, self.size);
        let data = DynContext::buffer_get_mapped_range(
            &*self.buffer.context,
            &self.buffer.id,
            self.buffer.data.as_ref(),
            self.offset..end,
        );
        BufferView { slice: *self, data }
    }

    /// Synchronously and immediately map a buffer for writing. If the buffer is not immediately mappable
    /// through [`BufferDescriptor::mapped_at_creation`] or [`BufferSlice::map_async`], will panic.
    pub fn get_mapped_range_mut(&self) -> BufferViewMut<'a> {
        let end = self.buffer.map_context.lock().add(self.offset, self.size);
        let data = DynContext::buffer_get_mapped_range(
            &*self.buffer.context,
            &self.buffer.id,
            self.buffer.data.as_ref(),
            self.offset..end,
        );
        BufferViewMut {
            slice: *self,
            data,
            readable: self.buffer.usage.contains(BufferUsages::MAP_READ),
        }
    }
}

impl Drop for Buffer {
    fn drop(&mut self) {
        if !thread::panicking() {
            self.context.buffer_drop(&self.id, self.data.as_ref());
        }
    }
}

impl Texture {
    /// Returns the inner hal Texture using a callback. The hal texture will be `None` if the
    /// backend type argument does not match with this wgpu Texture
    ///
    /// # Safety
    ///
    /// - The raw handle obtained from the hal Texture must not be manually destroyed
    #[cfg(any(not(target_arch = "wasm32"), feature = "emscripten"))]
    pub unsafe fn as_hal<A: wgc::hub::HalApi, F: FnOnce(Option<&A::Texture>)>(
        &self,
        hal_texture_callback: F,
    ) {
        let texture = self.data.as_ref().downcast_ref().unwrap();
        unsafe {
            self.context
                .as_any()
                .downcast_ref::<crate::backend::Context>()
                .unwrap()
                .texture_as_hal::<A, F>(texture, hal_texture_callback)
        }
    }

    /// Creates a view of this texture.
    pub fn create_view(&self, desc: &TextureViewDescriptor) -> TextureView {
        let (id, data) =
            DynContext::texture_create_view(&*self.context, &self.id, self.data.as_ref(), desc);
        TextureView {
            context: Arc::clone(&self.context),
            id,
            data,
        }
    }

    /// Destroy the associated native resources as soon as possible.
    pub fn destroy(&self) {
        DynContext::texture_destroy(&*self.context, &self.id, self.data.as_ref());
    }

    /// Make an `ImageCopyTexture` representing the whole texture.
    pub fn as_image_copy(&self) -> ImageCopyTexture {
        ImageCopyTexture {
            texture: self,
            mip_level: 0,
            origin: Origin3d::ZERO,
            aspect: TextureAspect::All,
        }
    }

    /// Returns the size of this `Texture`.
    ///
    /// This is always equal to the `size` that was specified when creating the texture.
    pub fn size(&self) -> Extent3d {
        self.descriptor.size
    }

    /// Returns the width of this `Texture`.
    ///
    /// This is always equal to the `size.width` that was specified when creating the texture.
    pub fn width(&self) -> u32 {
        self.descriptor.size.width
    }

    /// Returns the height of this `Texture`.
    ///
    /// This is always equal to the `size.height` that was specified when creating the texture.
    pub fn height(&self) -> u32 {
        self.descriptor.size.height
    }

    /// Returns the depth or layer count of this `Texture`.
    ///
    /// This is always equal to the `size.depth_or_array_layers` that was specified when creating the texture.
    pub fn depth_or_array_layers(&self) -> u32 {
        self.descriptor.size.depth_or_array_layers
    }

    /// Returns the mip_level_count of this `Texture`.
    ///
    /// This is always equal to the `mip_level_count` that was specified when creating the texture.
    pub fn mip_level_count(&self) -> u32 {
        self.descriptor.mip_level_count
    }

    /// Returns the sample_count of this `Texture`.
    ///
    /// This is always equal to the `sample_count` that was specified when creating the texture.
    pub fn sample_count(&self) -> u32 {
        self.descriptor.sample_count
    }

    /// Returns the dimension of this `Texture`.
    ///
    /// This is always equal to the `dimension` that was specified when creating the texture.
    pub fn dimension(&self) -> TextureDimension {
        self.descriptor.dimension
    }

    /// Returns the format of this `Texture`.
    ///
    /// This is always equal to the `format` that was specified when creating the texture.
    pub fn format(&self) -> TextureFormat {
        self.descriptor.format
    }

    /// Returns the allowed usages of this `Texture`.
    ///
    /// This is always equal to the `usage` that was specified when creating the texture.
    pub fn usage(&self) -> TextureUsages {
        self.descriptor.usage
    }
}

impl Drop for Texture {
    fn drop(&mut self) {
        if self.owned && !thread::panicking() {
            self.context.texture_drop(&self.id, self.data.as_ref());
        }
    }
}

impl Drop for TextureView {
    fn drop(&mut self) {
        if !thread::panicking() {
            self.context.texture_view_drop(&self.id, self.data.as_ref());
        }
    }
}

impl CommandEncoder {
    /// Finishes recording and returns a [`CommandBuffer`] that can be submitted for execution.
    pub fn finish(mut self) -> CommandBuffer {
        let (id, data) = DynContext::command_encoder_finish(
            &*self.context,
            self.id.take().unwrap(),
            self.data.as_mut(),
        );
        CommandBuffer {
            context: Arc::clone(&self.context),
            id: Some(id),
            data,
        }
    }

    /// Begins recording of a render pass.
    ///
    /// This function returns a [`RenderPass`] object which records a single render pass.
    pub fn begin_render_pass<'pass>(
        &'pass mut self,
        desc: &RenderPassDescriptor<'pass, '_>,
    ) -> RenderPass<'pass> {
        let id = self.id.as_ref().unwrap();
        let (id, data) = DynContext::command_encoder_begin_render_pass(
            &*self.context,
            id,
            self.data.as_ref(),
            desc,
        );
        RenderPass {
            id,
            data,
            parent: self,
        }
    }

    /// Begins recording of a compute pass.
    ///
    /// This function returns a [`ComputePass`] object which records a single compute pass.
    pub fn begin_compute_pass(&mut self, desc: &ComputePassDescriptor) -> ComputePass {
        let id = self.id.as_ref().unwrap();
        let (id, data) = DynContext::command_encoder_begin_compute_pass(
            &*self.context,
            id,
            self.data.as_ref(),
            desc,
        );
        ComputePass {
            id,
            data,
            parent: self,
        }
    }

    /// Copy data from one buffer to another.
    ///
    /// # Panics
    ///
    /// - Buffer offsets or copy size not a multiple of [`COPY_BUFFER_ALIGNMENT`].
    /// - Copy would overrun buffer.
    /// - Copy within the same buffer.
    pub fn copy_buffer_to_buffer(
        &mut self,
        source: &Buffer,
        source_offset: BufferAddress,
        destination: &Buffer,
        destination_offset: BufferAddress,
        copy_size: BufferAddress,
    ) {
        DynContext::command_encoder_copy_buffer_to_buffer(
            &*self.context,
            self.id.as_ref().unwrap(),
            self.data.as_ref(),
            &source.id,
            source.data.as_ref(),
            source_offset,
            &destination.id,
            destination.data.as_ref(),
            destination_offset,
            copy_size,
        );
    }

    /// Copy data from a buffer to a texture.
    ///
    /// # Panics
    ///
    /// - Copy would overrun buffer.
    /// - Copy would overrun texture.
    /// - `source.layout.bytes_per_row` isn't divisible by [`COPY_BYTES_PER_ROW_ALIGNMENT`].
    pub fn copy_buffer_to_texture(
        &mut self,
        source: ImageCopyBuffer,
        destination: ImageCopyTexture,
        copy_size: Extent3d,
    ) {
        DynContext::command_encoder_copy_buffer_to_texture(
            &*self.context,
            self.id.as_ref().unwrap(),
            self.data.as_ref(),
            source,
            destination,
            copy_size,
        );
    }

    /// Copy data from a texture to a buffer.
    ///
    /// # Panics
    ///
    /// - Copy would overrun buffer.
    /// - Copy would overrun texture.
    /// - `source.layout.bytes_per_row` isn't divisible by [`COPY_BYTES_PER_ROW_ALIGNMENT`].
    pub fn copy_texture_to_buffer(
        &mut self,
        source: ImageCopyTexture,
        destination: ImageCopyBuffer,
        copy_size: Extent3d,
    ) {
        DynContext::command_encoder_copy_texture_to_buffer(
            &*self.context,
            self.id.as_ref().unwrap(),
            self.data.as_ref(),
            source,
            destination,
            copy_size,
        );
    }

    /// Copy data from one texture to another.
    ///
    /// # Panics
    ///
    /// - Textures are not the same type
    /// - If a depth texture, or a multisampled texture, the entire texture must be copied
    /// - Copy would overrun either texture
    pub fn copy_texture_to_texture(
        &mut self,
        source: ImageCopyTexture,
        destination: ImageCopyTexture,
        copy_size: Extent3d,
    ) {
        DynContext::command_encoder_copy_texture_to_texture(
            &*self.context,
            self.id.as_ref().unwrap(),
            self.data.as_ref(),
            source,
            destination,
            copy_size,
        );
    }

    /// Clears texture to zero.
    ///
    /// Note that unlike with clear_buffer, `COPY_DST` usage is not required.
    ///
    /// # Implementation notes
    ///
    /// - implemented either via buffer copies and render/depth target clear, path depends on texture usages
    /// - behaves like texture zero init, but is performed immediately (clearing is *not* delayed via marking it as uninitialized)
    ///
    /// # Panics
    ///
    /// - `CLEAR_TEXTURE` extension not enabled
    /// - Range is out of bounds
    pub fn clear_texture(&mut self, texture: &Texture, subresource_range: &ImageSubresourceRange) {
        DynContext::command_encoder_clear_texture(
            &*self.context,
            self.id.as_ref().unwrap(),
            self.data.as_ref(),
            texture,
            subresource_range,
        );
    }

    /// Clears buffer to zero.
    ///
    /// # Panics
    ///
    /// - Buffer does not have `COPY_DST` usage.
    /// - Range it out of bounds
    pub fn clear_buffer(
        &mut self,
        buffer: &Buffer,
        offset: BufferAddress,
        size: Option<BufferSize>,
    ) {
        DynContext::command_encoder_clear_buffer(
            &*self.context,
            self.id.as_ref().unwrap(),
            self.data.as_ref(),
            buffer,
            offset,
            size,
        );
    }

    /// Inserts debug marker.
    pub fn insert_debug_marker(&mut self, label: &str) {
        let id = self.id.as_ref().unwrap();
        DynContext::command_encoder_insert_debug_marker(
            &*self.context,
            id,
            self.data.as_ref(),
            label,
        );
    }

    /// Start record commands and group it into debug marker group.
    pub fn push_debug_group(&mut self, label: &str) {
        let id = self.id.as_ref().unwrap();
        DynContext::command_encoder_push_debug_group(&*self.context, id, self.data.as_ref(), label);
    }

    /// Stops command recording and creates debug group.
    pub fn pop_debug_group(&mut self) {
        let id = self.id.as_ref().unwrap();
        DynContext::command_encoder_pop_debug_group(&*self.context, id, self.data.as_ref());
    }
}

/// [`Features::TIMESTAMP_QUERY`] must be enabled on the device in order to call these functions.
impl CommandEncoder {
    /// Issue a timestamp command at this point in the queue.
    /// The timestamp will be written to the specified query set, at the specified index.
    ///
    /// Must be multiplied by [`Queue::get_timestamp_period`] to get
    /// the value in nanoseconds. Absolute values have no meaning,
    /// but timestamps can be subtracted to get the time it takes
    /// for a string of operations to complete.
    pub fn write_timestamp(&mut self, query_set: &QuerySet, query_index: u32) {
        DynContext::command_encoder_write_timestamp(
            &*self.context,
            self.id.as_ref().unwrap(),
            self.data.as_mut(),
            &query_set.id,
            query_set.data.as_ref(),
            query_index,
        )
    }
}

/// [`Features::TIMESTAMP_QUERY`] or [`Features::PIPELINE_STATISTICS_QUERY`] must be enabled on the device in order to call these functions.
impl CommandEncoder {
    /// Resolve a query set, writing the results into the supplied destination buffer.
    ///
    /// Queries may be between 8 and 40 bytes each. See [`PipelineStatisticsTypes`] for more information.
    pub fn resolve_query_set(
        &mut self,
        query_set: &QuerySet,
        query_range: Range<u32>,
        destination: &Buffer,
        destination_offset: BufferAddress,
    ) {
        DynContext::command_encoder_resolve_query_set(
            &*self.context,
            self.id.as_ref().unwrap(),
            self.data.as_ref(),
            &query_set.id,
            query_set.data.as_ref(),
            query_range.start,
            query_range.end - query_range.start,
            &destination.id,
            destination.data.as_ref(),
            destination_offset,
        )
    }
}

impl<'a> RenderPass<'a> {
    /// Sets the active bind group for a given bind group index. The bind group layout
    /// in the active pipeline when any `draw()` function is called must match the layout of this bind group.
    ///
    /// If the bind group have dynamic offsets, provide them in binding order.
    /// These offsets have to be aligned to [`Limits::min_uniform_buffer_offset_alignment`]
    /// or [`Limits::min_storage_buffer_offset_alignment`] appropriately.
    pub fn set_bind_group(
        &mut self,
        index: u32,
        bind_group: &'a BindGroup,
        offsets: &[DynamicOffset],
    ) {
        DynContext::render_pass_set_bind_group(
            &*self.parent.context,
            &mut self.id,
            self.data.as_mut(),
            index,
            &bind_group.id,
            bind_group.data.as_ref(),
            offsets,
        )
    }

    /// Sets the active render pipeline.
    ///
    /// Subsequent draw calls will exhibit the behavior defined by `pipeline`.
    pub fn set_pipeline(&mut self, pipeline: &'a RenderPipeline) {
        DynContext::render_pass_set_pipeline(
            &*self.parent.context,
            &mut self.id,
            self.data.as_mut(),
            &pipeline.id,
            pipeline.data.as_ref(),
        )
    }

    /// Sets the blend color as used by some of the blending modes.
    ///
    /// Subsequent blending tests will test against this value.
    pub fn set_blend_constant(&mut self, color: Color) {
        DynContext::render_pass_set_blend_constant(
            &*self.parent.context,
            &mut self.id,
            self.data.as_mut(),
            color,
        )
    }

    /// Sets the active index buffer.
    ///
    /// Subsequent calls to [`draw_indexed`](RenderPass::draw_indexed) on this [`RenderPass`] will
    /// use `buffer` as the source index buffer.
    pub fn set_index_buffer(&mut self, buffer_slice: BufferSlice<'a>, index_format: IndexFormat) {
        DynContext::render_pass_set_index_buffer(
            &*self.parent.context,
            &mut self.id,
            self.data.as_mut(),
            &buffer_slice.buffer.id,
            buffer_slice.buffer.data.as_ref(),
            index_format,
            buffer_slice.offset,
            buffer_slice.size,
        )
    }

    /// Assign a vertex buffer to a slot.
    ///
    /// Subsequent calls to [`draw`] and [`draw_indexed`] on this
    /// [`RenderPass`] will use `buffer` as one of the source vertex buffers.
    ///
    /// The `slot` refers to the index of the matching descriptor in
    /// [`VertexState::buffers`].
    ///
    /// [`draw`]: RenderPass::draw
    /// [`draw_indexed`]: RenderPass::draw_indexed
    pub fn set_vertex_buffer(&mut self, slot: u32, buffer_slice: BufferSlice<'a>) {
        DynContext::render_pass_set_vertex_buffer(
            &*self.parent.context,
            &mut self.id,
            self.data.as_mut(),
            slot,
            &buffer_slice.buffer.id,
            buffer_slice.buffer.data.as_ref(),
            buffer_slice.offset,
            buffer_slice.size,
        )
    }

    /// Sets the scissor region.
    ///
    /// Subsequent draw calls will discard any fragments that fall outside this region.
    pub fn set_scissor_rect(&mut self, x: u32, y: u32, width: u32, height: u32) {
        DynContext::render_pass_set_scissor_rect(
            &*self.parent.context,
            &mut self.id,
            self.data.as_mut(),
            x,
            y,
            width,
            height,
        );
    }

    /// Sets the viewport region.
    ///
    /// Subsequent draw calls will draw any fragments in this region.
    pub fn set_viewport(&mut self, x: f32, y: f32, w: f32, h: f32, min_depth: f32, max_depth: f32) {
        DynContext::render_pass_set_viewport(
            &*self.parent.context,
            &mut self.id,
            self.data.as_mut(),
            x,
            y,
            w,
            h,
            min_depth,
            max_depth,
        );
    }

    /// Sets the stencil reference.
    ///
    /// Subsequent stencil tests will test against this value.
    pub fn set_stencil_reference(&mut self, reference: u32) {
        DynContext::render_pass_set_stencil_reference(
            &*self.parent.context,
            &mut self.id,
            self.data.as_mut(),
            reference,
        );
    }

    /// Draws primitives from the active vertex buffer(s).
    ///
    /// The active vertex buffers can be set with [`RenderPass::set_vertex_buffer`].
    pub fn draw(&mut self, vertices: Range<u32>, instances: Range<u32>) {
        DynContext::render_pass_draw(
            &*self.parent.context,
            &mut self.id,
            self.data.as_mut(),
            vertices,
            instances,
        )
    }

    /// Inserts debug marker.
    pub fn insert_debug_marker(&mut self, label: &str) {
        DynContext::render_pass_insert_debug_marker(
            &*self.parent.context,
            &mut self.id,
            self.data.as_mut(),
            label,
        );
    }

    /// Start record commands and group it into debug marker group.
    pub fn push_debug_group(&mut self, label: &str) {
        DynContext::render_pass_push_debug_group(
            &*self.parent.context,
            &mut self.id,
            self.data.as_mut(),
            label,
        );
    }

    /// Stops command recording and creates debug group.
    pub fn pop_debug_group(&mut self) {
        DynContext::render_pass_pop_debug_group(
            &*self.parent.context,
            &mut self.id,
            self.data.as_mut(),
        );
    }

    /// Draws indexed primitives using the active index buffer and the active vertex buffers.
    ///
    /// The active index buffer can be set with [`RenderPass::set_index_buffer`], while the active
    /// vertex buffers can be set with [`RenderPass::set_vertex_buffer`].
    pub fn draw_indexed(&mut self, indices: Range<u32>, base_vertex: i32, instances: Range<u32>) {
        DynContext::render_pass_draw_indexed(
            &*self.parent.context,
            &mut self.id,
            self.data.as_mut(),
            indices,
            base_vertex,
            instances,
        );
    }

    /// Draws primitives from the active vertex buffer(s) based on the contents of the `indirect_buffer`.
    ///
    /// The active vertex buffers can be set with [`RenderPass::set_vertex_buffer`].
    ///
    /// The structure expected in `indirect_buffer` must conform to [`DrawIndirect`](crate::util::DrawIndirect).
    pub fn draw_indirect(&mut self, indirect_buffer: &'a Buffer, indirect_offset: BufferAddress) {
        DynContext::render_pass_draw_indirect(
            &*self.parent.context,
            &mut self.id,
            self.data.as_mut(),
            &indirect_buffer.id,
            indirect_buffer.data.as_ref(),
            indirect_offset,
        );
    }

    /// Draws indexed primitives using the active index buffer and the active vertex buffers,
    /// based on the contents of the `indirect_buffer`.
    ///
    /// The active index buffer can be set with [`RenderPass::set_index_buffer`], while the active
    /// vertex buffers can be set with [`RenderPass::set_vertex_buffer`].
    ///
    /// The structure expected in `indirect_buffer` must conform to [`DrawIndexedIndirect`](crate::util::DrawIndexedIndirect).
    pub fn draw_indexed_indirect(
        &mut self,
        indirect_buffer: &'a Buffer,
        indirect_offset: BufferAddress,
    ) {
        DynContext::render_pass_draw_indexed_indirect(
            &*self.parent.context,
            &mut self.id,
            self.data.as_mut(),
            &indirect_buffer.id,
            indirect_buffer.data.as_ref(),
            indirect_offset,
        );
    }

    /// Execute a [render bundle][RenderBundle], which is a set of pre-recorded commands
    /// that can be run together.
    pub fn execute_bundles<I: IntoIterator<Item = &'a RenderBundle> + 'a>(
        &mut self,
        render_bundles: I,
    ) {
        DynContext::render_pass_execute_bundles(
            &*self.parent.context,
            &mut self.id,
            self.data.as_mut(),
            Box::new(render_bundles.into_iter().map(|rb| &rb.id)),
        )
    }
}

/// [`Features::MULTI_DRAW_INDIRECT`] must be enabled on the device in order to call these functions.
impl<'a> RenderPass<'a> {
    /// Dispatches multiple draw calls from the active vertex buffer(s) based on the contents of the `indirect_buffer`.
    /// `count` draw calls are issued.
    ///
    /// The active vertex buffers can be set with [`RenderPass::set_vertex_buffer`].
    ///
    /// The structure expected in `indirect_buffer` must conform to [`DrawIndirect`](crate::util::DrawIndirect).
    ///
    /// These draw structures are expected to be tightly packed.
    pub fn multi_draw_indirect(
        &mut self,
        indirect_buffer: &'a Buffer,
        indirect_offset: BufferAddress,
        count: u32,
    ) {
        DynContext::render_pass_multi_draw_indirect(
            &*self.parent.context,
            &mut self.id,
            self.data.as_mut(),
            &indirect_buffer.id,
            indirect_buffer.data.as_ref(),
            indirect_offset,
            count,
        );
    }

    /// Dispatches multiple draw calls from the active index buffer and the active vertex buffers,
    /// based on the contents of the `indirect_buffer`. `count` draw calls are issued.
    ///
    /// The active index buffer can be set with [`RenderPass::set_index_buffer`], while the active
    /// vertex buffers can be set with [`RenderPass::set_vertex_buffer`].
    ///
    /// The structure expected in `indirect_buffer` must conform to [`DrawIndexedIndirect`](crate::util::DrawIndexedIndirect).
    ///
    /// These draw structures are expected to be tightly packed.
    pub fn multi_draw_indexed_indirect(
        &mut self,
        indirect_buffer: &'a Buffer,
        indirect_offset: BufferAddress,
        count: u32,
    ) {
        DynContext::render_pass_multi_draw_indexed_indirect(
            &*self.parent.context,
            &mut self.id,
            self.data.as_mut(),
            &indirect_buffer.id,
            indirect_buffer.data.as_ref(),
            indirect_offset,
            count,
        );
    }
}

/// [`Features::MULTI_DRAW_INDIRECT_COUNT`] must be enabled on the device in order to call these functions.
impl<'a> RenderPass<'a> {
    /// Dispatches multiple draw calls from the active vertex buffer(s) based on the contents of the `indirect_buffer`.
    /// The count buffer is read to determine how many draws to issue.
    ///
    /// The indirect buffer must be long enough to account for `max_count` draws, however only `count` will
    /// draws will be read. If `count` is greater than `max_count`, `max_count` will be used.
    ///
    /// The active vertex buffers can be set with [`RenderPass::set_vertex_buffer`].
    ///
    /// The structure expected in `indirect_buffer` must conform to [`DrawIndirect`](crate::util::DrawIndirect).
    ///
    /// These draw structures are expected to be tightly packed.
    ///
    /// The structure expected in `count_buffer` is the following:
    ///
    /// ```rust
    /// #[repr(C)]
    /// struct DrawIndirectCount {
    ///     count: u32, // Number of draw calls to issue.
    /// }
    /// ```
    pub fn multi_draw_indirect_count(
        &mut self,
        indirect_buffer: &'a Buffer,
        indirect_offset: BufferAddress,
        count_buffer: &'a Buffer,
        count_offset: BufferAddress,
        max_count: u32,
    ) {
        DynContext::render_pass_multi_draw_indirect_count(
            &*self.parent.context,
            &mut self.id,
            self.data.as_mut(),
            &indirect_buffer.id,
            indirect_buffer.data.as_ref(),
            indirect_offset,
            &count_buffer.id,
            count_buffer.data.as_ref(),
            count_offset,
            max_count,
        );
    }

    /// Dispatches multiple draw calls from the active index buffer and the active vertex buffers,
    /// based on the contents of the `indirect_buffer`. The count buffer is read to determine how many draws to issue.
    ///
    /// The indirect buffer must be long enough to account for `max_count` draws, however only `count` will
    /// draws will be read. If `count` is greater than `max_count`, `max_count` will be used.
    ///
    /// The active index buffer can be set with [`RenderPass::set_index_buffer`], while the active
    /// vertex buffers can be set with [`RenderPass::set_vertex_buffer`].
    ///
    ///
    /// The structure expected in `indirect_buffer` must conform to [`DrawIndexedIndirect`](crate::util::DrawIndexedIndirect).
    ///
    /// These draw structures are expected to be tightly packed.
    ///
    /// The structure expected in `count_buffer` is the following:
    ///
    /// ```rust
    /// #[repr(C)]
    /// struct DrawIndexedIndirectCount {
    ///     count: u32, // Number of draw calls to issue.
    /// }
    /// ```
    pub fn multi_draw_indexed_indirect_count(
        &mut self,
        indirect_buffer: &'a Buffer,
        indirect_offset: BufferAddress,
        count_buffer: &'a Buffer,
        count_offset: BufferAddress,
        max_count: u32,
    ) {
        DynContext::render_pass_multi_draw_indexed_indirect_count(
            &*self.parent.context,
            &mut self.id,
            self.data.as_mut(),
            &indirect_buffer.id,
            indirect_buffer.data.as_ref(),
            indirect_offset,
            &count_buffer.id,
            count_buffer.data.as_ref(),
            count_offset,
            max_count,
        );
    }
}

/// [`Features::PUSH_CONSTANTS`] must be enabled on the device in order to call these functions.
impl<'a> RenderPass<'a> {
    /// Set push constant data for subsequent draw calls.
    ///
    /// Write the bytes in `data` at offset `offset` within push constant
    /// storage, all of which are accessible by all the pipeline stages in
    /// `stages`, and no others.  Both `offset` and the length of `data` must be
    /// multiples of [`PUSH_CONSTANT_ALIGNMENT`], which is always 4.
    ///
    /// For example, if `offset` is `4` and `data` is eight bytes long, this
    /// call will write `data` to bytes `4..12` of push constant storage.
    ///
    /// # Stage matching
    ///
    /// Every byte in the affected range of push constant storage must be
    /// accessible to exactly the same set of pipeline stages, which must match
    /// `stages`. If there are two bytes of storage that are accessible by
    /// different sets of pipeline stages - say, one is accessible by fragment
    /// shaders, and the other is accessible by both fragment shaders and vertex
    /// shaders - then no single `set_push_constants` call may affect both of
    /// them; to write both, you must make multiple calls, each with the
    /// appropriate `stages` value.
    ///
    /// Which pipeline stages may access a given byte is determined by the
    /// pipeline's [`PushConstant`] global variable and (if it is a struct) its
    /// members' offsets.
    ///
    /// For example, suppose you have twelve bytes of push constant storage,
    /// where bytes `0..8` are accessed by the vertex shader, and bytes `4..12`
    /// are accessed by the fragment shader. This means there are three byte
    /// ranges each accessed by a different set of stages:
    ///
    /// - Bytes `0..4` are accessed only by the fragment shader.
    ///
    /// - Bytes `4..8` are accessed by both the fragment shader and the vertex shader.
    ///
    /// - Bytes `8..12 are accessed only by the vertex shader.
    ///
    /// To write all twelve bytes requires three `set_push_constants` calls, one
    /// for each range, each passing the matching `stages` mask.
    ///
    /// [`PushConstant`]: https://docs.rs/naga/latest/naga/enum.StorageClass.html#variant.PushConstant
    pub fn set_push_constants(&mut self, stages: ShaderStages, offset: u32, data: &[u8]) {
        DynContext::render_pass_set_push_constants(
            &*self.parent.context,
            &mut self.id,
            self.data.as_mut(),
            stages,
            offset,
            data,
        );
    }
}

/// [`Features::WRITE_TIMESTAMP_INSIDE_PASSES`] must be enabled on the device in order to call these functions.
impl<'a> RenderPass<'a> {
    /// Issue a timestamp command at this point in the queue. The
    /// timestamp will be written to the specified query set, at the specified index.
    ///
    /// Must be multiplied by [`Queue::get_timestamp_period`] to get
    /// the value in nanoseconds. Absolute values have no meaning,
    /// but timestamps can be subtracted to get the time it takes
    /// for a string of operations to complete.
    pub fn write_timestamp(&mut self, query_set: &QuerySet, query_index: u32) {
        DynContext::render_pass_write_timestamp(
            &*self.parent.context,
            &mut self.id,
            self.data.as_mut(),
            &query_set.id,
            query_set.data.as_ref(),
            query_index,
        )
    }
}

/// [`Features::PIPELINE_STATISTICS_QUERY`] must be enabled on the device in order to call these functions.
impl<'a> RenderPass<'a> {
    /// Start a pipeline statistics query on this render pass. It can be ended with
    /// `end_pipeline_statistics_query`. Pipeline statistics queries may not be nested.
    pub fn begin_pipeline_statistics_query(&mut self, query_set: &QuerySet, query_index: u32) {
        DynContext::render_pass_begin_pipeline_statistics_query(
            &*self.parent.context,
            &mut self.id,
            self.data.as_mut(),
            &query_set.id,
            query_set.data.as_ref(),
            query_index,
        );
    }

    /// End the pipeline statistics query on this render pass. It can be started with
    /// `begin_pipeline_statistics_query`. Pipeline statistics queries may not be nested.
    pub fn end_pipeline_statistics_query(&mut self) {
        DynContext::render_pass_end_pipeline_statistics_query(
            &*self.parent.context,
            &mut self.id,
            self.data.as_mut(),
        );
    }
}

impl<'a> Drop for RenderPass<'a> {
    fn drop(&mut self) {
        if !thread::panicking() {
            let parent_id = self.parent.id.as_ref().unwrap();
            self.parent.context.command_encoder_end_render_pass(
                parent_id,
                self.parent.data.as_ref(),
                &mut self.id,
                self.data.as_mut(),
            );
        }
    }
}

impl<'a> ComputePass<'a> {
    /// Sets the active bind group for a given bind group index. The bind group layout
    /// in the active pipeline when the `dispatch()` function is called must match the layout of this bind group.
    ///
    /// If the bind group have dynamic offsets, provide them in the binding order.
    /// These offsets have to be aligned to [`Limits::min_uniform_buffer_offset_alignment`]
    /// or [`Limits::min_storage_buffer_offset_alignment`] appropriately.
    pub fn set_bind_group(
        &mut self,
        index: u32,
        bind_group: &'a BindGroup,
        offsets: &[DynamicOffset],
    ) {
        DynContext::compute_pass_set_bind_group(
            &*self.parent.context,
            &mut self.id,
            self.data.as_mut(),
            index,
            &bind_group.id,
            bind_group.data.as_ref(),
            offsets,
        );
    }

    /// Sets the active compute pipeline.
    pub fn set_pipeline(&mut self, pipeline: &'a ComputePipeline) {
        DynContext::compute_pass_set_pipeline(
            &*self.parent.context,
            &mut self.id,
            self.data.as_mut(),
            &pipeline.id,
            pipeline.data.as_ref(),
        );
    }

    /// Inserts debug marker.
    pub fn insert_debug_marker(&mut self, label: &str) {
        DynContext::compute_pass_insert_debug_marker(
            &*self.parent.context,
            &mut self.id,
            self.data.as_mut(),
            label,
        );
    }

    /// Start record commands and group it into debug marker group.
    pub fn push_debug_group(&mut self, label: &str) {
        DynContext::compute_pass_push_debug_group(
            &*self.parent.context,
            &mut self.id,
            self.data.as_mut(),
            label,
        );
    }

    /// Stops command recording and creates debug group.
    pub fn pop_debug_group(&mut self) {
        DynContext::compute_pass_pop_debug_group(
            &*self.parent.context,
            &mut self.id,
            self.data.as_mut(),
        );
    }

    /// Dispatches compute work operations.
    ///
    /// `x`, `y` and `z` denote the number of work groups to dispatch in each dimension.
    pub fn dispatch_workgroups(&mut self, x: u32, y: u32, z: u32) {
        DynContext::compute_pass_dispatch_workgroups(
            &*self.parent.context,
            &mut self.id,
            self.data.as_mut(),
            x,
            y,
            z,
        );
    }

    /// Dispatches compute work operations, based on the contents of the `indirect_buffer`.
    ///
    /// The structure expected in `indirect_buffer` must conform to [`DispatchIndirect`](crate::util::DispatchIndirect).
    pub fn dispatch_workgroups_indirect(
        &mut self,
        indirect_buffer: &'a Buffer,
        indirect_offset: BufferAddress,
    ) {
        DynContext::compute_pass_dispatch_workgroups_indirect(
            &*self.parent.context,
            &mut self.id,
            self.data.as_mut(),
            &indirect_buffer.id,
            indirect_buffer.data.as_ref(),
            indirect_offset,
        );
    }
}

/// [`Features::PUSH_CONSTANTS`] must be enabled on the device in order to call these functions.
impl<'a> ComputePass<'a> {
    /// Set push constant data for subsequent dispatch calls.
    ///
    /// Write the bytes in `data` at offset `offset` within push constant
    /// storage.  Both `offset` and the length of `data` must be
    /// multiples of [`PUSH_CONSTANT_ALIGNMENT`], which is always 4.
    ///
    /// For example, if `offset` is `4` and `data` is eight bytes long, this
    /// call will write `data` to bytes `4..12` of push constant storage.
    pub fn set_push_constants(&mut self, offset: u32, data: &[u8]) {
        DynContext::compute_pass_set_push_constants(
            &*self.parent.context,
            &mut self.id,
            self.data.as_mut(),
            offset,
            data,
        );
    }
}

/// [`Features::WRITE_TIMESTAMP_INSIDE_PASSES`] must be enabled on the device in order to call these functions.
impl<'a> ComputePass<'a> {
    /// Issue a timestamp command at this point in the queue. The timestamp will be written to the specified query set, at the specified index.
    ///
    /// Must be multiplied by [`Queue::get_timestamp_period`] to get
    /// the value in nanoseconds. Absolute values have no meaning,
    /// but timestamps can be subtracted to get the time it takes
    /// for a string of operations to complete.
    pub fn write_timestamp(&mut self, query_set: &QuerySet, query_index: u32) {
        DynContext::compute_pass_write_timestamp(
            &*self.parent.context,
            &mut self.id,
            self.data.as_mut(),
            &query_set.id,
            query_set.data.as_ref(),
            query_index,
        )
    }
}

/// [`Features::PIPELINE_STATISTICS_QUERY`] must be enabled on the device in order to call these functions.
impl<'a> ComputePass<'a> {
    /// Start a pipeline statistics query on this render pass. It can be ended with
    /// `end_pipeline_statistics_query`. Pipeline statistics queries may not be nested.
    pub fn begin_pipeline_statistics_query(&mut self, query_set: &QuerySet, query_index: u32) {
        DynContext::compute_pass_begin_pipeline_statistics_query(
            &*self.parent.context,
            &mut self.id,
            self.data.as_mut(),
            &query_set.id,
            query_set.data.as_ref(),
            query_index,
        );
    }

    /// End the pipeline statistics query on this render pass. It can be started with
    /// `begin_pipeline_statistics_query`. Pipeline statistics queries may not be nested.
    pub fn end_pipeline_statistics_query(&mut self) {
        DynContext::compute_pass_end_pipeline_statistics_query(
            &*self.parent.context,
            &mut self.id,
            self.data.as_mut(),
        );
    }
}

impl<'a> Drop for ComputePass<'a> {
    fn drop(&mut self) {
        if !thread::panicking() {
            let parent_id = self.parent.id.as_ref().unwrap();
            self.parent.context.command_encoder_end_compute_pass(
                parent_id,
                self.parent.data.as_ref(),
                &mut self.id,
                self.data.as_mut(),
            );
        }
    }
}

impl<'a> RenderBundleEncoder<'a> {
    /// Finishes recording and returns a [`RenderBundle`] that can be executed in other render passes.
    pub fn finish(self, desc: &RenderBundleDescriptor) -> RenderBundle {
        let (id, data) =
            DynContext::render_bundle_encoder_finish(&*self.context, self.id, self.data, desc);
        RenderBundle {
            context: Arc::clone(&self.context),
            id,
            data,
        }
    }

    /// Sets the active bind group for a given bind group index. The bind group layout
    /// in the active pipeline when any `draw()` function is called must match the layout of this bind group.
    ///
    /// If the bind group have dynamic offsets, provide them in the binding order.
    pub fn set_bind_group(
        &mut self,
        index: u32,
        bind_group: &'a BindGroup,
        offsets: &[DynamicOffset],
    ) {
        DynContext::render_bundle_encoder_set_bind_group(
            &*self.parent.context,
            &mut self.id,
            self.data.as_mut(),
            index,
            &bind_group.id,
            bind_group.data.as_ref(),
            offsets,
        )
    }

    /// Sets the active render pipeline.
    ///
    /// Subsequent draw calls will exhibit the behavior defined by `pipeline`.
    pub fn set_pipeline(&mut self, pipeline: &'a RenderPipeline) {
        DynContext::render_bundle_encoder_set_pipeline(
            &*self.parent.context,
            &mut self.id,
            self.data.as_mut(),
            &pipeline.id,
            pipeline.data.as_ref(),
        )
    }

    /// Sets the active index buffer.
    ///
    /// Subsequent calls to [`draw_indexed`](RenderBundleEncoder::draw_indexed) on this [`RenderBundleEncoder`] will
    /// use `buffer` as the source index buffer.
    pub fn set_index_buffer(&mut self, buffer_slice: BufferSlice<'a>, index_format: IndexFormat) {
        DynContext::render_bundle_encoder_set_index_buffer(
            &*self.parent.context,
            &mut self.id,
            self.data.as_mut(),
            &buffer_slice.buffer.id,
            buffer_slice.buffer.data.as_ref(),
            index_format,
            buffer_slice.offset,
            buffer_slice.size,
        )
    }

    /// Assign a vertex buffer to a slot.
    ///
    /// Subsequent calls to [`draw`] and [`draw_indexed`] on this
    /// [`RenderBundleEncoder`] will use `buffer` as one of the source vertex buffers.
    ///
    /// The `slot` refers to the index of the matching descriptor in
    /// [`VertexState::buffers`].
    ///
    /// [`draw`]: RenderBundleEncoder::draw
    /// [`draw_indexed`]: RenderBundleEncoder::draw_indexed
    pub fn set_vertex_buffer(&mut self, slot: u32, buffer_slice: BufferSlice<'a>) {
        DynContext::render_bundle_encoder_set_vertex_buffer(
            &*self.parent.context,
            &mut self.id,
            self.data.as_mut(),
            slot,
            &buffer_slice.buffer.id,
            buffer_slice.buffer.data.as_ref(),
            buffer_slice.offset,
            buffer_slice.size,
        )
    }

    /// Draws primitives from the active vertex buffer(s).
    ///
    /// The active vertex buffers can be set with [`RenderBundleEncoder::set_vertex_buffer`].
    pub fn draw(&mut self, vertices: Range<u32>, instances: Range<u32>) {
        DynContext::render_bundle_encoder_draw(
            &*self.parent.context,
            &mut self.id,
            self.data.as_mut(),
            vertices,
            instances,
        )
    }

    /// Draws indexed primitives using the active index buffer and the active vertex buffers.
    ///
    /// The active index buffer can be set with [`RenderBundleEncoder::set_index_buffer`], while the active
    /// vertex buffers can be set with [`RenderBundleEncoder::set_vertex_buffer`].
    pub fn draw_indexed(&mut self, indices: Range<u32>, base_vertex: i32, instances: Range<u32>) {
        DynContext::render_bundle_encoder_draw_indexed(
            &*self.parent.context,
            &mut self.id,
            self.data.as_mut(),
            indices,
            base_vertex,
            instances,
        );
    }

    /// Draws primitives from the active vertex buffer(s) based on the contents of the `indirect_buffer`.
    ///
    /// The active vertex buffers can be set with [`RenderBundleEncoder::set_vertex_buffer`].
    ///
    /// The structure expected in `indirect_buffer` must conform to [`DrawIndirect`](crate::util::DrawIndirect).
    pub fn draw_indirect(&mut self, indirect_buffer: &'a Buffer, indirect_offset: BufferAddress) {
        DynContext::render_bundle_encoder_draw_indirect(
            &*self.parent.context,
            &mut self.id,
            self.data.as_mut(),
            &indirect_buffer.id,
            indirect_buffer.data.as_ref(),
            indirect_offset,
        );
    }

    /// Draws indexed primitives using the active index buffer and the active vertex buffers,
    /// based on the contents of the `indirect_buffer`.
    ///
    /// The active index buffer can be set with [`RenderBundleEncoder::set_index_buffer`], while the active
    /// vertex buffers can be set with [`RenderBundleEncoder::set_vertex_buffer`].
    ///
    /// The structure expected in `indirect_buffer` must conform to [`DrawIndexedIndirect`](crate::util::DrawIndexedIndirect).
    pub fn draw_indexed_indirect(
        &mut self,
        indirect_buffer: &'a Buffer,
        indirect_offset: BufferAddress,
    ) {
        DynContext::render_bundle_encoder_draw_indexed_indirect(
            &*self.parent.context,
            &mut self.id,
            self.data.as_mut(),
            &indirect_buffer.id,
            indirect_buffer.data.as_ref(),
            indirect_offset,
        );
    }
}

/// [`Features::PUSH_CONSTANTS`] must be enabled on the device in order to call these functions.
impl<'a> RenderBundleEncoder<'a> {
    /// Set push constant data.
    ///
    /// Offset is measured in bytes, but must be a multiple of [`PUSH_CONSTANT_ALIGNMENT`].
    ///
    /// Data size must be a multiple of 4 and must have an alignment of 4.
    /// For example, with an offset of 4 and an array of `[u8; 8]`, that will write to the range
    /// of 4..12.
    ///
    /// For each byte in the range of push constant data written, the union of the stages of all push constant
    /// ranges that covers that byte must be exactly `stages`. There's no good way of explaining this simply,
    /// so here are some examples:
    ///
    /// ```text
    /// For the given ranges:
    /// - 0..4 Vertex
    /// - 4..8 Fragment
    /// ```
    ///
    /// You would need to upload this in two set_push_constants calls. First for the `Vertex` range, second for the `Fragment` range.
    ///
    /// ```text
    /// For the given ranges:
    /// - 0..8  Vertex
    /// - 4..12 Fragment
    /// ```
    ///
    /// You would need to upload this in three set_push_constants calls. First for the `Vertex` only range 0..4, second
    /// for the `Vertex | Fragment` range 4..8, third for the `Fragment` range 8..12.
    pub fn set_push_constants(&mut self, stages: ShaderStages, offset: u32, data: &[u8]) {
        DynContext::render_bundle_encoder_set_push_constants(
            &*self.parent.context,
            &mut self.id,
            self.data.as_mut(),
            stages,
            offset,
            data,
        );
    }
}

/// A write-only view into a staging buffer
pub struct QueueWriteBufferView<'a> {
    queue: &'a Queue,
    buffer: &'a Buffer,
    offset: BufferAddress,
    inner: Box<dyn context::QueueWriteBuffer>,
}
static_assertions::assert_impl_all!(QueueWriteBufferView: Send, Sync);

impl<'a> std::ops::Deref for QueueWriteBufferView<'a> {
    type Target = [u8];

    fn deref(&self) -> &Self::Target {
        panic!("QueueWriteBufferView is write-only!");
    }
}

impl<'a> std::ops::DerefMut for QueueWriteBufferView<'a> {
    #[inline]
    fn deref_mut(&mut self) -> &mut Self::Target {
        self.inner.slice_mut()
    }
}

impl<'a> Drop for QueueWriteBufferView<'a> {
    fn drop(&mut self) {
        DynContext::queue_write_staging_buffer(
            &*self.queue.context,
            &self.queue.id,
            self.queue.data.as_ref(),
            &self.buffer.id,
            self.buffer.data.as_ref(),
            self.offset,
            &*self.inner,
        );
    }
}

impl Queue {
    /// Schedule a data write into `buffer` starting at `offset`.
    ///
    /// This method is intended to have low performance costs.
    /// As such, the write is not immediately submitted, and instead enqueued
    /// internally to happen at the start of the next `submit()` call.
    ///
    /// This method fails if `data` overruns the size of `buffer` starting at `offset`.
    pub fn write_buffer(&self, buffer: &Buffer, offset: BufferAddress, data: &[u8]) {
        DynContext::queue_write_buffer(
            &*self.context,
            &self.id,
            self.data.as_ref(),
            &buffer.id,
            buffer.data.as_ref(),
            offset,
            data,
        )
    }

    /// Schedule a data write into `buffer` starting at `offset` via the returned
    /// [QueueWriteBufferView].
    ///
    /// The returned value can be dereferenced to a `&mut [u8]`; dereferencing it to a
    /// `&[u8]` panics!
    /// (It is not unsound to read through the `&mut [u8]` anyway, but doing so will not
    /// yield the existing contents of `buffer` from the GPU, and it is likely to be slow.)
    ///
    /// This method is intended to have low performance costs.
    /// As such, the write is not immediately submitted, and instead enqueued
    /// internally to happen at the start of the next `submit()` call.
    ///
    /// This method fails if `size` is greater than the size of `buffer` starting at `offset`.
    #[must_use]
    pub fn write_buffer_with<'a>(
        &'a self,
        buffer: &'a Buffer,
        offset: BufferAddress,
        size: BufferSize,
    ) -> Option<QueueWriteBufferView<'a>> {
        DynContext::queue_validate_write_buffer(
            &*self.context,
            &self.id,
            self.data.as_ref(),
            &buffer.id,
            buffer.data.as_ref(),
            offset,
            size,
        )?;
        let staging_buffer = DynContext::queue_create_staging_buffer(
            &*self.context,
            &self.id,
            self.data.as_ref(),
            size,
        )?;
        Some(QueueWriteBufferView {
            queue: self,
            buffer,
            offset,
            inner: staging_buffer,
        })
    }

    /// Schedule a write of some data into a texture.
    ///
    /// * `data` contains the texels to be written, which must be in
    ///   [the same format as the texture](TextureFormat).
    /// * `data_layout` describes the memory layout of `data`, which does not necessarily
    ///   have to have tightly packed rows.
    /// * `texture` specifies the texture to write into, and the location within the
    ///   texture (coordinate offset, mip level) that will be overwritten.
    /// * `size` is the size, in texels, of the region to be written.
    ///
    /// This method is intended to have low performance costs.
    /// As such, the write is not immediately submitted, and instead enqueued
    /// internally to happen at the start of the next `submit()` call.
    /// However, `data` will be immediately copied into staging memory; so the caller may
    /// discard it any time after this call completes.
    ///
    /// This method fails if `size` overruns the size of `texture`, or if `data` is too short.
    pub fn write_texture(
        &self,
        texture: ImageCopyTexture,
        data: &[u8],
        data_layout: ImageDataLayout,
        size: Extent3d,
    ) {
        DynContext::queue_write_texture(
            &*self.context,
            &self.id,
            self.data.as_ref(),
            texture,
            data,
            data_layout,
            size,
        )
    }

    /// Schedule a copy of data from `image` into `texture`.
    #[cfg(target_arch = "wasm32")]
    pub fn copy_external_image_to_texture(
        &self,
        source: &wgt::ImageCopyExternalImage,
        dest: ImageCopyTextureTagged,
        size: Extent3d,
    ) {
        self.context
<<<<<<< HEAD
            .queue_copy_external_image_to_texture(&self.id, source, dest, size)
=======
            .as_any()
            .downcast_ref::<crate::backend::Context>()
            .unwrap()
            .queue_copy_external_image_to_texture(&self.id.into(), image, texture, size)
>>>>>>> c1a0912b
    }

    /// Submits a series of finished command buffers for execution.
    pub fn submit<I: IntoIterator<Item = CommandBuffer>>(
        &self,
        command_buffers: I,
    ) -> SubmissionIndex {
        let (raw, data) = DynContext::queue_submit(
            &*self.context,
            &self.id,
            self.data.as_ref(),
            Box::new(
                command_buffers
                    .into_iter()
                    .map(|mut comb| comb.id.take().unwrap()),
            ),
        );

        SubmissionIndex(raw, data)
    }

    /// Gets the amount of nanoseconds each tick of a timestamp query represents.
    ///
    /// Returns zero if timestamp queries are unsupported.
    pub fn get_timestamp_period(&self) -> f32 {
        DynContext::queue_get_timestamp_period(&*self.context, &self.id, self.data.as_ref())
    }

    /// Registers a callback when the previous call to submit finishes running on the gpu. This callback
    /// being called implies that all mapped buffer callbacks attached to the same submission have also
    /// been called.
    ///
    /// For the callback to complete, either `queue.submit(..)`, `instance.poll_all(..)`, or `device.poll(..)`
    /// must be called elsewhere in the runtime, possibly integrated into an event loop or run on a separate thread.
    ///
    /// The callback will be called on the thread that first calls the above functions after the gpu work
    /// has completed. There are no restrictions on the code you can run in the callback, however on native the
    /// call to the function will not complete until the callback returns, so prefer keeping callbacks short
    /// and used to set flags, send messages, etc.
    pub fn on_submitted_work_done(&self, callback: impl FnOnce() + Send + 'static) {
        DynContext::queue_on_submitted_work_done(
            &*self.context,
            &self.id,
            self.data.as_ref(),
            Box::new(callback),
        )
    }
}

impl SurfaceTexture {
    /// Schedule this texture to be presented on the owning surface.
    ///
    /// Needs to be called after any work on the texture is scheduled via [`Queue::submit`].
    pub fn present(mut self) {
        self.presented = true;
        DynContext::surface_present(
            &*self.texture.context,
            &self.texture.id,
            // This call to as_ref is essential because we want the DynContext implementation to see the inner
            // value of the Box (T::SurfaceOutputDetail), not the Box itself.
            self.detail.as_ref(),
        );
    }
}

impl Drop for SurfaceTexture {
    fn drop(&mut self) {
        if !self.presented && !thread::panicking() {
            DynContext::surface_texture_discard(
                &*self.texture.context,
                &self.texture.id,
                // This call to as_ref is essential because we want the DynContext implementation to see the inner
                // value of the Box (T::SurfaceOutputDetail), not the Box itself.
                self.detail.as_ref(),
            );
        }
    }
}

impl Surface {
    /// Returns the capabilities of the surface when used with the given adapter.
    ///
    /// Returns specified values (see [`SurfaceCapabilities`]) if surface is incompatible with the adapter.
    pub fn get_capabilities(&self, adapter: &Adapter) -> SurfaceCapabilities {
        DynContext::surface_get_capabilities(
            &*self.context,
            &self.id,
            self.data.as_ref(),
            &adapter.id,
            adapter.data.as_ref(),
        )
    }

    /// Return a default `SurfaceConfiguration` from width and height to use for the [`Surface`] with this adapter.
    ///
    /// Returns None if the surface isn't supported by this adapter
    pub fn get_default_config(
        &self,
        adapter: &Adapter,
        width: u32,
        height: u32,
    ) -> Option<wgt::SurfaceConfiguration> {
        let caps = self.get_capabilities(adapter);
        Some(wgt::SurfaceConfiguration {
            usage: wgt::TextureUsages::RENDER_ATTACHMENT,
            format: *caps.formats.get(0)?,
            width,
            height,
            present_mode: *caps.present_modes.get(0)?,
            alpha_mode: wgt::CompositeAlphaMode::Auto,
        })
    }

    /// Initializes [`Surface`] for presentation.
    ///
    /// # Panics
    ///
    /// - A old [`SurfaceTexture`] is still alive referencing an old surface.
    /// - Texture format requested is unsupported on the surface.
    pub fn configure(&self, device: &Device, config: &SurfaceConfiguration) {
        DynContext::surface_configure(
            &*self.context,
            &self.id,
            self.data.as_ref(),
            &device.id,
            device.data.as_ref(),
            config,
        );

        let mut conf = self.config.lock();
        *conf = Some(config.clone());
    }

    /// Returns the next texture to be presented by the swapchain for drawing.
    ///
    /// In order to present the [`SurfaceTexture`] returned by this method,
    /// first a [`Queue::submit`] needs to be done with some work rendering to this texture.
    /// Then [`SurfaceTexture::present`] needs to be called.
    ///
    /// If a SurfaceTexture referencing this surface is alive when the swapchain is recreated,
    /// recreating the swapchain will panic.
    pub fn get_current_texture(&self) -> Result<SurfaceTexture, SurfaceError> {
        let (texture_id, texture_data, status, detail) =
            DynContext::surface_get_current_texture(&*self.context, &self.id, self.data.as_ref());

        let suboptimal = match status {
            SurfaceStatus::Good => false,
            SurfaceStatus::Suboptimal => true,
            SurfaceStatus::Timeout => return Err(SurfaceError::Timeout),
            SurfaceStatus::Outdated => return Err(SurfaceError::Outdated),
            SurfaceStatus::Lost => return Err(SurfaceError::Lost),
        };

        let guard = self.config.lock();
        let config = guard
            .as_ref()
            .expect("This surface has not been configured yet.");

        let descriptor = TextureDescriptor {
            label: None,
            size: Extent3d {
                width: config.width,
                height: config.height,
                depth_or_array_layers: 1,
            },
            format: config.format,
            usage: config.usage,
            mip_level_count: 1,
            sample_count: 1,
            dimension: TextureDimension::D2,
        };

        texture_id
            .zip(texture_data)
            .map(|(id, data)| SurfaceTexture {
                texture: Texture {
                    context: Arc::clone(&self.context),
                    id,
                    data,
                    owned: false,
                    descriptor,
                },
                suboptimal,
                presented: false,
                detail,
            })
            .ok_or(SurfaceError::Lost)
    }

    /// Returns the inner hal Surface using a callback. The hal surface will be `None` if the
    /// backend type argument does not match with this wgpu Surface
    ///
    /// # Safety
    ///
    /// - The raw handle obtained from the hal Surface must not be manually destroyed
    #[cfg(any(not(target_arch = "wasm32"), feature = "emscripten"))]
    pub unsafe fn as_hal_mut<A: wgc::hub::HalApi, F: FnOnce(Option<&mut A::Surface>) -> R, R>(
        &mut self,
        hal_surface_callback: F,
    ) -> R {
        unsafe {
            self.context
                .as_any()
                .downcast_ref::<crate::backend::Context>()
                .unwrap()
                .surface_as_hal_mut::<A, F, R>(
                    self.data.downcast_ref().unwrap(),
                    hal_surface_callback,
                )
        }
    }
}

/// Opaque globally-unique identifier
#[cfg(feature = "expose-ids")]
#[cfg_attr(docsrs, doc(cfg(feature = "expose-ids")))]
#[repr(transparent)]
#[derive(Debug, Copy, Clone, PartialEq, Eq, Hash)]
pub struct Id(core::num::NonZeroU64);

#[cfg(feature = "expose-ids")]
impl Adapter {
    /// Returns a globally-unique identifier for this `Adapter`.
    ///
    /// Calling this method multiple times on the same object will always return the same value.
    /// The returned value is guaranteed to be different for all resources created from the same `Instance`.
    #[cfg_attr(docsrs, doc(cfg(feature = "expose-ids")))]
    pub fn global_id(&self) -> Id {
        self.id.global_id()
    }
}

#[cfg(feature = "expose-ids")]
impl Device {
    /// Returns a globally-unique identifier for this `Device`.
    ///
    /// Calling this method multiple times on the same object will always return the same value.
    /// The returned value is guaranteed to be different for all resources created from the same `Instance`.
    #[cfg_attr(docsrs, doc(cfg(feature = "expose-ids")))]
    pub fn global_id(&self) -> Id {
        self.id.global_id()
    }
}

#[cfg(feature = "expose-ids")]
impl Queue {
    /// Returns a globally-unique identifier for this `Queue`.
    ///
    /// Calling this method multiple times on the same object will always return the same value.
    /// The returned value is guaranteed to be different for all resources created from the same `Instance`.
    #[cfg_attr(docsrs, doc(cfg(feature = "expose-ids")))]
    pub fn global_id(&self) -> Id {
        self.id.global_id()
    }
}

#[cfg(feature = "expose-ids")]
impl ShaderModule {
    /// Returns a globally-unique identifier for this `ShaderModule`.
    ///
    /// Calling this method multiple times on the same object will always return the same value.
    /// The returned value is guaranteed to be different for all resources created from the same `Instance`.
    #[cfg_attr(docsrs, doc(cfg(feature = "expose-ids")))]
    pub fn global_id(&self) -> Id {
        self.id.global_id()
    }
}

#[cfg(feature = "expose-ids")]
impl BindGroupLayout {
    /// Returns a globally-unique identifier for this `BindGroupLayout`.
    ///
    /// Calling this method multiple times on the same object will always return the same value.
    /// The returned value is guaranteed to be different for all resources created from the same `Instance`.
    #[cfg_attr(docsrs, doc(cfg(feature = "expose-ids")))]
    pub fn global_id(&self) -> Id {
        self.id.global_id()
    }
}

#[cfg(feature = "expose-ids")]
impl BindGroup {
    /// Returns a globally-unique identifier for this `BindGroup`.
    ///
    /// Calling this method multiple times on the same object will always return the same value.
    /// The returned value is guaranteed to be different for all resources created from the same `Instance`.
    #[cfg_attr(docsrs, doc(cfg(feature = "expose-ids")))]
    pub fn global_id(&self) -> Id {
        self.id.global_id()
    }
}

#[cfg(feature = "expose-ids")]
impl TextureView {
    /// Returns a globally-unique identifier for this `TextureView`.
    ///
    /// Calling this method multiple times on the same object will always return the same value.
    /// The returned value is guaranteed to be different for all resources created from the same `Instance`.
    #[cfg_attr(docsrs, doc(cfg(feature = "expose-ids")))]
    pub fn global_id(&self) -> Id {
        self.id.global_id()
    }
}

#[cfg(feature = "expose-ids")]
impl Sampler {
    /// Returns a globally-unique identifier for this `Sampler`.
    ///
    /// Calling this method multiple times on the same object will always return the same value.
    /// The returned value is guaranteed to be different for all resources created from the same `Instance`.
    #[cfg_attr(docsrs, doc(cfg(feature = "expose-ids")))]
    pub fn global_id(&self) -> Id {
        self.id.global_id()
    }
}

#[cfg(feature = "expose-ids")]
impl Buffer {
    /// Returns a globally-unique identifier for this `Buffer`.
    ///
    /// Calling this method multiple times on the same object will always return the same value.
    /// The returned value is guaranteed to be different for all resources created from the same `Instance`.
    #[cfg_attr(docsrs, doc(cfg(feature = "expose-ids")))]
    pub fn global_id(&self) -> Id {
        self.id.global_id()
    }
}

#[cfg(feature = "expose-ids")]
impl Texture {
    /// Returns a globally-unique identifier for this `Texture`.
    ///
    /// Calling this method multiple times on the same object will always return the same value.
    /// The returned value is guaranteed to be different for all resources created from the same `Instance`.
    #[cfg_attr(docsrs, doc(cfg(feature = "expose-ids")))]
    pub fn global_id(&self) -> Id {
        self.id.global_id()
    }
}

#[cfg(feature = "expose-ids")]
impl QuerySet {
    /// Returns a globally-unique identifier for this `QuerySet`.
    ///
    /// Calling this method multiple times on the same object will always return the same value.
    /// The returned value is guaranteed to be different for all resources created from the same `Instance`.
    #[cfg_attr(docsrs, doc(cfg(feature = "expose-ids")))]
    pub fn global_id(&self) -> Id {
        self.id.global_id()
    }
}

#[cfg(feature = "expose-ids")]
impl PipelineLayout {
    /// Returns a globally-unique identifier for this `PipelineLayout`.
    ///
    /// Calling this method multiple times on the same object will always return the same value.
    /// The returned value is guaranteed to be different for all resources created from the same `Instance`.
    #[cfg_attr(docsrs, doc(cfg(feature = "expose-ids")))]
    pub fn global_id(&self) -> Id {
        self.id.global_id()
    }
}

#[cfg(feature = "expose-ids")]
impl RenderPipeline {
    /// Returns a globally-unique identifier for this `RenderPipeline`.
    ///
    /// Calling this method multiple times on the same object will always return the same value.
    /// The returned value is guaranteed to be different for all resources created from the same `Instance`.
    #[cfg_attr(docsrs, doc(cfg(feature = "expose-ids")))]
    pub fn global_id(&self) -> Id {
        self.id.global_id()
    }
}

#[cfg(feature = "expose-ids")]
impl ComputePipeline {
    /// Returns a globally-unique identifier for this `ComputePipeline`.
    ///
    /// Calling this method multiple times on the same object will always return the same value.
    /// The returned value is guaranteed to be different for all resources created from the same `Instance`.
    #[cfg_attr(docsrs, doc(cfg(feature = "expose-ids")))]
    pub fn global_id(&self) -> Id {
        self.id.global_id()
    }
}

#[cfg(feature = "expose-ids")]
impl RenderBundle {
    /// Returns a globally-unique identifier for this `RenderBundle`.
    ///
    /// Calling this method multiple times on the same object will always return the same value.
    /// The returned value is guaranteed to be different for all resources created from the same `Instance`.
    #[cfg_attr(docsrs, doc(cfg(feature = "expose-ids")))]
    pub fn global_id(&self) -> Id {
        self.id.global_id()
    }
}

#[cfg(feature = "expose-ids")]
impl Surface {
    /// Returns a globally-unique identifier for this `Surface`.
    ///
    /// Calling this method multiple times on the same object will always return the same value.
    /// The returned value is guaranteed to be different for all resources created from the same `Instance`.
    #[cfg_attr(docsrs, doc(cfg(feature = "expose-ids")))]
    pub fn global_id(&self) -> Id {
        self.id.global_id()
    }
}

/// Type for the callback of uncaptured error handler
pub trait UncapturedErrorHandler: Fn(Error) + Send + 'static {}
impl<T> UncapturedErrorHandler for T where T: Fn(Error) + Send + 'static {}

/// Error type
#[derive(Debug)]
pub enum Error {
    /// Out of memory error
    OutOfMemory {
        /// Lower level source of the error.
        source: Box<dyn error::Error + Send + 'static>,
    },
    /// Validation error, signifying a bug in code or data
    Validation {
        /// Lower level source of the error.
        source: Box<dyn error::Error + Send + 'static>,
        /// Description of the validation error.
        description: String,
    },
}
static_assertions::assert_impl_all!(Error: Send);

impl error::Error for Error {
    fn source(&self) -> Option<&(dyn error::Error + 'static)> {
        match self {
            Error::OutOfMemory { source } => Some(source.as_ref()),
            Error::Validation { source, .. } => Some(source.as_ref()),
        }
    }
}

impl Display for Error {
    fn fmt(&self, f: &mut std::fmt::Formatter<'_>) -> std::fmt::Result {
        match self {
            Error::OutOfMemory { .. } => f.write_str("Out of Memory"),
            Error::Validation { description, .. } => f.write_str(description),
        }
    }
}<|MERGE_RESOLUTION|>--- conflicted
+++ resolved
@@ -36,13 +36,9 @@
     DepthStencilState, DeviceType, DownlevelCapabilities, DownlevelFlags, DynamicOffset, Extent3d,
     Face, Features, FilterMode, FrontFace, ImageDataLayout, ImageSubresourceRange, IndexFormat,
     Limits, MultisampleState, Origin3d, PipelineStatisticsTypes, PolygonMode, PowerPreference,
-<<<<<<< HEAD
-    PredefinedColorSpace, PresentMode, PrimitiveState, PrimitiveTopology, PushConstantRange,
-=======
-    PresentMode, PresentationTimestamp, PrimitiveState, PrimitiveTopology, PushConstantRange,
->>>>>>> c1a0912b
-    QueryType, RenderBundleDepthStencil, SamplerBindingType, SamplerBorderColor, ShaderLocation,
-    ShaderModel, ShaderStages, StencilFaceState, StencilOperation, StencilState,
+    PredefinedColorSpace, PresentMode, PresentationTimestamp, PrimitiveState, PrimitiveTopology,
+    PushConstantRange, QueryType, RenderBundleDepthStencil, SamplerBindingType, SamplerBorderColor,
+    ShaderLocation, ShaderModel, ShaderStages, StencilFaceState, StencilOperation, StencilState,
     StorageTextureAccess, SurfaceCapabilities, SurfaceConfiguration, SurfaceStatus, TextureAspect,
     TextureDimension, TextureFormat, TextureFormatFeatureFlags, TextureFormatFeatures,
     TextureSampleType, TextureUsages, TextureViewDimension, VertexAttribute, VertexFormat,
@@ -51,7 +47,6 @@
     VERTEX_STRIDE_ALIGNMENT,
 };
 
-<<<<<<< HEAD
 // wasm-only types, we try to keep as many types non-platform
 // specific, but these need to depend on web-sys.
 #[cfg(target_arch = "wasm32")]
@@ -59,10 +54,6 @@
 #[cfg(target_arch = "wasm32")]
 static_assertions::assert_impl_all!(ExternalImageSource: Send, Sync);
 
-use backend::{BufferMappedRange, Context as C, QueueWriteBuffer};
-
-=======
->>>>>>> c1a0912b
 /// Filter for error scopes.
 #[derive(Clone, Copy, Debug, Eq, PartialEq, PartialOrd)]
 pub enum ErrorFilter {
@@ -76,323 +67,7 @@
 type C = dyn DynContext;
 type Data = dyn Any + Send + Sync;
 
-<<<<<<< HEAD
-    fn surface_get_capabilities(
-        &self,
-        surface: &Self::SurfaceId,
-        adapter: &Self::AdapterId,
-    ) -> wgt::SurfaceCapabilities;
-    fn surface_configure(
-        &self,
-        surface: &Self::SurfaceId,
-        device: &Self::DeviceId,
-        config: &SurfaceConfiguration,
-    );
-    fn surface_get_current_texture(
-        &self,
-        surface: &Self::SurfaceId,
-    ) -> (
-        Option<Self::TextureId>,
-        SurfaceStatus,
-        Self::SurfaceOutputDetail,
-    );
-    fn surface_present(&self, texture: &Self::TextureId, detail: &Self::SurfaceOutputDetail);
-    fn surface_texture_discard(
-        &self,
-        texture: &Self::TextureId,
-        detail: &Self::SurfaceOutputDetail,
-    );
-
-    fn device_features(&self, device: &Self::DeviceId) -> Features;
-    fn device_limits(&self, device: &Self::DeviceId) -> Limits;
-    fn device_downlevel_properties(&self, device: &Self::DeviceId) -> DownlevelCapabilities;
-    fn device_create_shader_module(
-        &self,
-        device: &Self::DeviceId,
-        desc: ShaderModuleDescriptor,
-        shader_bound_checks: wgt::ShaderBoundChecks,
-    ) -> Self::ShaderModuleId;
-    unsafe fn device_create_shader_module_spirv(
-        &self,
-        device: &Self::DeviceId,
-        desc: &ShaderModuleDescriptorSpirV,
-    ) -> Self::ShaderModuleId;
-    fn device_create_bind_group_layout(
-        &self,
-        device: &Self::DeviceId,
-        desc: &BindGroupLayoutDescriptor,
-    ) -> Self::BindGroupLayoutId;
-    fn device_create_bind_group(
-        &self,
-        device: &Self::DeviceId,
-        desc: &BindGroupDescriptor,
-    ) -> Self::BindGroupId;
-    fn device_create_pipeline_layout(
-        &self,
-        device: &Self::DeviceId,
-        desc: &PipelineLayoutDescriptor,
-    ) -> Self::PipelineLayoutId;
-    fn device_create_render_pipeline(
-        &self,
-        device: &Self::DeviceId,
-        desc: &RenderPipelineDescriptor,
-    ) -> Self::RenderPipelineId;
-    fn device_create_compute_pipeline(
-        &self,
-        device: &Self::DeviceId,
-        desc: &ComputePipelineDescriptor,
-    ) -> Self::ComputePipelineId;
-    fn device_create_buffer(
-        &self,
-        device: &Self::DeviceId,
-        desc: &BufferDescriptor,
-    ) -> Self::BufferId;
-    fn device_create_texture(
-        &self,
-        device: &Self::DeviceId,
-        desc: &TextureDescriptor,
-    ) -> Self::TextureId;
-    fn device_create_sampler(
-        &self,
-        device: &Self::DeviceId,
-        desc: &SamplerDescriptor,
-    ) -> Self::SamplerId;
-    fn device_create_query_set(
-        &self,
-        device: &Self::DeviceId,
-        desc: &QuerySetDescriptor,
-    ) -> Self::QuerySetId;
-    fn device_create_command_encoder(
-        &self,
-        device: &Self::DeviceId,
-        desc: &CommandEncoderDescriptor,
-    ) -> Self::CommandEncoderId;
-    fn device_create_render_bundle_encoder(
-        &self,
-        device: &Self::DeviceId,
-        desc: &RenderBundleEncoderDescriptor,
-    ) -> Self::RenderBundleEncoderId;
-    fn device_drop(&self, device: &Self::DeviceId);
-    fn device_poll(&self, device: &Self::DeviceId, maintain: Maintain) -> bool;
-    fn device_on_uncaptured_error(
-        &self,
-        device: &Self::DeviceId,
-        handler: impl UncapturedErrorHandler,
-    );
-    fn device_push_error_scope(&self, device: &Self::DeviceId, filter: ErrorFilter);
-    fn device_pop_error_scope(&self, device: &Self::DeviceId) -> Self::PopErrorScopeFuture;
-
-    fn buffer_map_async<F>(
-        &self,
-        buffer: &Self::BufferId,
-        mode: MapMode,
-        range: Range<BufferAddress>,
-        // Note: we keep this as an `impl` through the context because the native backend
-        // needs to wrap it with a wrapping closure. queue_on_submitted_work_done doesn't
-        // need this wrapping closure, so can be made a Box immediately.
-        callback: F,
-    ) where
-        F: FnOnce(Result<(), BufferAsyncError>) + Send + 'static;
-    fn buffer_get_mapped_range(
-        &self,
-        buffer: &Self::BufferId,
-        sub_range: Range<BufferAddress>,
-    ) -> BufferMappedRange;
-    fn buffer_unmap(&self, buffer: &Self::BufferId);
-    fn texture_create_view(
-        &self,
-        texture: &Self::TextureId,
-        desc: &TextureViewDescriptor,
-    ) -> Self::TextureViewId;
-
-    fn surface_drop(&self, surface: &Self::SurfaceId);
-    fn adapter_drop(&self, adapter: &Self::AdapterId);
-    fn buffer_destroy(&self, buffer: &Self::BufferId);
-    fn buffer_drop(&self, buffer: &Self::BufferId);
-    fn texture_destroy(&self, buffer: &Self::TextureId);
-    fn texture_drop(&self, texture: &Self::TextureId);
-    fn texture_view_drop(&self, texture_view: &Self::TextureViewId);
-    fn sampler_drop(&self, sampler: &Self::SamplerId);
-    fn query_set_drop(&self, query_set: &Self::QuerySetId);
-    fn bind_group_drop(&self, bind_group: &Self::BindGroupId);
-    fn bind_group_layout_drop(&self, bind_group_layout: &Self::BindGroupLayoutId);
-    fn pipeline_layout_drop(&self, pipeline_layout: &Self::PipelineLayoutId);
-    fn shader_module_drop(&self, shader_module: &Self::ShaderModuleId);
-    fn command_encoder_drop(&self, command_encoder: &Self::CommandEncoderId);
-    fn command_buffer_drop(&self, command_buffer: &Self::CommandBufferId);
-    fn render_bundle_drop(&self, render_bundle: &Self::RenderBundleId);
-    fn compute_pipeline_drop(&self, pipeline: &Self::ComputePipelineId);
-    fn render_pipeline_drop(&self, pipeline: &Self::RenderPipelineId);
-
-    fn compute_pipeline_get_bind_group_layout(
-        &self,
-        pipeline: &Self::ComputePipelineId,
-        index: u32,
-    ) -> Self::BindGroupLayoutId;
-    fn render_pipeline_get_bind_group_layout(
-        &self,
-        pipeline: &Self::RenderPipelineId,
-        index: u32,
-    ) -> Self::BindGroupLayoutId;
-
-    fn command_encoder_copy_buffer_to_buffer(
-        &self,
-        encoder: &Self::CommandEncoderId,
-        source: &Self::BufferId,
-        source_offset: BufferAddress,
-        destination: &Self::BufferId,
-        destination_offset: BufferAddress,
-        copy_size: BufferAddress,
-    );
-    fn command_encoder_copy_buffer_to_texture(
-        &self,
-        encoder: &Self::CommandEncoderId,
-        source: ImageCopyBuffer,
-        destination: ImageCopyTexture,
-        copy_size: Extent3d,
-    );
-    fn command_encoder_copy_texture_to_buffer(
-        &self,
-        encoder: &Self::CommandEncoderId,
-        source: ImageCopyTexture,
-        destination: ImageCopyBuffer,
-        copy_size: Extent3d,
-    );
-    fn command_encoder_copy_texture_to_texture(
-        &self,
-        encoder: &Self::CommandEncoderId,
-        source: ImageCopyTexture,
-        destination: ImageCopyTexture,
-        copy_size: Extent3d,
-    );
-
-    fn command_encoder_begin_compute_pass(
-        &self,
-        encoder: &Self::CommandEncoderId,
-        desc: &ComputePassDescriptor,
-    ) -> Self::ComputePassId;
-    fn command_encoder_end_compute_pass(
-        &self,
-        encoder: &Self::CommandEncoderId,
-        pass: &mut Self::ComputePassId,
-    );
-    fn command_encoder_begin_render_pass<'a>(
-        &self,
-        encoder: &Self::CommandEncoderId,
-        desc: &RenderPassDescriptor<'a, '_>,
-    ) -> Self::RenderPassId;
-    fn command_encoder_end_render_pass(
-        &self,
-        encoder: &Self::CommandEncoderId,
-        pass: &mut Self::RenderPassId,
-    );
-    fn command_encoder_finish(&self, encoder: Self::CommandEncoderId) -> Self::CommandBufferId;
-
-    fn command_encoder_clear_texture(
-        &self,
-        encoder: &Self::CommandEncoderId,
-        texture: &Texture,
-        subresource_range: &ImageSubresourceRange,
-    );
-    fn command_encoder_clear_buffer(
-        &self,
-        encoder: &Self::CommandEncoderId,
-        buffer: &Buffer,
-        offset: BufferAddress,
-        size: Option<BufferSize>,
-    );
-
-    fn command_encoder_insert_debug_marker(&self, encoder: &Self::CommandEncoderId, label: &str);
-    fn command_encoder_push_debug_group(&self, encoder: &Self::CommandEncoderId, label: &str);
-    fn command_encoder_pop_debug_group(&self, encoder: &Self::CommandEncoderId);
-
-    fn command_encoder_write_timestamp(
-        &self,
-        encoder: &Self::CommandEncoderId,
-        query_set: &Self::QuerySetId,
-        query_index: u32,
-    );
-    fn command_encoder_resolve_query_set(
-        &self,
-        encoder: &Self::CommandEncoderId,
-        query_set: &Self::QuerySetId,
-        first_query: u32,
-        query_count: u32,
-        destination: &Self::BufferId,
-        destination_offset: BufferAddress,
-    );
-
-    fn render_bundle_encoder_finish(
-        &self,
-        encoder: Self::RenderBundleEncoderId,
-        desc: &RenderBundleDescriptor,
-    ) -> Self::RenderBundleId;
-    fn queue_write_buffer(
-        &self,
-        queue: &Self::QueueId,
-        buffer: &Self::BufferId,
-        offset: BufferAddress,
-        data: &[u8],
-    );
-    fn queue_validate_write_buffer(
-        &self,
-        queue: &Self::QueueId,
-        buffer: &Self::BufferId,
-        offset: wgt::BufferAddress,
-        size: wgt::BufferSize,
-    );
-    fn queue_create_staging_buffer(
-        &self,
-        queue: &Self::QueueId,
-        size: BufferSize,
-    ) -> QueueWriteBuffer;
-    fn queue_write_staging_buffer(
-        &self,
-        queue: &Self::QueueId,
-        buffer: &Self::BufferId,
-        offset: BufferAddress,
-        staging_buffer: &QueueWriteBuffer,
-    );
-    fn queue_write_texture(
-        &self,
-        queue: &Self::QueueId,
-        texture: ImageCopyTexture,
-        data: &[u8],
-        data_layout: ImageDataLayout,
-        size: Extent3d,
-    );
-    #[cfg(target_arch = "wasm32")]
-    fn queue_copy_external_image_to_texture(
-        &self,
-        queue: &Self::QueueId,
-        source: &ImageCopyExternalImage,
-        dest: ImageCopyTextureTagged,
-        size: Extent3d,
-    );
-    fn queue_submit<I: Iterator<Item = Self::CommandBufferId>>(
-        &self,
-        queue: &Self::QueueId,
-        command_buffers: I,
-    ) -> Self::SubmissionIndex;
-    fn queue_get_timestamp_period(&self, queue: &Self::QueueId) -> f32;
-    fn queue_on_submitted_work_done(
-        &self,
-        queue: &Self::QueueId,
-        // Note: we force the caller to box this because neither backend needs to
-        // wrap the callback and this prevents us from needing to make more functions
-        // generic than we have to. `buffer_map_async` needs to be wrapped on the native
-        // backend, so we don't box until after it has been wrapped.
-        callback: Box<dyn FnOnce() + Send + 'static>,
-    );
-
-    fn device_start_capture(&self, device: &Self::DeviceId);
-    fn device_stop_capture(&self, device: &Self::DeviceId);
-}
-
 /// Context for all other wgpu objects. Instance of wgpu.
-=======
-/// Context for all other wgpu objects. Instan ce of wgpu.
->>>>>>> c1a0912b
 ///
 /// This is the first thing you create when using wgpu.
 /// Its primary use is to create [`Adapter`]s and [`Surface`]s.
@@ -4253,15 +3928,14 @@
         dest: ImageCopyTextureTagged,
         size: Extent3d,
     ) {
-        self.context
-<<<<<<< HEAD
-            .queue_copy_external_image_to_texture(&self.id, source, dest, size)
-=======
-            .as_any()
-            .downcast_ref::<crate::backend::Context>()
-            .unwrap()
-            .queue_copy_external_image_to_texture(&self.id.into(), image, texture, size)
->>>>>>> c1a0912b
+        DynContext::queue_copy_external_image_to_texture(
+            &*self.context,
+            &self.id,
+            self.data.as_ref(),
+            source,
+            dest,
+            size,
+        )
     }
 
     /// Submits a series of finished command buffers for execution.
