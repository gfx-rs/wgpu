//! A cross-platform graphics and compute library based on [WebGPU](https://gpuweb.github.io/gpuweb/).
//!
//! To start using the API, create an [`Instance`].

#![cfg_attr(docsrs, feature(doc_cfg, doc_auto_cfg))]
#![doc(html_logo_url = "https://raw.githubusercontent.com/gfx-rs/wgpu/master/logo.png")]
#![warn(missing_docs, unsafe_op_in_unsafe_fn)]

mod backend;
mod context;
pub mod util;
#[macro_use]
mod macros;

use std::{
    any::Any,
    borrow::Cow,
    error,
    fmt::{Debug, Display},
    future::Future,
    marker::PhantomData,
    num::NonZeroU32,
    ops::{Bound, Deref, DerefMut, Range, RangeBounds},
    sync::Arc,
    thread,
};

use context::{Context, DeviceRequest, DynContext, ObjectId};
use parking_lot::Mutex;

pub use wgt::{
    AdapterInfo, AddressMode, AstcBlock, AstcChannel, Backend, Backends, BindGroupLayoutEntry,
    BindingType, BlendComponent, BlendFactor, BlendOperation, BlendState, BufferAddress,
    BufferBindingType, BufferSize, BufferUsages, Color, ColorTargetState, ColorWrites,
    CommandBufferDescriptor, CompareFunction, CompositeAlphaMode, DepthBiasState,
    DepthStencilState, DeviceType, DownlevelCapabilities, DownlevelFlags, Dx12Compiler,
    DynamicOffset, Extent3d, Face, Features, FilterMode, FrontFace, ImageDataLayout,
    ImageSubresourceRange, IndexFormat, InstanceDescriptor, Limits, MultisampleState, Origin2d,
    Origin3d, PipelineStatisticsTypes, PolygonMode, PowerPreference, PredefinedColorSpace,
    PresentMode, PresentationTimestamp, PrimitiveState, PrimitiveTopology, PushConstantRange,
    QueryType, RenderBundleDepthStencil, SamplerBindingType, SamplerBorderColor, ShaderLocation,
    ShaderModel, ShaderStages, StencilFaceState, StencilOperation, StencilState,
    StorageTextureAccess, SurfaceCapabilities, SurfaceStatus, TextureAspect, TextureDimension,
    TextureFormat, TextureFormatFeatureFlags, TextureFormatFeatures, TextureSampleType,
    TextureUsages, TextureViewDimension, VertexAttribute, VertexFormat, VertexStepMode,
    WasmNotSend, WasmNotSync, COPY_BUFFER_ALIGNMENT, COPY_BYTES_PER_ROW_ALIGNMENT, MAP_ALIGNMENT,
    PUSH_CONSTANT_ALIGNMENT, QUERY_RESOLVE_BUFFER_ALIGNMENT, QUERY_SET_MAX_QUERIES, QUERY_SIZE,
    VERTEX_STRIDE_ALIGNMENT,
};

#[cfg(any(
    not(target_arch = "wasm32"),
    feature = "webgl",
    target_os = "emscripten"
))]
#[doc(hidden)]
pub use ::hal;
#[cfg(any(
    not(target_arch = "wasm32"),
    feature = "webgl",
    target_os = "emscripten"
))]
#[doc(hidden)]
pub use ::wgc as core;

// wasm-only types, we try to keep as many types non-platform
// specific, but these need to depend on web-sys.
#[cfg(all(target_arch = "wasm32", not(target_os = "emscripten")))]
pub use wgt::{ExternalImageSource, ImageCopyExternalImage};

/// Filter for error scopes.
#[derive(Clone, Copy, Debug, Eq, PartialEq, PartialOrd)]
pub enum ErrorFilter {
    /// Catch only out-of-memory errors.
    OutOfMemory,
    /// Catch only validation errors.
    Validation,
}
static_assertions::assert_impl_all!(ErrorFilter: Send, Sync);

type C = dyn DynContext;
#[cfg(any(
    not(target_arch = "wasm32"),
    all(
        feature = "fragile-send-sync-non-atomic-wasm",
        not(target_feature = "atomics")
    )
))]
type Data = dyn Any + Send + Sync;
#[cfg(not(any(
    not(target_arch = "wasm32"),
    all(
        feature = "fragile-send-sync-non-atomic-wasm",
        not(target_feature = "atomics")
    )
)))]
type Data = dyn Any;

/// Context for all other wgpu objects. Instance of wgpu.
///
/// This is the first thing you create when using wgpu.
/// Its primary use is to create [`Adapter`]s and [`Surface`]s.
///
/// Does not have to be kept alive.
///
/// Corresponds to [WebGPU `GPU`](https://gpuweb.github.io/gpuweb/#gpu-interface).
#[derive(Debug)]
pub struct Instance {
    context: Arc<C>,
}
#[cfg(any(
    not(target_arch = "wasm32"),
    all(
        feature = "fragile-send-sync-non-atomic-wasm",
        not(target_feature = "atomics")
    )
))]
static_assertions::assert_impl_all!(Instance: Send, Sync);

/// Handle to a physical graphics and/or compute device.
///
/// Adapters can be used to open a connection to the corresponding [`Device`]
/// on the host system by using [`Adapter::request_device`].
///
/// Does not have to be kept alive.
///
/// Corresponds to [WebGPU `GPUAdapter`](https://gpuweb.github.io/gpuweb/#gpu-adapter).
#[derive(Debug)]
pub struct Adapter {
    context: Arc<C>,
    id: ObjectId,
    data: Box<Data>,
}
#[cfg(any(
    not(target_arch = "wasm32"),
    all(
        feature = "fragile-send-sync-non-atomic-wasm",
        not(target_feature = "atomics")
    )
))]
static_assertions::assert_impl_all!(Adapter: Send, Sync);

impl Drop for Adapter {
    fn drop(&mut self) {
        if !thread::panicking() {
            self.context.adapter_drop(&self.id, self.data.as_ref())
        }
    }
}

/// Open connection to a graphics and/or compute device.
///
/// Responsible for the creation of most rendering and compute resources.
/// These are then used in commands, which are submitted to a [`Queue`].
///
/// A device may be requested from an adapter with [`Adapter::request_device`].
///
/// Corresponds to [WebGPU `GPUDevice`](https://gpuweb.github.io/gpuweb/#gpu-device).
#[derive(Debug)]
pub struct Device {
    context: Arc<C>,
    id: ObjectId,
    data: Box<Data>,
}
#[cfg(any(
    not(target_arch = "wasm32"),
    all(
        feature = "fragile-send-sync-non-atomic-wasm",
        not(target_feature = "atomics")
    )
))]
static_assertions::assert_impl_all!(Device: Send, Sync);

/// Identifier for a particular call to [`Queue::submit`]. Can be used
/// as part of an argument to [`Device::poll`] to block for a particular
/// submission to finish.
///
/// This type is unique to the Rust API of `wgpu`.
/// There is no analogue in the WebGPU specification.
#[derive(Debug, Clone)]
pub struct SubmissionIndex(ObjectId, Arc<crate::Data>);
#[cfg(any(
    not(target_arch = "wasm32"),
    all(
        feature = "fragile-send-sync-non-atomic-wasm",
        not(target_feature = "atomics")
    )
))]
static_assertions::assert_impl_all!(SubmissionIndex: Send, Sync);

/// The main purpose of this struct is to resolve mapped ranges (convert sizes
/// to end points), and to ensure that the sub-ranges don't intersect.
#[derive(Debug)]
struct MapContext {
    total_size: BufferAddress,
    initial_range: Range<BufferAddress>,
    sub_ranges: Vec<Range<BufferAddress>>,
}

impl MapContext {
    fn new(total_size: BufferAddress) -> Self {
        Self {
            total_size,
            initial_range: 0..0,
            sub_ranges: Vec::new(),
        }
    }

    fn reset(&mut self) {
        self.initial_range = 0..0;

        assert!(
            self.sub_ranges.is_empty(),
            "You cannot unmap a buffer that still has accessible mapped views"
        );
    }

    fn add(&mut self, offset: BufferAddress, size: Option<BufferSize>) -> BufferAddress {
        let end = match size {
            Some(s) => offset + s.get(),
            None => self.initial_range.end,
        };
        assert!(self.initial_range.start <= offset && end <= self.initial_range.end);
        for sub in self.sub_ranges.iter() {
            assert!(
                end <= sub.start || offset >= sub.end,
                "Intersecting map range with {sub:?}"
            );
        }
        self.sub_ranges.push(offset..end);
        end
    }

    fn remove(&mut self, offset: BufferAddress, size: Option<BufferSize>) {
        let end = match size {
            Some(s) => offset + s.get(),
            None => self.initial_range.end,
        };

        let index = self
            .sub_ranges
            .iter()
            .position(|r| *r == (offset..end))
            .expect("unable to remove range from map context");
        self.sub_ranges.swap_remove(index);
    }
}

/// Handle to a GPU-accessible buffer.
///
/// Created with [`Device::create_buffer`] or
/// [`DeviceExt::create_buffer_init`](util::DeviceExt::create_buffer_init).
///
/// Corresponds to [WebGPU `GPUBuffer`](https://gpuweb.github.io/gpuweb/#buffer-interface).
#[derive(Debug)]
pub struct Buffer {
    context: Arc<C>,
    id: ObjectId,
    data: Box<Data>,
    map_context: Mutex<MapContext>,
    size: wgt::BufferAddress,
    usage: BufferUsages,
    // Todo: missing map_state https://www.w3.org/TR/webgpu/#dom-gpubuffer-mapstate
}
#[cfg(any(
    not(target_arch = "wasm32"),
    all(
        feature = "fragile-send-sync-non-atomic-wasm",
        not(target_feature = "atomics")
    )
))]
static_assertions::assert_impl_all!(Buffer: Send, Sync);

/// Slice into a [`Buffer`].
///
/// It can be created with [`Buffer::slice`]. To use the whole buffer, call with unbounded slice:
///
/// `buffer.slice(..)`
///
/// This type is unique to the Rust API of `wgpu`. In the WebGPU specification,
/// an offset and size are specified as arguments to each call working with the [`Buffer`], instead.
#[derive(Copy, Clone, Debug)]
pub struct BufferSlice<'a> {
    buffer: &'a Buffer,
    offset: BufferAddress,
    size: Option<BufferSize>,
}
#[cfg(any(
    not(target_arch = "wasm32"),
    all(
        feature = "fragile-send-sync-non-atomic-wasm",
        not(target_feature = "atomics")
    )
))]
static_assertions::assert_impl_all!(BufferSlice: Send, Sync);

/// Handle to a texture on the GPU.
///
/// It can be created with [`Device::create_texture`].
///
/// Corresponds to [WebGPU `GPUTexture`](https://gpuweb.github.io/gpuweb/#texture-interface).
#[derive(Debug)]
pub struct Texture {
    context: Arc<C>,
    id: ObjectId,
    data: Box<Data>,
    owned: bool,
    descriptor: TextureDescriptor<'static>,
}
#[cfg(any(
    not(target_arch = "wasm32"),
    all(
        feature = "fragile-send-sync-non-atomic-wasm",
        not(target_feature = "atomics")
    )
))]
static_assertions::assert_impl_all!(Texture: Send, Sync);

/// Handle to a texture view.
///
/// A `TextureView` object describes a texture and associated metadata needed by a
/// [`RenderPipeline`] or [`BindGroup`].
///
/// Corresponds to [WebGPU `GPUTextureView`](https://gpuweb.github.io/gpuweb/#gputextureview).
#[derive(Debug)]
pub struct TextureView {
    context: Arc<C>,
    id: ObjectId,
    data: Box<Data>,
}
#[cfg(any(
    not(target_arch = "wasm32"),
    all(
        feature = "fragile-send-sync-non-atomic-wasm",
        not(target_feature = "atomics")
    )
))]
static_assertions::assert_impl_all!(TextureView: Send, Sync);

/// Handle to a sampler.
///
/// A `Sampler` object defines how a pipeline will sample from a [`TextureView`]. Samplers define
/// image filters (including anisotropy) and address (wrapping) modes, among other things. See
/// the documentation for [`SamplerDescriptor`] for more information.
///
/// It can be created with [`Device::create_sampler`].
///
/// Corresponds to [WebGPU `GPUSampler`](https://gpuweb.github.io/gpuweb/#sampler-interface).
#[derive(Debug)]
pub struct Sampler {
    context: Arc<C>,
    id: ObjectId,
    data: Box<Data>,
}
#[cfg(any(
    not(target_arch = "wasm32"),
    all(
        feature = "fragile-send-sync-non-atomic-wasm",
        not(target_feature = "atomics")
    )
))]
static_assertions::assert_impl_all!(Sampler: Send, Sync);

impl Drop for Sampler {
    fn drop(&mut self) {
        if !thread::panicking() {
            self.context.sampler_drop(&self.id, self.data.as_ref());
        }
    }
}

/// Describes a [`Surface`].
///
/// For use with [`Surface::configure`].
///
/// Corresponds to [WebGPU `GPUCanvasConfiguration`](
/// https://gpuweb.github.io/gpuweb/#canvas-configuration).
pub type SurfaceConfiguration = wgt::SurfaceConfiguration<Vec<TextureFormat>>;
static_assertions::assert_impl_all!(SurfaceConfiguration: Send, Sync);

/// Handle to a presentable surface.
///
/// A `Surface` represents a platform-specific surface (e.g. a window) onto which rendered images may
/// be presented. A `Surface` may be created with the unsafe function [`Instance::create_surface`].
///
/// This type is unique to the Rust API of `wgpu`. In the WebGPU specification,
/// [`GPUCanvasContext`](https://gpuweb.github.io/gpuweb/#canvas-context)
/// serves a similar role.
#[derive(Debug)]
pub struct Surface {
    context: Arc<C>,
    id: ObjectId,
    data: Box<Data>,
    // Stores the latest `SurfaceConfiguration` that was set using `Surface::configure`.
    // It is required to set the attributes of the `SurfaceTexture` in the
    // `Surface::get_current_texture` method.
    // Because the `Surface::configure` method operates on an immutable reference this type has to
    // be wrapped in a mutex and since the configuration is only supplied after the surface has
    // been created is is additionally wrapped in an option.
    config: Mutex<Option<SurfaceConfiguration>>,
}
#[cfg(any(
    not(target_arch = "wasm32"),
    all(
        feature = "fragile-send-sync-non-atomic-wasm",
        not(target_feature = "atomics")
    )
))]
static_assertions::assert_impl_all!(Surface: Send, Sync);

impl Drop for Surface {
    fn drop(&mut self) {
        if !thread::panicking() {
            self.context.surface_drop(&self.id, self.data.as_ref())
        }
    }
}

/// Handle to a binding group layout.
///
/// A `BindGroupLayout` is a handle to the GPU-side layout of a binding group. It can be used to
/// create a [`BindGroupDescriptor`] object, which in turn can be used to create a [`BindGroup`]
/// object with [`Device::create_bind_group`]. A series of `BindGroupLayout`s can also be used to
/// create a [`PipelineLayoutDescriptor`], which can be used to create a [`PipelineLayout`].
///
/// It can be created with [`Device::create_bind_group_layout`].
///
/// Corresponds to [WebGPU `GPUBindGroupLayout`](
/// https://gpuweb.github.io/gpuweb/#gpubindgrouplayout).
#[derive(Debug)]
pub struct BindGroupLayout {
    context: Arc<C>,
    id: ObjectId,
    data: Box<Data>,
}
#[cfg(any(
    not(target_arch = "wasm32"),
    all(
        feature = "fragile-send-sync-non-atomic-wasm",
        not(target_feature = "atomics")
    )
))]
static_assertions::assert_impl_all!(BindGroupLayout: Send, Sync);

impl Drop for BindGroupLayout {
    fn drop(&mut self) {
        if !thread::panicking() {
            self.context
                .bind_group_layout_drop(&self.id, self.data.as_ref());
        }
    }
}

/// Handle to a binding group.
///
/// A `BindGroup` represents the set of resources bound to the bindings described by a
/// [`BindGroupLayout`]. It can be created with [`Device::create_bind_group`]. A `BindGroup` can
/// be bound to a particular [`RenderPass`] with [`RenderPass::set_bind_group`], or to a
/// [`ComputePass`] with [`ComputePass::set_bind_group`].
///
/// Corresponds to [WebGPU `GPUBindGroup`](https://gpuweb.github.io/gpuweb/#gpubindgroup).
#[derive(Debug)]
pub struct BindGroup {
    context: Arc<C>,
    id: ObjectId,
    data: Box<Data>,
}
#[cfg(any(
    not(target_arch = "wasm32"),
    all(
        feature = "fragile-send-sync-non-atomic-wasm",
        not(target_feature = "atomics")
    )
))]
static_assertions::assert_impl_all!(BindGroup: Send, Sync);

impl Drop for BindGroup {
    fn drop(&mut self) {
        if !thread::panicking() {
            self.context.bind_group_drop(&self.id, self.data.as_ref());
        }
    }
}

/// Handle to a compiled shader module.
///
/// A `ShaderModule` represents a compiled shader module on the GPU. It can be created by passing
/// source code to [`Device::create_shader_module`] or valid SPIR-V binary to
/// [`Device::create_shader_module_spirv`]. Shader modules are used to define programmable stages
/// of a pipeline.
///
/// Corresponds to [WebGPU `GPUShaderModule`](https://gpuweb.github.io/gpuweb/#shader-module).
#[derive(Debug)]
pub struct ShaderModule {
    context: Arc<C>,
    id: ObjectId,
    data: Box<Data>,
}
#[cfg(any(
    not(target_arch = "wasm32"),
    all(
        feature = "fragile-send-sync-non-atomic-wasm",
        not(target_feature = "atomics")
    )
))]
static_assertions::assert_impl_all!(ShaderModule: Send, Sync);

impl Drop for ShaderModule {
    fn drop(&mut self) {
        if !thread::panicking() {
            self.context
                .shader_module_drop(&self.id, self.data.as_ref());
        }
    }
}

/// Source of a shader module.
///
/// The source will be parsed and validated.
///
/// Any necessary shader translation (e.g. from WGSL to SPIR-V or vice versa)
/// will be done internally by wgpu.
///
/// This type is unique to the Rust API of `wgpu`. In the WebGPU specification,
/// only WGSL source code strings are accepted.
#[cfg_attr(feature = "naga", allow(clippy::large_enum_variant))]
#[derive(Clone)]
#[non_exhaustive]
pub enum ShaderSource<'a> {
    /// SPIR-V module represented as a slice of words.
    ///
    /// See also: [`util::make_spirv`], [`include_spirv`]
    #[cfg(feature = "spirv")]
    SpirV(Cow<'a, [u32]>),
    /// GLSL module as a string slice.
    ///
    /// Note: GLSL is not yet fully supported and must be a specific ShaderStage.
    #[cfg(feature = "glsl")]
    Glsl {
        /// The source code of the shader.
        shader: Cow<'a, str>,
        /// The shader stage that the shader targets. For example, `naga::ShaderStage::Vertex`
        stage: naga::ShaderStage,
        /// Defines to unlock configured shader features.
        defines: naga::FastHashMap<String, String>,
    },
    /// WGSL module as a string slice.
    #[cfg(feature = "wgsl")]
    Wgsl(Cow<'a, str>),
    /// Naga module.
    #[cfg(feature = "naga")]
    Naga(Cow<'static, naga::Module>),
    /// Dummy variant because `Naga` doesn't have a lifetime and without enough active features it
    /// could be the last one active.
    #[doc(hidden)]
    Dummy(PhantomData<&'a ()>),
}
static_assertions::assert_impl_all!(ShaderSource: Send, Sync);

/// Descriptor for use with [`Device::create_shader_module`].
///
/// Corresponds to [WebGPU `GPUShaderModuleDescriptor`](
/// https://gpuweb.github.io/gpuweb/#dictdef-gpushadermoduledescriptor).
#[derive(Clone)]
pub struct ShaderModuleDescriptor<'a> {
    /// Debug label of the shader module. This will show up in graphics debuggers for easy identification.
    pub label: Label<'a>,
    /// Source code for the shader.
    pub source: ShaderSource<'a>,
}
static_assertions::assert_impl_all!(ShaderModuleDescriptor: Send, Sync);

/// Descriptor for a shader module given by SPIR-V binary, for use with
/// [`Device::create_shader_module_spirv`].
///
/// This type is unique to the Rust API of `wgpu`. In the WebGPU specification,
/// only WGSL source code strings are accepted.
pub struct ShaderModuleDescriptorSpirV<'a> {
    /// Debug label of the shader module. This will show up in graphics debuggers for easy identification.
    pub label: Label<'a>,
    /// Binary SPIR-V data, in 4-byte words.
    pub source: Cow<'a, [u32]>,
}
static_assertions::assert_impl_all!(ShaderModuleDescriptorSpirV: Send, Sync);

/// Handle to a pipeline layout.
///
/// A `PipelineLayout` object describes the available binding groups of a pipeline.
/// It can be created with [`Device::create_pipeline_layout`].
///
/// Corresponds to [WebGPU `GPUPipelineLayout`](https://gpuweb.github.io/gpuweb/#gpupipelinelayout).
#[derive(Debug)]
pub struct PipelineLayout {
    context: Arc<C>,
    id: ObjectId,
    data: Box<Data>,
}
#[cfg(any(
    not(target_arch = "wasm32"),
    all(
        feature = "fragile-send-sync-non-atomic-wasm",
        not(target_feature = "atomics")
    )
))]
static_assertions::assert_impl_all!(PipelineLayout: Send, Sync);

impl Drop for PipelineLayout {
    fn drop(&mut self) {
        if !thread::panicking() {
            self.context
                .pipeline_layout_drop(&self.id, self.data.as_ref());
        }
    }
}

/// Handle to a rendering (graphics) pipeline.
///
/// A `RenderPipeline` object represents a graphics pipeline and its stages, bindings, vertex
/// buffers and targets. It can be created with [`Device::create_render_pipeline`].
///
/// Corresponds to [WebGPU `GPURenderPipeline`](https://gpuweb.github.io/gpuweb/#render-pipeline).
#[derive(Debug)]
pub struct RenderPipeline {
    context: Arc<C>,
    id: ObjectId,
    data: Box<Data>,
}
#[cfg(any(
    not(target_arch = "wasm32"),
    all(
        feature = "fragile-send-sync-non-atomic-wasm",
        not(target_feature = "atomics")
    )
))]
static_assertions::assert_impl_all!(RenderPipeline: Send, Sync);

impl Drop for RenderPipeline {
    fn drop(&mut self) {
        if !thread::panicking() {
            self.context
                .render_pipeline_drop(&self.id, self.data.as_ref());
        }
    }
}

impl RenderPipeline {
    /// Get an object representing the bind group layout at a given index.
    pub fn get_bind_group_layout(&self, index: u32) -> BindGroupLayout {
        let context = Arc::clone(&self.context);
        let (id, data) =
            self.context
                .render_pipeline_get_bind_group_layout(&self.id, self.data.as_ref(), index);
        BindGroupLayout { context, id, data }
    }
}

/// Handle to a compute pipeline.
///
/// A `ComputePipeline` object represents a compute pipeline and its single shader stage.
/// It can be created with [`Device::create_compute_pipeline`].
///
/// Corresponds to [WebGPU `GPUComputePipeline`](https://gpuweb.github.io/gpuweb/#compute-pipeline).
#[derive(Debug)]
pub struct ComputePipeline {
    context: Arc<C>,
    id: ObjectId,
    data: Box<Data>,
}
#[cfg(any(
    not(target_arch = "wasm32"),
    all(
        feature = "fragile-send-sync-non-atomic-wasm",
        not(target_feature = "atomics")
    )
))]
static_assertions::assert_impl_all!(ComputePipeline: Send, Sync);

impl Drop for ComputePipeline {
    fn drop(&mut self) {
        if !thread::panicking() {
            self.context
                .compute_pipeline_drop(&self.id, self.data.as_ref());
        }
    }
}

impl ComputePipeline {
    /// Get an object representing the bind group layout at a given index.
    pub fn get_bind_group_layout(&self, index: u32) -> BindGroupLayout {
        let context = Arc::clone(&self.context);
        let (id, data) = self.context.compute_pipeline_get_bind_group_layout(
            &self.id,
            self.data.as_ref(),
            index,
        );
        BindGroupLayout { context, id, data }
    }
}

/// Handle to a command buffer on the GPU.
///
/// A `CommandBuffer` represents a complete sequence of commands that may be submitted to a command
/// queue with [`Queue::submit`]. A `CommandBuffer` is obtained by recording a series of commands to
/// a [`CommandEncoder`] and then calling [`CommandEncoder::finish`].
///
/// Corresponds to [WebGPU `GPUCommandBuffer`](https://gpuweb.github.io/gpuweb/#command-buffer).
#[derive(Debug)]
pub struct CommandBuffer {
    context: Arc<C>,
    id: Option<ObjectId>,
    data: Option<Box<Data>>,
}
#[cfg(any(
    not(target_arch = "wasm32"),
    all(
        feature = "fragile-send-sync-non-atomic-wasm",
        not(target_feature = "atomics")
    )
))]
static_assertions::assert_impl_all!(CommandBuffer: Send, Sync);

impl Drop for CommandBuffer {
    fn drop(&mut self) {
        if !thread::panicking() {
            if let Some(id) = self.id.take() {
                self.context
                    .command_buffer_drop(&id, self.data.take().unwrap().as_ref());
            }
        }
    }
}

/// Encodes a series of GPU operations.
///
/// A command encoder can record [`RenderPass`]es, [`ComputePass`]es,
/// and transfer operations between driver-managed resources like [`Buffer`]s and [`Texture`]s.
///
/// When finished recording, call [`CommandEncoder::finish`] to obtain a [`CommandBuffer`] which may
/// be submitted for execution.
///
/// Corresponds to [WebGPU `GPUCommandEncoder`](https://gpuweb.github.io/gpuweb/#command-encoder).
#[derive(Debug)]
pub struct CommandEncoder {
    context: Arc<C>,
    id: Option<ObjectId>,
    data: Box<Data>,
}
#[cfg(any(
    not(target_arch = "wasm32"),
    all(
        feature = "fragile-send-sync-non-atomic-wasm",
        not(target_feature = "atomics")
    )
))]
static_assertions::assert_impl_all!(CommandEncoder: Send, Sync);

impl Drop for CommandEncoder {
    fn drop(&mut self) {
        if !thread::panicking() {
            if let Some(id) = self.id.take() {
                self.context.command_encoder_drop(&id, self.data.as_ref());
            }
        }
    }
}

/// In-progress recording of a render pass.
///
/// It can be created with [`CommandEncoder::begin_render_pass`].
///
/// Corresponds to [WebGPU `GPURenderPassEncoder`](
/// https://gpuweb.github.io/gpuweb/#render-pass-encoder).
#[derive(Debug)]
pub struct RenderPass<'a> {
    id: ObjectId,
    data: Box<Data>,
    parent: &'a mut CommandEncoder,
}

/// In-progress recording of a compute pass.
///
/// It can be created with [`CommandEncoder::begin_compute_pass`].
///
/// Corresponds to [WebGPU `GPUComputePassEncoder`](
/// https://gpuweb.github.io/gpuweb/#compute-pass-encoder).
#[derive(Debug)]
pub struct ComputePass<'a> {
    id: ObjectId,
    data: Box<Data>,
    parent: &'a mut CommandEncoder,
}

/// Encodes a series of GPU operations into a reusable "render bundle".
///
/// It only supports a handful of render commands, but it makes them reusable.
/// It can be created with [`Device::create_render_bundle_encoder`].
/// It can be executed onto a [`CommandEncoder`] using [`RenderPass::execute_bundles`].
///
/// Executing a [`RenderBundle`] is often more efficient than issuing the underlying commands
/// manually.
///
/// Corresponds to [WebGPU `GPURenderBundleEncoder`](
/// https://gpuweb.github.io/gpuweb/#gpurenderbundleencoder).
#[derive(Debug)]
pub struct RenderBundleEncoder<'a> {
    context: Arc<C>,
    id: ObjectId,
    data: Box<Data>,
    parent: &'a Device,
    /// This type should be !Send !Sync, because it represents an allocation on this thread's
    /// command buffer.
    _p: PhantomData<*const u8>,
}
static_assertions::assert_not_impl_any!(RenderBundleEncoder<'_>: Send, Sync);

/// Pre-prepared reusable bundle of GPU operations.
///
/// It only supports a handful of render commands, but it makes them reusable. Executing a
/// [`RenderBundle`] is often more efficient than issuing the underlying commands manually.
///
/// It can be created by use of a [`RenderBundleEncoder`], and executed onto a [`CommandEncoder`]
/// using [`RenderPass::execute_bundles`].
///
/// Corresponds to [WebGPU `GPURenderBundle`](https://gpuweb.github.io/gpuweb/#render-bundle).
#[derive(Debug)]
pub struct RenderBundle {
    context: Arc<C>,
    id: ObjectId,
    data: Box<Data>,
}
#[cfg(any(
    not(target_arch = "wasm32"),
    all(
        feature = "fragile-send-sync-non-atomic-wasm",
        not(target_feature = "atomics")
    )
))]
static_assertions::assert_impl_all!(RenderBundle: Send, Sync);

impl Drop for RenderBundle {
    fn drop(&mut self) {
        if !thread::panicking() {
            self.context
                .render_bundle_drop(&self.id, self.data.as_ref());
        }
    }
}

/// Handle to a query set.
///
/// It can be created with [`Device::create_query_set`].
///
/// Corresponds to [WebGPU `GPUQuerySet`](https://gpuweb.github.io/gpuweb/#queryset).
#[derive(Debug)]
pub struct QuerySet {
    context: Arc<C>,
    id: ObjectId,
    data: Box<Data>,
}
#[cfg(any(
    not(target_arch = "wasm32"),
    all(
        feature = "fragile-send-sync-non-atomic-wasm",
        not(target_feature = "atomics")
    )
))]
#[cfg(any(
    not(target_arch = "wasm32"),
    all(
        feature = "fragile-send-sync-non-atomic-wasm",
        not(target_feature = "atomics")
    )
))]
static_assertions::assert_impl_all!(QuerySet: Send, Sync);

impl Drop for QuerySet {
    fn drop(&mut self) {
        if !thread::panicking() {
            self.context.query_set_drop(&self.id, self.data.as_ref());
        }
    }
}

/// Handle to a command queue on a device.
///
/// A `Queue` executes recorded [`CommandBuffer`] objects and provides convenience methods
/// for writing to [buffers](Queue::write_buffer) and [textures](Queue::write_texture).
/// It can be created along with a [`Device`] by calling [`Adapter::request_device`].
///
/// Corresponds to [WebGPU `GPUQueue`](https://gpuweb.github.io/gpuweb/#gpu-queue).
#[derive(Debug)]
pub struct Queue {
    context: Arc<C>,
    id: ObjectId,
    data: Box<Data>,
}
#[cfg(any(
    not(target_arch = "wasm32"),
    all(
        feature = "fragile-send-sync-non-atomic-wasm",
        not(target_feature = "atomics")
    )
))]
static_assertions::assert_impl_all!(Queue: Send, Sync);

/// Resource that can be bound to a pipeline.
///
/// Corresponds to [WebGPU `GPUBindingResource`](
/// https://gpuweb.github.io/gpuweb/#typedefdef-gpubindingresource).
#[non_exhaustive]
#[derive(Clone, Debug)]
pub enum BindingResource<'a> {
    /// Binding is backed by a buffer.
    ///
    /// Corresponds to [`wgt::BufferBindingType::Uniform`] and [`wgt::BufferBindingType::Storage`]
    /// with [`BindGroupLayoutEntry::count`] set to None.
    Buffer(BufferBinding<'a>),
    /// Binding is backed by an array of buffers.
    ///
    /// [`Features::BUFFER_BINDING_ARRAY`] must be supported to use this feature.
    ///
    /// Corresponds to [`wgt::BufferBindingType::Uniform`] and [`wgt::BufferBindingType::Storage`]
    /// with [`BindGroupLayoutEntry::count`] set to Some.
    BufferArray(&'a [BufferBinding<'a>]),
    /// Binding is a sampler.
    ///
    /// Corresponds to [`wgt::BindingType::Sampler`] with [`BindGroupLayoutEntry::count`] set to None.
    Sampler(&'a Sampler),
    /// Binding is backed by an array of samplers.
    ///
    /// [`Features::TEXTURE_BINDING_ARRAY`] must be supported to use this feature.
    ///
    /// Corresponds to [`wgt::BindingType::Sampler`] with [`BindGroupLayoutEntry::count`] set
    /// to Some.
    SamplerArray(&'a [&'a Sampler]),
    /// Binding is backed by a texture.
    ///
    /// Corresponds to [`wgt::BindingType::Texture`] and [`wgt::BindingType::StorageTexture`] with
    /// [`BindGroupLayoutEntry::count`] set to None.
    TextureView(&'a TextureView),
    /// Binding is backed by an array of textures.
    ///
    /// [`Features::TEXTURE_BINDING_ARRAY`] must be supported to use this feature.
    ///
    /// Corresponds to [`wgt::BindingType::Texture`] and [`wgt::BindingType::StorageTexture`] with
    /// [`BindGroupLayoutEntry::count`] set to Some.
    TextureViewArray(&'a [&'a TextureView]),
}
#[cfg(any(
    not(target_arch = "wasm32"),
    all(
        feature = "fragile-send-sync-non-atomic-wasm",
        not(target_feature = "atomics")
    )
))]
static_assertions::assert_impl_all!(BindingResource: Send, Sync);

/// Describes the segment of a buffer to bind.
///
/// Corresponds to [WebGPU `GPUBufferBinding`](
/// https://gpuweb.github.io/gpuweb/#dictdef-gpubufferbinding).
#[derive(Clone, Debug)]
pub struct BufferBinding<'a> {
    /// The buffer to bind.
    pub buffer: &'a Buffer,

    /// Base offset of the buffer, in bytes.
    ///
    /// If the [`has_dynamic_offset`] field of this buffer's layout entry is
    /// `true`, the offset here will be added to the dynamic offset passed to
    /// [`RenderPass::set_bind_group`] or [`ComputePass::set_bind_group`].
    ///
    /// If the buffer was created with [`BufferUsages::UNIFORM`], then this
    /// offset must be a multiple of
    /// [`Limits::min_uniform_buffer_offset_alignment`].
    ///
    /// If the buffer was created with [`BufferUsages::STORAGE`], then this
    /// offset must be a multiple of
    /// [`Limits::min_storage_buffer_offset_alignment`].
    ///
    /// [`has_dynamic_offset`]: BindingType::Buffer::has_dynamic_offset
    pub offset: BufferAddress,

    /// Size of the binding in bytes, or `None` for using the rest of the buffer.
    pub size: Option<BufferSize>,
}
#[cfg(any(
    not(target_arch = "wasm32"),
    all(
        feature = "fragile-send-sync-non-atomic-wasm",
        not(target_feature = "atomics")
    )
))]
static_assertions::assert_impl_all!(BufferBinding: Send, Sync);

/// Operation to perform to the output attachment at the start of a render pass.
///
/// The render target must be cleared at least once before its content is loaded.
///
/// Corresponds to [WebGPU `GPULoadOp`](https://gpuweb.github.io/gpuweb/#enumdef-gpuloadop).
#[derive(Copy, Clone, Debug, Hash, Eq, PartialEq)]
#[cfg_attr(feature = "trace", derive(serde::Serialize))]
#[cfg_attr(feature = "replay", derive(serde::Deserialize))]
pub enum LoadOp<V> {
    /// Clear with a specified value.
    Clear(V),
    /// Load from memory.
    Load,
}

impl<V: Default> Default for LoadOp<V> {
    fn default() -> Self {
        Self::Clear(Default::default())
    }
}

/// Pair of load and store operations for an attachment aspect.
///
/// This type is unique to the Rust API of `wgpu`. In the WebGPU specification,
/// separate `loadOp` and `storeOp` fields are used instead.
#[derive(Copy, Clone, Debug, Hash, Eq, PartialEq)]
#[cfg_attr(feature = "trace", derive(serde::Serialize))]
#[cfg_attr(feature = "replay", derive(serde::Deserialize))]
pub struct Operations<V> {
    /// How data should be read through this attachment.
    pub load: LoadOp<V>,
    /// Whether data will be written to through this attachment.
    pub store: bool,
}

impl<V: Default> Default for Operations<V> {
    fn default() -> Self {
        Self {
            load: Default::default(),
            store: true,
        }
    }
}

/// Describes the timestamp writes of a render pass.
///
/// For use with [`RenderPassDescriptor`].
/// At least one of `beginning_of_pass_write_index` and `end_of_pass_write_index` must be `Some`.
///
/// Corresponds to [WebGPU `GPURenderPassTimestampWrite`](
/// https://gpuweb.github.io/gpuweb/#dictdef-gpurenderpasstimestampwrites).
#[derive(Clone, Debug)]
pub struct RenderPassTimestampWrites<'a> {
    /// The query set to write to.
    pub query_set: &'a QuerySet,
    /// The index of the query set at which a start timestamp of this pass is written, if any.
    pub beginning_of_pass_write_index: Option<u32>,
    /// The index of the query set at which an end timestamp of this pass is written, if any.
    pub end_of_pass_write_index: Option<u32>,
}
#[cfg(any(
    not(target_arch = "wasm32"),
    all(
        feature = "fragile-send-sync-non-atomic-wasm",
        not(target_feature = "atomics")
    )
))]
static_assertions::assert_impl_all!(RenderPassTimestampWrites: Send, Sync);

/// Describes a color attachment to a [`RenderPass`].
///
/// For use with [`RenderPassDescriptor`].
///
/// Corresponds to [WebGPU `GPURenderPassColorAttachment`](
/// https://gpuweb.github.io/gpuweb/#color-attachments).
#[derive(Clone, Debug)]
pub struct RenderPassColorAttachment<'tex> {
    /// The view to use as an attachment.
    pub view: &'tex TextureView,
    /// The view that will receive the resolved output if multisampling is used.
    pub resolve_target: Option<&'tex TextureView>,
    /// What operations will be performed on this color attachment.
    pub ops: Operations<Color>,
}
#[cfg(any(
    not(target_arch = "wasm32"),
    all(
        feature = "fragile-send-sync-non-atomic-wasm",
        not(target_feature = "atomics")
    )
))]
static_assertions::assert_impl_all!(RenderPassColorAttachment: Send, Sync);

/// Describes a depth/stencil attachment to a [`RenderPass`].
///
/// For use with [`RenderPassDescriptor`].
///
/// Corresponds to [WebGPU `GPURenderPassDepthStencilAttachment`](
/// https://gpuweb.github.io/gpuweb/#depth-stencil-attachments).
#[derive(Clone, Debug)]
pub struct RenderPassDepthStencilAttachment<'tex> {
    /// The view to use as an attachment.
    pub view: &'tex TextureView,
    /// What operations will be performed on the depth part of the attachment.
    pub depth_ops: Option<Operations<f32>>,
    /// What operations will be performed on the stencil part of the attachment.
    pub stencil_ops: Option<Operations<u32>>,
}
#[cfg(any(
    not(target_arch = "wasm32"),
    all(
        feature = "fragile-send-sync-non-atomic-wasm",
        not(target_feature = "atomics")
    )
))]
static_assertions::assert_impl_all!(RenderPassDepthStencilAttachment: Send, Sync);

// The underlying types are also exported so that documentation shows up for them

/// Object debugging label.
pub type Label<'a> = Option<&'a str>;
pub use wgt::RequestAdapterOptions as RequestAdapterOptionsBase;
/// Additional information required when requesting an adapter.
///
/// For use with [`Instance::request_adapter`].
///
/// Corresponds to [WebGPU `GPURequestAdapterOptions`](
/// https://gpuweb.github.io/gpuweb/#dictdef-gpurequestadapteroptions).
pub type RequestAdapterOptions<'a> = RequestAdapterOptionsBase<&'a Surface>;
#[cfg(any(
    not(target_arch = "wasm32"),
    all(
        feature = "fragile-send-sync-non-atomic-wasm",
        not(target_feature = "atomics")
    )
))]
static_assertions::assert_impl_all!(RequestAdapterOptions: Send, Sync);
/// Describes a [`Device`].
///
/// For use with [`Adapter::request_device`].
///
/// Corresponds to [WebGPU `GPUDeviceDescriptor`](
/// https://gpuweb.github.io/gpuweb/#dictdef-gpudevicedescriptor).
pub type DeviceDescriptor<'a> = wgt::DeviceDescriptor<Label<'a>>;
static_assertions::assert_impl_all!(DeviceDescriptor: Send, Sync);
/// Describes a [`Buffer`].
///
/// For use with [`Device::create_buffer`].
///
/// Corresponds to [WebGPU `GPUBufferDescriptor`](
/// https://gpuweb.github.io/gpuweb/#dictdef-gpubufferdescriptor).
pub type BufferDescriptor<'a> = wgt::BufferDescriptor<Label<'a>>;
static_assertions::assert_impl_all!(BufferDescriptor: Send, Sync);
/// Describes a [`CommandEncoder`].
///
/// For use with [`Device::create_command_encoder`].
///
/// Corresponds to [WebGPU `GPUCommandEncoderDescriptor`](
/// https://gpuweb.github.io/gpuweb/#dictdef-gpucommandencoderdescriptor).
pub type CommandEncoderDescriptor<'a> = wgt::CommandEncoderDescriptor<Label<'a>>;
static_assertions::assert_impl_all!(CommandEncoderDescriptor: Send, Sync);
/// Describes a [`RenderBundle`].
///
/// For use with [`RenderBundleEncoder::finish`].
///
/// Corresponds to [WebGPU `GPURenderBundleDescriptor`](
/// https://gpuweb.github.io/gpuweb/#dictdef-gpurenderbundledescriptor).
pub type RenderBundleDescriptor<'a> = wgt::RenderBundleDescriptor<Label<'a>>;
static_assertions::assert_impl_all!(RenderBundleDescriptor: Send, Sync);
/// Describes a [`Texture`].
///
/// For use with [`Device::create_texture`].
///
/// Corresponds to [WebGPU `GPUTextureDescriptor`](
/// https://gpuweb.github.io/gpuweb/#dictdef-gputexturedescriptor).
pub type TextureDescriptor<'a> = wgt::TextureDescriptor<Label<'a>, &'a [TextureFormat]>;
static_assertions::assert_impl_all!(TextureDescriptor: Send, Sync);
/// Describes a [`QuerySet`].
///
/// For use with [`Device::create_query_set`].
///
/// Corresponds to [WebGPU `GPUQuerySetDescriptor`](
/// https://gpuweb.github.io/gpuweb/#dictdef-gpuquerysetdescriptor).
pub type QuerySetDescriptor<'a> = wgt::QuerySetDescriptor<Label<'a>>;
static_assertions::assert_impl_all!(QuerySetDescriptor: Send, Sync);
pub use wgt::Maintain as MaintainBase;
/// Passed to [`Device::poll`] to control how and if it should block.
pub type Maintain = wgt::Maintain<SubmissionIndex>;
#[cfg(any(
    not(target_arch = "wasm32"),
    all(
        feature = "fragile-send-sync-non-atomic-wasm",
        not(target_feature = "atomics")
    )
))]
static_assertions::assert_impl_all!(Maintain: Send, Sync);

/// Describes a [`TextureView`].
///
/// For use with [`Texture::create_view`].
///
/// Corresponds to [WebGPU `GPUTextureViewDescriptor`](
/// https://gpuweb.github.io/gpuweb/#dictdef-gputextureviewdescriptor).
#[derive(Clone, Debug, Default, Eq, PartialEq)]
pub struct TextureViewDescriptor<'a> {
    /// Debug label of the texture view. This will show up in graphics debuggers for easy identification.
    pub label: Label<'a>,
    /// Format of the texture view. Either must be the same as the texture format or in the list
    /// of `view_formats` in the texture's descriptor.
    pub format: Option<TextureFormat>,
    /// The dimension of the texture view. For 1D textures, this must be `D1`. For 2D textures it must be one of
    /// `D2`, `D2Array`, `Cube`, and `CubeArray`. For 3D textures it must be `D3`
    pub dimension: Option<TextureViewDimension>,
    /// Aspect of the texture. Color textures must be [`TextureAspect::All`].
    pub aspect: TextureAspect,
    /// Base mip level.
    pub base_mip_level: u32,
    /// Mip level count.
    /// If `Some(count)`, `base_mip_level + count` must be less or equal to underlying texture mip count.
    /// If `None`, considered to include the rest of the mipmap levels, but at least 1 in total.
    pub mip_level_count: Option<u32>,
    /// Base array layer.
    pub base_array_layer: u32,
    /// Layer count.
    /// If `Some(count)`, `base_array_layer + count` must be less or equal to the underlying array count.
    /// If `None`, considered to include the rest of the array layers, but at least 1 in total.
    pub array_layer_count: Option<u32>,
}
static_assertions::assert_impl_all!(TextureViewDescriptor: Send, Sync);

/// Describes a [`PipelineLayout`].
///
/// For use with [`Device::create_pipeline_layout`].
///
/// Corresponds to [WebGPU `GPUPipelineLayoutDescriptor`](
/// https://gpuweb.github.io/gpuweb/#dictdef-gpupipelinelayoutdescriptor).
#[derive(Clone, Debug, Default)]
pub struct PipelineLayoutDescriptor<'a> {
    /// Debug label of the pipeline layout. This will show up in graphics debuggers for easy identification.
    pub label: Label<'a>,
    /// Bind groups that this pipeline uses. The first entry will provide all the bindings for
    /// "set = 0", second entry will provide all the bindings for "set = 1" etc.
    pub bind_group_layouts: &'a [&'a BindGroupLayout],
    /// Set of push constant ranges this pipeline uses. Each shader stage that uses push constants
    /// must define the range in push constant memory that corresponds to its single `layout(push_constant)`
    /// uniform block.
    ///
    /// If this array is non-empty, the [`Features::PUSH_CONSTANTS`] must be enabled.
    pub push_constant_ranges: &'a [PushConstantRange],
}
#[cfg(any(
    not(target_arch = "wasm32"),
    all(
        feature = "fragile-send-sync-non-atomic-wasm",
        not(target_feature = "atomics")
    )
))]
static_assertions::assert_impl_all!(PipelineLayoutDescriptor: Send, Sync);

/// Describes a [`Sampler`].
///
/// For use with [`Device::create_sampler`].
///
/// Corresponds to [WebGPU `GPUSamplerDescriptor`](
/// https://gpuweb.github.io/gpuweb/#dictdef-gpusamplerdescriptor).
#[derive(Clone, Debug, PartialEq)]
pub struct SamplerDescriptor<'a> {
    /// Debug label of the sampler. This will show up in graphics debuggers for easy identification.
    pub label: Label<'a>,
    /// How to deal with out of bounds accesses in the u (i.e. x) direction
    pub address_mode_u: AddressMode,
    /// How to deal with out of bounds accesses in the v (i.e. y) direction
    pub address_mode_v: AddressMode,
    /// How to deal with out of bounds accesses in the w (i.e. z) direction
    pub address_mode_w: AddressMode,
    /// How to filter the texture when it needs to be magnified (made larger)
    pub mag_filter: FilterMode,
    /// How to filter the texture when it needs to be minified (made smaller)
    pub min_filter: FilterMode,
    /// How to filter between mip map levels
    pub mipmap_filter: FilterMode,
    /// Minimum level of detail (i.e. mip level) to use
    pub lod_min_clamp: f32,
    /// Maximum level of detail (i.e. mip level) to use
    pub lod_max_clamp: f32,
    /// If this is enabled, this is a comparison sampler using the given comparison function.
    pub compare: Option<CompareFunction>,
    /// Must be at least 1. If this is not 1, all filter modes must be linear.
    pub anisotropy_clamp: u16,
    /// Border color to use when address_mode is [`AddressMode::ClampToBorder`]
    pub border_color: Option<SamplerBorderColor>,
}
static_assertions::assert_impl_all!(SamplerDescriptor: Send, Sync);

impl Default for SamplerDescriptor<'_> {
    fn default() -> Self {
        Self {
            label: None,
            address_mode_u: Default::default(),
            address_mode_v: Default::default(),
            address_mode_w: Default::default(),
            mag_filter: Default::default(),
            min_filter: Default::default(),
            mipmap_filter: Default::default(),
            lod_min_clamp: 0.0,
            lod_max_clamp: 32.0,
            compare: None,
            anisotropy_clamp: 1,
            border_color: None,
        }
    }
}

/// An element of a [`BindGroupDescriptor`], consisting of a bindable resource
/// and the slot to bind it to.
///
/// Corresponds to [WebGPU `GPUBindGroupEntry`](
/// https://gpuweb.github.io/gpuweb/#dictdef-gpubindgroupentry).
#[derive(Clone, Debug)]
pub struct BindGroupEntry<'a> {
    /// Slot for which binding provides resource. Corresponds to an entry of the same
    /// binding index in the [`BindGroupLayoutDescriptor`].
    pub binding: u32,
    /// Resource to attach to the binding
    pub resource: BindingResource<'a>,
}
#[cfg(any(
    not(target_arch = "wasm32"),
    all(
        feature = "fragile-send-sync-non-atomic-wasm",
        not(target_feature = "atomics")
    )
))]
static_assertions::assert_impl_all!(BindGroupEntry: Send, Sync);

/// Describes a group of bindings and the resources to be bound.
///
/// For use with [`Device::create_bind_group`].
///
/// Corresponds to [WebGPU `GPUBindGroupDescriptor`](
/// https://gpuweb.github.io/gpuweb/#dictdef-gpubindgroupdescriptor).
#[derive(Clone, Debug)]
pub struct BindGroupDescriptor<'a> {
    /// Debug label of the bind group. This will show up in graphics debuggers for easy identification.
    pub label: Label<'a>,
    /// The [`BindGroupLayout`] that corresponds to this bind group.
    pub layout: &'a BindGroupLayout,
    /// The resources to bind to this bind group.
    pub entries: &'a [BindGroupEntry<'a>],
}
#[cfg(any(
    not(target_arch = "wasm32"),
    all(
        feature = "fragile-send-sync-non-atomic-wasm",
        not(target_feature = "atomics")
    )
))]
static_assertions::assert_impl_all!(BindGroupDescriptor: Send, Sync);

/// Describes the attachments of a render pass.
///
/// For use with [`CommandEncoder::begin_render_pass`].
///
/// Note: separate lifetimes are needed because the texture views (`'tex`)
/// have to live as long as the pass is recorded, while everything else (`'desc`) doesn't.
///
/// Corresponds to [WebGPU `GPURenderPassDescriptor`](
/// https://gpuweb.github.io/gpuweb/#dictdef-gpurenderpassdescriptor).
#[derive(Clone, Debug, Default)]
pub struct RenderPassDescriptor<'tex, 'desc> {
    /// Debug label of the render pass. This will show up in graphics debuggers for easy identification.
    pub label: Label<'desc>,
    /// The color attachments of the render pass.
    pub color_attachments: &'desc [Option<RenderPassColorAttachment<'tex>>],
    /// The depth and stencil attachment of the render pass, if any.
    pub depth_stencil_attachment: Option<RenderPassDepthStencilAttachment<'tex>>,
<<<<<<< HEAD
    /// Defines which timestamp values will be written for this pass, and where to write them to.
    ///
    /// Requires [`Features::TIMESTAMP_QUERY`] to be enabled.
    pub timestamp_writes: Option<RenderPassTimestampWrites<'desc>>,
=======
    /// Defines where the occlusion query results will be stored for this pass.
    pub occlusion_query_set: Option<&'tex QuerySet>,
>>>>>>> 494ae1a8
}
#[cfg(any(
    not(target_arch = "wasm32"),
    all(
        feature = "fragile-send-sync-non-atomic-wasm",
        not(target_feature = "atomics")
    )
))]
static_assertions::assert_impl_all!(RenderPassDescriptor: Send, Sync);

/// Describes how the vertex buffer is interpreted.
///
/// For use in [`VertexState`].
///
/// Corresponds to [WebGPU `GPUVertexBufferLayout`](
/// https://gpuweb.github.io/gpuweb/#dictdef-gpuvertexbufferlayout).
#[derive(Clone, Debug, Hash, Eq, PartialEq)]
pub struct VertexBufferLayout<'a> {
    /// The stride, in bytes, between elements of this buffer.
    pub array_stride: BufferAddress,
    /// How often this vertex buffer is "stepped" forward.
    pub step_mode: VertexStepMode,
    /// The list of attributes which comprise a single vertex.
    pub attributes: &'a [VertexAttribute],
}
static_assertions::assert_impl_all!(VertexBufferLayout: Send, Sync);

/// Describes the vertex processing in a render pipeline.
///
/// For use in [`RenderPipelineDescriptor`].
///
/// Corresponds to [WebGPU `GPUVertexState`](
/// https://gpuweb.github.io/gpuweb/#dictdef-gpuvertexstate).
#[derive(Clone, Debug)]
pub struct VertexState<'a> {
    /// The compiled shader module for this stage.
    pub module: &'a ShaderModule,
    /// The name of the entry point in the compiled shader. There must be a function with this name
    /// in the shader.
    pub entry_point: &'a str,
    /// The format of any vertex buffers used with this pipeline.
    pub buffers: &'a [VertexBufferLayout<'a>],
}
#[cfg(any(
    not(target_arch = "wasm32"),
    all(
        feature = "fragile-send-sync-non-atomic-wasm",
        not(target_feature = "atomics")
    )
))]
static_assertions::assert_impl_all!(VertexState: Send, Sync);

/// Describes the fragment processing in a render pipeline.
///
/// For use in [`RenderPipelineDescriptor`].
///
/// Corresponds to [WebGPU `GPUFragmentState`](
/// https://gpuweb.github.io/gpuweb/#dictdef-gpufragmentstate).
#[derive(Clone, Debug)]
pub struct FragmentState<'a> {
    /// The compiled shader module for this stage.
    pub module: &'a ShaderModule,
    /// The name of the entry point in the compiled shader. There must be a function with this name
    /// in the shader.
    pub entry_point: &'a str,
    /// The color state of the render targets.
    pub targets: &'a [Option<ColorTargetState>],
}
#[cfg(any(
    not(target_arch = "wasm32"),
    all(
        feature = "fragile-send-sync-non-atomic-wasm",
        not(target_feature = "atomics")
    )
))]
static_assertions::assert_impl_all!(FragmentState: Send, Sync);

/// Describes a render (graphics) pipeline.
///
/// For use with [`Device::create_render_pipeline`].
///
/// Corresponds to [WebGPU `GPURenderPipelineDescriptor`](
/// https://gpuweb.github.io/gpuweb/#dictdef-gpurenderpipelinedescriptor).
#[derive(Clone, Debug)]
pub struct RenderPipelineDescriptor<'a> {
    /// Debug label of the pipeline. This will show up in graphics debuggers for easy identification.
    pub label: Label<'a>,
    /// The layout of bind groups for this pipeline.
    pub layout: Option<&'a PipelineLayout>,
    /// The compiled vertex stage, its entry point, and the input buffers layout.
    pub vertex: VertexState<'a>,
    /// The properties of the pipeline at the primitive assembly and rasterization level.
    pub primitive: PrimitiveState,
    /// The effect of draw calls on the depth and stencil aspects of the output target, if any.
    pub depth_stencil: Option<DepthStencilState>,
    /// The multi-sampling properties of the pipeline.
    pub multisample: MultisampleState,
    /// The compiled fragment stage, its entry point, and the color targets.
    pub fragment: Option<FragmentState<'a>>,
    /// If the pipeline will be used with a multiview render pass, this indicates how many array
    /// layers the attachments will have.
    pub multiview: Option<NonZeroU32>,
}
#[cfg(any(
    not(target_arch = "wasm32"),
    all(
        feature = "fragile-send-sync-non-atomic-wasm",
        not(target_feature = "atomics")
    )
))]
static_assertions::assert_impl_all!(RenderPipelineDescriptor: Send, Sync);

/// Describes the timestamp writes of a compute pass.
///
/// For use with [`ComputePassDescriptor`].
/// At least one of `beginning_of_pass_write_index` and `end_of_pass_write_index` must be `Some`.
///
/// Corresponds to [WebGPU `GPUComputePassTimestampWrite`](
/// https://gpuweb.github.io/gpuweb/#dictdef-gpucomputepasstimestampwrites).
#[derive(Clone, Debug)]
pub struct ComputePassTimestampWrites<'a> {
    /// The query set to write to.
    pub query_set: &'a QuerySet,
    /// The index of the query set at which a start timestamp of this pass is written, if any.
    pub beginning_of_pass_write_index: Option<u32>,
    /// The index of the query set at which an end timestamp of this pass is written, if any.
    pub end_of_pass_write_index: Option<u32>,
}
#[cfg(any(
    not(target_arch = "wasm32"),
    all(
        feature = "fragile-send-sync-non-atomic-wasm",
        not(target_feature = "atomics")
    )
))]
static_assertions::assert_impl_all!(ComputePassTimestampWrites: Send, Sync);

/// Describes the attachments of a compute pass.
///
/// For use with [`CommandEncoder::begin_compute_pass`].
///
/// Corresponds to [WebGPU `GPUComputePassDescriptor`](
/// https://gpuweb.github.io/gpuweb/#dictdef-gpucomputepassdescriptor).
#[derive(Clone, Default, Debug)]
pub struct ComputePassDescriptor<'a> {
    /// Debug label of the compute pass. This will show up in graphics debuggers for easy identification.
    pub label: Label<'a>,
    /// Defines which timestamp values will be written for this pass, and where to write them to.
    ///
    /// Requires [`Features::TIMESTAMP_QUERY`] to be enabled.
    pub timestamp_writes: Option<ComputePassTimestampWrites<'a>>,
}
#[cfg(any(
    not(target_arch = "wasm32"),
    all(
        feature = "fragile-send-sync-non-atomic-wasm",
        not(target_feature = "atomics")
    )
))]
static_assertions::assert_impl_all!(ComputePassDescriptor: Send, Sync);

/// Describes a compute pipeline.
///
/// For use with [`Device::create_compute_pipeline`].
///
/// Corresponds to [WebGPU `GPUComputePipelineDescriptor`](
/// https://gpuweb.github.io/gpuweb/#dictdef-gpucomputepipelinedescriptor).
#[derive(Clone, Debug)]
pub struct ComputePipelineDescriptor<'a> {
    /// Debug label of the pipeline. This will show up in graphics debuggers for easy identification.
    pub label: Label<'a>,
    /// The layout of bind groups for this pipeline.
    pub layout: Option<&'a PipelineLayout>,
    /// The compiled shader module for this stage.
    pub module: &'a ShaderModule,
    /// The name of the entry point in the compiled shader. There must be a function with this name
    /// and no return value in the shader.
    pub entry_point: &'a str,
}
#[cfg(any(
    not(target_arch = "wasm32"),
    all(
        feature = "fragile-send-sync-non-atomic-wasm",
        not(target_feature = "atomics")
    )
))]
static_assertions::assert_impl_all!(ComputePipelineDescriptor: Send, Sync);

pub use wgt::ImageCopyBuffer as ImageCopyBufferBase;
/// View of a buffer which can be used to copy to/from a texture.
///
/// Corresponds to [WebGPU `GPUImageCopyBuffer`](
/// https://gpuweb.github.io/gpuweb/#dictdef-gpuimagecopybuffer).
pub type ImageCopyBuffer<'a> = ImageCopyBufferBase<&'a Buffer>;
#[cfg(any(
    not(target_arch = "wasm32"),
    all(
        feature = "fragile-send-sync-non-atomic-wasm",
        not(target_feature = "atomics")
    )
))]
static_assertions::assert_impl_all!(ImageCopyBuffer: Send, Sync);

pub use wgt::ImageCopyTexture as ImageCopyTextureBase;
/// View of a texture which can be used to copy to/from a buffer/texture.
///
/// Corresponds to [WebGPU `GPUImageCopyTexture`](
/// https://gpuweb.github.io/gpuweb/#dictdef-gpuimagecopytexture).
pub type ImageCopyTexture<'a> = ImageCopyTextureBase<&'a Texture>;
#[cfg(any(
    not(target_arch = "wasm32"),
    all(
        feature = "fragile-send-sync-non-atomic-wasm",
        not(target_feature = "atomics")
    )
))]
static_assertions::assert_impl_all!(ImageCopyTexture: Send, Sync);

pub use wgt::ImageCopyTextureTagged as ImageCopyTextureTaggedBase;
/// View of a texture which can be used to copy to a texture, including
/// color space and alpha premultiplication information.
///
/// Corresponds to [WebGPU `GPUImageCopyTextureTagged`](
/// https://gpuweb.github.io/gpuweb/#dictdef-gpuimagecopytexturetagged).
pub type ImageCopyTextureTagged<'a> = ImageCopyTextureTaggedBase<&'a Texture>;
#[cfg(any(
    not(target_arch = "wasm32"),
    all(
        feature = "fragile-send-sync-non-atomic-wasm",
        not(target_feature = "atomics")
    )
))]
static_assertions::assert_impl_all!(ImageCopyTexture: Send, Sync);

/// Describes a [`BindGroupLayout`].
///
/// For use with [`Device::create_bind_group_layout`].
///
/// Corresponds to [WebGPU `GPUBindGroupLayoutDescriptor`](
/// https://gpuweb.github.io/gpuweb/#dictdef-gpubindgrouplayoutdescriptor).
#[derive(Clone, Debug)]
pub struct BindGroupLayoutDescriptor<'a> {
    /// Debug label of the bind group layout. This will show up in graphics debuggers for easy identification.
    pub label: Label<'a>,

    /// Array of entries in this BindGroupLayout
    pub entries: &'a [BindGroupLayoutEntry],
}
static_assertions::assert_impl_all!(BindGroupLayoutDescriptor: Send, Sync);

/// Describes a [`RenderBundleEncoder`].
///
/// For use with [`Device::create_render_bundle_encoder`].
///
/// Corresponds to [WebGPU `GPURenderBundleEncoderDescriptor`](
/// https://gpuweb.github.io/gpuweb/#dictdef-gpurenderbundleencoderdescriptor).
#[derive(Clone, Debug, Default, PartialEq, Eq, Hash)]
pub struct RenderBundleEncoderDescriptor<'a> {
    /// Debug label of the render bundle encoder. This will show up in graphics debuggers for easy identification.
    pub label: Label<'a>,
    /// The formats of the color attachments that this render bundle is capable to rendering to. This
    /// must match the formats of the color attachments in the render pass this render bundle is executed in.
    pub color_formats: &'a [Option<TextureFormat>],
    /// Information about the depth attachment that this render bundle is capable to rendering to. This
    /// must match the format of the depth attachments in the render pass this render bundle is executed in.
    pub depth_stencil: Option<RenderBundleDepthStencil>,
    /// Sample count this render bundle is capable of rendering to. This must match the pipelines and
    /// the render passes it is used in.
    pub sample_count: u32,
    /// If this render bundle will rendering to multiple array layers in the attachments at the same time.
    pub multiview: Option<NonZeroU32>,
}
static_assertions::assert_impl_all!(RenderBundleEncoderDescriptor: Send, Sync);

/// Surface texture that can be rendered to.
/// Result of a successful call to [`Surface::get_current_texture`].
///
/// This type is unique to the Rust API of `wgpu`. In the WebGPU specification,
/// the [`GPUCanvasContext`](https://gpuweb.github.io/gpuweb/#canvas-context) provides
/// a texture without any additional information.
#[derive(Debug)]
pub struct SurfaceTexture {
    /// Accessible view of the frame.
    pub texture: Texture,
    /// `true` if the acquired buffer can still be used for rendering,
    /// but should be recreated for maximum performance.
    pub suboptimal: bool,
    presented: bool,
    detail: Box<dyn AnyWasmNotSendSync>,
}
#[cfg(any(
    not(target_arch = "wasm32"),
    all(
        feature = "fragile-send-sync-non-atomic-wasm",
        not(target_feature = "atomics")
    )
))]
static_assertions::assert_impl_all!(SurfaceTexture: Send, Sync);

/// Result of an unsuccessful call to [`Surface::get_current_texture`].
#[derive(Clone, PartialEq, Eq, Debug)]
pub enum SurfaceError {
    /// A timeout was encountered while trying to acquire the next frame.
    Timeout,
    /// The underlying surface has changed, and therefore the swap chain must be updated.
    Outdated,
    /// The swap chain has been lost and needs to be recreated.
    Lost,
    /// There is no more memory left to allocate a new frame.
    OutOfMemory,
}
static_assertions::assert_impl_all!(SurfaceError: Send, Sync);

impl Display for SurfaceError {
    fn fmt(&self, f: &mut std::fmt::Formatter<'_>) -> std::fmt::Result {
        write!(f, "{}", match self {
            Self::Timeout => "A timeout was encountered while trying to acquire the next frame",
            Self::Outdated => "The underlying surface has changed, and therefore the swap chain must be updated",
            Self::Lost =>  "The swap chain has been lost and needs to be recreated",
            Self::OutOfMemory => "There is no more memory left to allocate a new frame",
        })
    }
}

impl error::Error for SurfaceError {}

impl Default for Instance {
    /// Creates a new instance of wgpu with default options.
    ///
    /// Backends are set to `Backends::all()`, and FXC is chosen as the `dx12_shader_compiler`.
    fn default() -> Self {
        Self::new(InstanceDescriptor::default())
    }
}

impl Instance {
    /// Create an new instance of wgpu.
    ///
    /// # Arguments
    ///
    /// - `instance_desc` - Has fields for which [backends][Backends] wgpu will choose
    ///   during instantiation, and which [DX12 shader compiler][Dx12Compiler] wgpu will use.
    pub fn new(instance_desc: InstanceDescriptor) -> Self {
        Self {
            context: Arc::from(crate::backend::Context::init(instance_desc)),
        }
    }

    /// Create an new instance of wgpu from a wgpu-hal instance.
    ///
    /// # Arguments
    ///
    /// - `hal_instance` - wgpu-hal instance.
    ///
    /// # Safety
    ///
    /// Refer to the creation of wgpu-hal Instance for every backend.
    #[cfg(any(
        not(target_arch = "wasm32"),
        target_os = "emscripten",
        feature = "webgl"
    ))]
    pub unsafe fn from_hal<A: wgc::hal_api::HalApi>(hal_instance: A::Instance) -> Self {
        Self {
            context: Arc::new(unsafe {
                crate::backend::Context::from_hal_instance::<A>(hal_instance)
            }),
        }
    }

    /// Return a reference to a specific backend instance, if available.
    ///
    /// If this `Instance` has a wgpu-hal [`Instance`] for backend
    /// `A`, return a reference to it. Otherwise, return `None`.
    ///
    /// # Safety
    ///
    /// - The raw instance handle returned must not be manually destroyed.
    ///
    /// [`Instance`]: hal::Api::Instance
    #[cfg(any(
        not(target_arch = "wasm32"),
        target_os = "emscripten",
        feature = "webgl"
    ))]
    pub unsafe fn as_hal<A: wgc::hal_api::HalApi>(&self) -> Option<&A::Instance> {
        unsafe {
            self.context
                .as_any()
                .downcast_ref::<crate::backend::Context>()
                .unwrap()
                .instance_as_hal::<A>()
        }
    }

    /// Create an new instance of wgpu from a wgpu-core instance.
    ///
    /// # Arguments
    ///
    /// - `core_instance` - wgpu-core instance.
    ///
    /// # Safety
    ///
    /// Refer to the creation of wgpu-core Instance.
    #[cfg(any(
        not(target_arch = "wasm32"),
        target_os = "emscripten",
        feature = "webgl"
    ))]
    pub unsafe fn from_core(core_instance: wgc::instance::Instance) -> Self {
        Self {
            context: Arc::new(unsafe {
                crate::backend::Context::from_core_instance(core_instance)
            }),
        }
    }

    /// Retrieves all available [`Adapter`]s that match the given [`Backends`].
    ///
    /// # Arguments
    ///
    /// - `backends` - Backends from which to enumerate adapters.
    #[cfg(any(
        not(target_arch = "wasm32"),
        target_os = "emscripten",
        feature = "webgl"
    ))]
    pub fn enumerate_adapters(&self, backends: Backends) -> impl ExactSizeIterator<Item = Adapter> {
        let context = Arc::clone(&self.context);
        self.context
            .as_any()
            .downcast_ref::<crate::backend::Context>()
            .unwrap()
            .enumerate_adapters(backends)
            .into_iter()
            .map(move |id| crate::Adapter {
                context: Arc::clone(&context),
                id: ObjectId::from(id),
                data: Box::new(()),
            })
    }

    /// Retrieves an [`Adapter`] which matches the given [`RequestAdapterOptions`].
    ///
    /// Some options are "soft", so treated as non-mandatory. Others are "hard".
    ///
    /// If no adapters are found that suffice all the "hard" options, `None` is returned.
    pub fn request_adapter(
        &self,
        options: &RequestAdapterOptions,
    ) -> impl Future<Output = Option<Adapter>> + WasmNotSend {
        let context = Arc::clone(&self.context);
        let adapter = self.context.instance_request_adapter(options);
        async move {
            adapter
                .await
                .map(|(id, data)| Adapter { context, id, data })
        }
    }

    /// Converts a wgpu-hal `ExposedAdapter` to a wgpu [`Adapter`].
    ///
    /// # Safety
    ///
    /// `hal_adapter` must be created from this instance internal handle.
    #[cfg(any(
        not(target_arch = "wasm32"),
        target_os = "emscripten",
        feature = "webgl"
    ))]
    pub unsafe fn create_adapter_from_hal<A: wgc::hal_api::HalApi>(
        &self,
        hal_adapter: hal::ExposedAdapter<A>,
    ) -> Adapter {
        let context = Arc::clone(&self.context);
        let id = unsafe {
            context
                .as_any()
                .downcast_ref::<crate::backend::Context>()
                .unwrap()
                .create_adapter_from_hal(hal_adapter)
                .into()
        };
        Adapter {
            context,
            id,
            data: Box::new(()),
        }
    }

    /// Creates a surface from a raw window handle.
    ///
    /// If the specified display and window handle are not supported by any of the backends, then the surface
    /// will not be supported by any adapters.
    ///
    /// # Safety
    ///
    /// - `raw_window_handle` must be a valid object to create a surface upon.
    /// - `raw_window_handle` must remain valid until after the returned [`Surface`] is
    ///   dropped.
    ///
    /// # Errors
    ///
    /// - On WebGL2: Will return an error if the browser does not support WebGL2,
    ///   or declines to provide GPU access (such as due to a resource shortage).
    ///
    /// # Panics
    ///
    /// - On macOS/Metal: will panic if not called on the main thread.
    /// - On web: will panic if the `raw_window_handle` does not properly refer to a
    ///   canvas element.
    pub unsafe fn create_surface<
        W: raw_window_handle::HasRawWindowHandle + raw_window_handle::HasRawDisplayHandle,
    >(
        &self,
        window: &W,
    ) -> Result<Surface, CreateSurfaceError> {
        let (id, data) = DynContext::instance_create_surface(
            &*self.context,
            raw_window_handle::HasRawDisplayHandle::raw_display_handle(window),
            raw_window_handle::HasRawWindowHandle::raw_window_handle(window),
        )?;
        Ok(Surface {
            context: Arc::clone(&self.context),
            id,
            data,
            config: Mutex::new(None),
        })
    }

    /// Creates a surface from `CoreAnimationLayer`.
    ///
    /// # Safety
    ///
    /// - layer must be a valid object to create a surface upon.
    #[cfg(any(target_os = "ios", target_os = "macos"))]
    pub unsafe fn create_surface_from_core_animation_layer(
        &self,
        layer: *mut std::ffi::c_void,
    ) -> Surface {
        let surface = unsafe {
            self.context
                .as_any()
                .downcast_ref::<crate::backend::Context>()
                .unwrap()
                .create_surface_from_core_animation_layer(layer)
        };
        Surface {
            context: Arc::clone(&self.context),
            id: ObjectId::from(surface.id()),
            data: Box::new(surface),
            config: Mutex::new(None),
        }
    }

    /// Creates a surface from `IDCompositionVisual`.
    ///
    /// # Safety
    ///
    /// - visual must be a valid IDCompositionVisual to create a surface upon.
    #[cfg(target_os = "windows")]
    pub unsafe fn create_surface_from_visual(&self, visual: *mut std::ffi::c_void) -> Surface {
        let surface = unsafe {
            self.context
                .as_any()
                .downcast_ref::<crate::backend::Context>()
                .unwrap()
                .create_surface_from_visual(visual)
        };
        Surface {
            context: Arc::clone(&self.context),
            id: ObjectId::from(surface.id()),
            data: Box::new(surface),
            config: Mutex::new(None),
        }
    }

    /// Creates a surface from `SurfaceHandle`.
    ///
    /// # Safety
    ///
    /// - surface_handle must be a valid SurfaceHandle to create a surface upon.
    #[cfg(target_os = "windows")]
    pub unsafe fn create_surface_from_surface_handle(
        &self,
        surface_handle: *mut std::ffi::c_void,
    ) -> Surface {
        let surface = unsafe {
            self.context
                .as_any()
                .downcast_ref::<crate::backend::Context>()
                .unwrap()
                .create_surface_from_surface_handle(surface_handle)
        };
        Surface {
            context: Arc::clone(&self.context),
            id: ObjectId::from(surface.id()),
            data: Box::new(surface),
            config: Mutex::new(None),
        }
    }

    /// Creates a surface from a `web_sys::HtmlCanvasElement`.
    ///
    /// The `canvas` argument must be a valid `<canvas>` element to
    /// create a surface upon.
    ///
    /// # Errors
    ///
    /// - On WebGL2: Will return an error if the browser does not support WebGL2,
    ///   or declines to provide GPU access (such as due to a resource shortage).
    #[cfg(all(target_arch = "wasm32", not(target_os = "emscripten")))]
    pub fn create_surface_from_canvas(
        &self,
        canvas: web_sys::HtmlCanvasElement,
    ) -> Result<Surface, CreateSurfaceError> {
        let surface = self
            .context
            .as_any()
            .downcast_ref::<crate::backend::Context>()
            .unwrap()
            .instance_create_surface_from_canvas(canvas)?;

        // TODO: This is ugly, a way to create things from a native context needs to be made nicer.
        Ok(Surface {
            context: Arc::clone(&self.context),
            #[cfg(any(not(target_arch = "wasm32"), feature = "webgl"))]
            id: ObjectId::from(surface.id()),
            #[cfg(any(not(target_arch = "wasm32"), feature = "webgl"))]
            data: Box::new(surface),
            #[cfg(all(target_arch = "wasm32", not(feature = "webgl")))]
            id: ObjectId::UNUSED,
            #[cfg(all(target_arch = "wasm32", not(feature = "webgl")))]
            data: Box::new(surface.1),
            config: Mutex::new(None),
        })
    }

    /// Creates a surface from a `web_sys::OffscreenCanvas`.
    ///
    /// The `canvas` argument must be a valid `OffscreenCanvas` object
    /// to create a surface upon.
    ///
    /// # Errors
    ///
    /// - On WebGL2: Will return an error if the browser does not support WebGL2,
    ///   or declines to provide GPU access (such as due to a resource shortage).
    #[cfg(all(target_arch = "wasm32", not(target_os = "emscripten")))]
    pub fn create_surface_from_offscreen_canvas(
        &self,
        canvas: web_sys::OffscreenCanvas,
    ) -> Result<Surface, CreateSurfaceError> {
        let surface = self
            .context
            .as_any()
            .downcast_ref::<crate::backend::Context>()
            .unwrap()
            .instance_create_surface_from_offscreen_canvas(canvas)?;

        // TODO: This is ugly, a way to create things from a native context needs to be made nicer.
        Ok(Surface {
            context: Arc::clone(&self.context),
            #[cfg(any(not(target_arch = "wasm32"), feature = "webgl"))]
            id: ObjectId::from(surface.id()),
            #[cfg(any(not(target_arch = "wasm32"), feature = "webgl"))]
            data: Box::new(surface),
            #[cfg(all(target_arch = "wasm32", not(feature = "webgl")))]
            id: ObjectId::UNUSED,
            #[cfg(all(target_arch = "wasm32", not(feature = "webgl")))]
            data: Box::new(surface.1),
            config: Mutex::new(None),
        })
    }

    /// Polls all devices.
    ///
    /// If `force_wait` is true and this is not running on the web, then this
    /// function will block until all in-flight buffers have been mapped and
    /// all submitted commands have finished execution.
    ///
    /// Return `true` if all devices' queues are empty, or `false` if there are
    /// queue submissions still in flight. (Note that, unless access to all
    /// [`Queue`s] associated with this [`Instance`] is coordinated somehow,
    /// this information could be out of date by the time the caller receives
    /// it. `Queue`s can be shared between threads, and other threads could
    /// submit new work at any time.)
    ///
    /// On the web, this is a no-op. `Device`s are automatically polled.
    ///
    /// [`Queue`s]: Queue
    pub fn poll_all(&self, force_wait: bool) -> bool {
        self.context.instance_poll_all_devices(force_wait)
    }

    /// Generates memory report.
    #[cfg(any(
        not(target_arch = "wasm32"),
        target_os = "emscripten",
        feature = "webgl"
    ))]
    pub fn generate_report(&self) -> wgc::global::GlobalReport {
        self.context
            .as_any()
            .downcast_ref::<crate::backend::Context>()
            .unwrap()
            .generate_report()
    }
}

impl Adapter {
    /// Requests a connection to a physical device, creating a logical device.
    ///
    /// Returns the [`Device`] together with a [`Queue`] that executes command buffers.
    ///
    /// # Arguments
    ///
    /// - `desc` - Description of the features and limits requested from the given device.
    /// - `trace_path` - Can be used for API call tracing, if that feature is
    ///   enabled in `wgpu-core`.
    ///
    /// # Panics
    ///
    /// - Features specified by `desc` are not supported by this adapter.
    /// - Unsafe features were requested but not enabled when requesting the adapter.
    /// - Limits requested exceed the values provided by the adapter.
    /// - Adapter does not support all features wgpu requires to safely operate.
    pub fn request_device(
        &self,
        desc: &DeviceDescriptor,
        trace_path: Option<&std::path::Path>,
    ) -> impl Future<Output = Result<(Device, Queue), RequestDeviceError>> + WasmNotSend {
        let context = Arc::clone(&self.context);
        let device = DynContext::adapter_request_device(
            &*self.context,
            &self.id,
            self.data.as_ref(),
            desc,
            trace_path,
        );
        async move {
            device.await.map(
                |DeviceRequest {
                     device_id,
                     device_data,
                     queue_id,
                     queue_data,
                 }| {
                    (
                        Device {
                            context: Arc::clone(&context),
                            id: device_id,
                            data: device_data,
                        },
                        Queue {
                            context,
                            id: queue_id,
                            data: queue_data,
                        },
                    )
                },
            )
        }
    }

    /// Create a wgpu [`Device`] and [`Queue`] from a wgpu-hal `OpenDevice`
    ///
    /// # Safety
    ///
    /// - `hal_device` must be created from this adapter internal handle.
    /// - `desc.features` must be a subset of `hal_device` features.
    #[cfg(any(
        not(target_arch = "wasm32"),
        target_os = "emscripten",
        feature = "webgl"
    ))]
    pub unsafe fn create_device_from_hal<A: wgc::hal_api::HalApi>(
        &self,
        hal_device: hal::OpenDevice<A>,
        desc: &DeviceDescriptor,
        trace_path: Option<&std::path::Path>,
    ) -> Result<(Device, Queue), RequestDeviceError> {
        let context = Arc::clone(&self.context);
        unsafe {
            self.context
                .as_any()
                .downcast_ref::<crate::backend::Context>()
                .unwrap()
                .create_device_from_hal(&self.id.into(), hal_device, desc, trace_path)
        }
        .map(|(device, queue)| {
            (
                Device {
                    context: Arc::clone(&context),
                    id: device.id().into(),
                    data: Box::new(device),
                },
                Queue {
                    context,
                    id: queue.id().into(),
                    data: Box::new(queue),
                },
            )
        })
    }

    /// Apply a callback to this `Adapter`'s underlying backend adapter.
    ///
    /// If this `Adapter` is implemented by the backend API given by `A` (Vulkan,
    /// Dx12, etc.), then apply `hal_adapter_callback` to `Some(&adapter)`, where
    /// `adapter` is the underlying backend adapter type, [`A::Adapter`].
    ///
    /// If this `Adapter` uses a different backend, apply `hal_adapter_callback`
    /// to `None`.
    ///
    /// The adapter is locked for reading while `hal_adapter_callback` runs. If
    /// the callback attempts to perform any `wgpu` operations that require
    /// write access to the adapter, deadlock will occur. The locks are
    /// automatically released when the callback returns.
    ///
    /// # Safety
    ///
    /// - The raw handle passed to the callback must not be manually destroyed.
    ///
    /// [`A::Adapter`]: hal::Api::Adapter
    #[cfg(any(
        not(target_arch = "wasm32"),
        target_os = "emscripten",
        feature = "webgl"
    ))]
    pub unsafe fn as_hal<A: wgc::hal_api::HalApi, F: FnOnce(Option<&A::Adapter>) -> R, R>(
        &self,
        hal_adapter_callback: F,
    ) -> R {
        unsafe {
            self.context
                .as_any()
                .downcast_ref::<crate::backend::Context>()
                .unwrap()
                .adapter_as_hal::<A, F, R>(self.id.into(), hal_adapter_callback)
        }
    }

    /// Returns whether this adapter may present to the passed surface.
    pub fn is_surface_supported(&self, surface: &Surface) -> bool {
        DynContext::adapter_is_surface_supported(
            &*self.context,
            &self.id,
            self.data.as_ref(),
            &surface.id,
            surface.data.as_ref(),
        )
    }

    /// List all features that are supported with this adapter.
    ///
    /// Features must be explicitly requested in [`Adapter::request_device`] in order
    /// to use them.
    pub fn features(&self) -> Features {
        DynContext::adapter_features(&*self.context, &self.id, self.data.as_ref())
    }

    /// List the "best" limits that are supported by this adapter.
    ///
    /// Limits must be explicitly requested in [`Adapter::request_device`] to set
    /// the values that you are allowed to use.
    pub fn limits(&self) -> Limits {
        DynContext::adapter_limits(&*self.context, &self.id, self.data.as_ref())
    }

    /// Get info about the adapter itself.
    pub fn get_info(&self) -> AdapterInfo {
        DynContext::adapter_get_info(&*self.context, &self.id, self.data.as_ref())
    }

    /// Get info about the adapter itself.
    pub fn get_downlevel_capabilities(&self) -> DownlevelCapabilities {
        DynContext::adapter_downlevel_capabilities(&*self.context, &self.id, self.data.as_ref())
    }

    /// Returns the features supported for a given texture format by this adapter.
    ///
    /// Note that the WebGPU spec further restricts the available usages/features.
    /// To disable these restrictions on a device, request the [`Features::TEXTURE_ADAPTER_SPECIFIC_FORMAT_FEATURES`] feature.
    pub fn get_texture_format_features(&self, format: TextureFormat) -> TextureFormatFeatures {
        DynContext::adapter_get_texture_format_features(
            &*self.context,
            &self.id,
            self.data.as_ref(),
            format,
        )
    }

    /// Generates a timestamp using the clock used by the presentation engine.
    ///
    /// When comparing completely opaque timestamp systems, we need a way of generating timestamps that signal
    /// the exact same time. You can do this by calling your own timestamp function immediately after a call to
    /// this function. This should result in timestamps that are 0.5 to 5 microseconds apart. There are locks
    /// that must be taken during the call, so don't call your function before.
    ///
    /// ```no_run
    /// # let adapter: wgpu::Adapter = panic!();
    /// # let some_code = || wgpu::PresentationTimestamp::INVALID_TIMESTAMP;
    /// use std::time::{Duration, Instant};
    /// let presentation = adapter.get_presentation_timestamp();
    /// let instant = Instant::now();
    ///
    /// // We can now turn a new presentation timestamp into an Instant.
    /// let some_pres_timestamp = some_code();
    /// let duration = Duration::from_nanos((some_pres_timestamp.0 - presentation.0) as u64);
    /// let new_instant: Instant = instant + duration;
    /// ```
    //
    /// [Instant]: std::time::Instant
    pub fn get_presentation_timestamp(&self) -> PresentationTimestamp {
        DynContext::adapter_get_presentation_timestamp(&*self.context, &self.id, self.data.as_ref())
    }
}

impl Device {
    /// Check for resource cleanups and mapping callbacks.
    ///
    /// Return `true` if the queue is empty, or `false` if there are more queue
    /// submissions still in flight. (Note that, unless access to the [`Queue`] is
    /// coordinated somehow, this information could be out of date by the time
    /// the caller receives it. `Queue`s can be shared between threads, so
    /// other threads could submit new work at any time.)
    ///
    /// On the web, this is a no-op. `Device`s are automatically polled.
    pub fn poll(&self, maintain: Maintain) -> bool {
        DynContext::device_poll(&*self.context, &self.id, self.data.as_ref(), maintain)
    }

    /// List all features that may be used with this device.
    ///
    /// Functions may panic if you use unsupported features.
    pub fn features(&self) -> Features {
        DynContext::device_features(&*self.context, &self.id, self.data.as_ref())
    }

    /// List all limits that were requested of this device.
    ///
    /// If any of these limits are exceeded, functions may panic.
    pub fn limits(&self) -> Limits {
        DynContext::device_limits(&*self.context, &self.id, self.data.as_ref())
    }

    /// Creates a shader module from either SPIR-V or WGSL source code.
    pub fn create_shader_module(&self, desc: ShaderModuleDescriptor) -> ShaderModule {
        let (id, data) = DynContext::device_create_shader_module(
            &*self.context,
            &self.id,
            self.data.as_ref(),
            desc,
            wgt::ShaderBoundChecks::new(),
        );
        ShaderModule {
            context: Arc::clone(&self.context),
            id,
            data,
        }
    }

    /// Creates a shader module from either SPIR-V or WGSL source code without runtime checks.
    ///
    /// # Safety
    /// In contrast with [`create_shader_module`](Self::create_shader_module) this function
    /// creates a shader module without runtime checks which allows shaders to perform
    /// operations which can lead to undefined behavior like indexing out of bounds, thus it's
    /// the caller responsibility to pass a shader which doesn't perform any of this
    /// operations.
    ///
    /// This has no effect on web.
    pub unsafe fn create_shader_module_unchecked(
        &self,
        desc: ShaderModuleDescriptor,
    ) -> ShaderModule {
        let (id, data) = DynContext::device_create_shader_module(
            &*self.context,
            &self.id,
            self.data.as_ref(),
            desc,
            unsafe { wgt::ShaderBoundChecks::unchecked() },
        );
        ShaderModule {
            context: Arc::clone(&self.context),
            id,
            data,
        }
    }

    /// Creates a shader module from SPIR-V binary directly.
    ///
    /// # Safety
    ///
    /// This function passes binary data to the backend as-is and can potentially result in a
    /// driver crash or bogus behaviour. No attempt is made to ensure that data is valid SPIR-V.
    ///
    /// See also [`include_spirv_raw!`] and [`util::make_spirv_raw`].
    pub unsafe fn create_shader_module_spirv(
        &self,
        desc: &ShaderModuleDescriptorSpirV,
    ) -> ShaderModule {
        let (id, data) = unsafe {
            DynContext::device_create_shader_module_spirv(
                &*self.context,
                &self.id,
                self.data.as_ref(),
                desc,
            )
        };
        ShaderModule {
            context: Arc::clone(&self.context),
            id,
            data,
        }
    }

    /// Creates an empty [`CommandEncoder`].
    pub fn create_command_encoder(&self, desc: &CommandEncoderDescriptor) -> CommandEncoder {
        let (id, data) = DynContext::device_create_command_encoder(
            &*self.context,
            &self.id,
            self.data.as_ref(),
            desc,
        );
        CommandEncoder {
            context: Arc::clone(&self.context),
            id: Some(id),
            data,
        }
    }

    /// Creates an empty [`RenderBundleEncoder`].
    pub fn create_render_bundle_encoder(
        &self,
        desc: &RenderBundleEncoderDescriptor,
    ) -> RenderBundleEncoder {
        let (id, data) = DynContext::device_create_render_bundle_encoder(
            &*self.context,
            &self.id,
            self.data.as_ref(),
            desc,
        );
        RenderBundleEncoder {
            context: Arc::clone(&self.context),
            id,
            data,
            parent: self,
            _p: Default::default(),
        }
    }

    /// Creates a new [`BindGroup`].
    pub fn create_bind_group(&self, desc: &BindGroupDescriptor) -> BindGroup {
        let (id, data) = DynContext::device_create_bind_group(
            &*self.context,
            &self.id,
            self.data.as_ref(),
            desc,
        );
        BindGroup {
            context: Arc::clone(&self.context),
            id,
            data,
        }
    }

    /// Creates a [`BindGroupLayout`].
    pub fn create_bind_group_layout(&self, desc: &BindGroupLayoutDescriptor) -> BindGroupLayout {
        let (id, data) = DynContext::device_create_bind_group_layout(
            &*self.context,
            &self.id,
            self.data.as_ref(),
            desc,
        );
        BindGroupLayout {
            context: Arc::clone(&self.context),
            id,
            data,
        }
    }

    /// Creates a [`PipelineLayout`].
    pub fn create_pipeline_layout(&self, desc: &PipelineLayoutDescriptor) -> PipelineLayout {
        let (id, data) = DynContext::device_create_pipeline_layout(
            &*self.context,
            &self.id,
            self.data.as_ref(),
            desc,
        );
        PipelineLayout {
            context: Arc::clone(&self.context),
            id,
            data,
        }
    }

    /// Creates a [`RenderPipeline`].
    pub fn create_render_pipeline(&self, desc: &RenderPipelineDescriptor) -> RenderPipeline {
        let (id, data) = DynContext::device_create_render_pipeline(
            &*self.context,
            &self.id,
            self.data.as_ref(),
            desc,
        );
        RenderPipeline {
            context: Arc::clone(&self.context),
            id,
            data,
        }
    }

    /// Creates a [`ComputePipeline`].
    pub fn create_compute_pipeline(&self, desc: &ComputePipelineDescriptor) -> ComputePipeline {
        let (id, data) = DynContext::device_create_compute_pipeline(
            &*self.context,
            &self.id,
            self.data.as_ref(),
            desc,
        );
        ComputePipeline {
            context: Arc::clone(&self.context),
            id,
            data,
        }
    }

    /// Creates a [`Buffer`].
    pub fn create_buffer(&self, desc: &BufferDescriptor) -> Buffer {
        let mut map_context = MapContext::new(desc.size);
        if desc.mapped_at_creation {
            map_context.initial_range = 0..desc.size;
        }

        let (id, data) =
            DynContext::device_create_buffer(&*self.context, &self.id, self.data.as_ref(), desc);

        Buffer {
            context: Arc::clone(&self.context),
            id,
            data,
            map_context: Mutex::new(map_context),
            size: desc.size,
            usage: desc.usage,
        }
    }

    /// Creates a new [`Texture`].
    ///
    /// `desc` specifies the general format of the texture.
    pub fn create_texture(&self, desc: &TextureDescriptor) -> Texture {
        let (id, data) =
            DynContext::device_create_texture(&*self.context, &self.id, self.data.as_ref(), desc);
        Texture {
            context: Arc::clone(&self.context),
            id,
            data,
            owned: true,
            descriptor: TextureDescriptor {
                label: None,
                view_formats: &[],
                ..desc.clone()
            },
        }
    }

    /// Creates a [`Texture`] from a wgpu-hal Texture.
    ///
    /// # Safety
    ///
    /// - `hal_texture` must be created from this device internal handle
    /// - `hal_texture` must be created respecting `desc`
    /// - `hal_texture` must be initialized
    #[cfg(any(
        not(target_arch = "wasm32"),
        target_os = "emscripten",
        feature = "webgl"
    ))]
    pub unsafe fn create_texture_from_hal<A: wgc::hal_api::HalApi>(
        &self,
        hal_texture: A::Texture,
        desc: &TextureDescriptor,
    ) -> Texture {
        let texture = unsafe {
            self.context
                .as_any()
                .downcast_ref::<crate::backend::Context>()
                .unwrap()
                .create_texture_from_hal::<A>(
                    hal_texture,
                    self.data.as_ref().downcast_ref().unwrap(),
                    desc,
                )
        };
        Texture {
            context: Arc::clone(&self.context),
            id: ObjectId::from(texture.id()),
            data: Box::new(texture),
            owned: true,
            descriptor: TextureDescriptor {
                label: None,
                view_formats: &[],
                ..desc.clone()
            },
        }
    }

    /// Creates a [`Buffer`] from a wgpu-hal Buffer.
    ///
    /// # Safety
    ///
    /// - `hal_buffer` must be created from this device internal handle
    /// - `hal_buffer` must be created respecting `desc`
    /// - `hal_buffer` must be initialized
    #[cfg(any(
        not(target_arch = "wasm32"),
        target_os = "emscripten",
        feature = "webgl"
    ))]
    pub unsafe fn create_buffer_from_hal<A: wgc::hal_api::HalApi>(
        &self,
        hal_buffer: A::Buffer,
        desc: &BufferDescriptor,
    ) -> Buffer {
        let mut map_context = MapContext::new(desc.size);
        if desc.mapped_at_creation {
            map_context.initial_range = 0..desc.size;
        }

        let (id, buffer) = unsafe {
            self.context
                .as_any()
                .downcast_ref::<crate::backend::Context>()
                .unwrap()
                .create_buffer_from_hal::<A>(
                    hal_buffer,
                    self.data.as_ref().downcast_ref().unwrap(),
                    desc,
                )
        };

        Buffer {
            context: Arc::clone(&self.context),
            id: ObjectId::from(id),
            data: Box::new(buffer),
            map_context: Mutex::new(map_context),
            size: desc.size,
            usage: desc.usage,
        }
    }

    /// Creates a new [`Sampler`].
    ///
    /// `desc` specifies the behavior of the sampler.
    pub fn create_sampler(&self, desc: &SamplerDescriptor) -> Sampler {
        let (id, data) =
            DynContext::device_create_sampler(&*self.context, &self.id, self.data.as_ref(), desc);
        Sampler {
            context: Arc::clone(&self.context),
            id,
            data,
        }
    }

    /// Creates a new [`QuerySet`].
    pub fn create_query_set(&self, desc: &QuerySetDescriptor) -> QuerySet {
        let (id, data) =
            DynContext::device_create_query_set(&*self.context, &self.id, self.data.as_ref(), desc);
        QuerySet {
            context: Arc::clone(&self.context),
            id,
            data,
        }
    }

    /// Set a callback for errors that are not handled in error scopes.
    pub fn on_uncaptured_error(&self, handler: Box<dyn UncapturedErrorHandler>) {
        self.context
            .device_on_uncaptured_error(&self.id, self.data.as_ref(), handler);
    }

    /// Push an error scope.
    pub fn push_error_scope(&self, filter: ErrorFilter) {
        self.context
            .device_push_error_scope(&self.id, self.data.as_ref(), filter);
    }

    /// Pop an error scope.
    pub fn pop_error_scope(&self) -> impl Future<Output = Option<Error>> + WasmNotSend {
        self.context
            .device_pop_error_scope(&self.id, self.data.as_ref())
    }

    /// Starts frame capture.
    pub fn start_capture(&self) {
        DynContext::device_start_capture(&*self.context, &self.id, self.data.as_ref())
    }

    /// Stops frame capture.
    pub fn stop_capture(&self) {
        DynContext::device_stop_capture(&*self.context, &self.id, self.data.as_ref())
    }

    /// Apply a callback to this `Device`'s underlying backend device.
    ///
    /// If this `Device` is implemented by the backend API given by `A` (Vulkan,
    /// Dx12, etc.), then apply `hal_device_callback` to `Some(&device)`, where
    /// `device` is the underlying backend device type, [`A::Device`].
    ///
    /// If this `Device` uses a different backend, apply `hal_device_callback`
    /// to `None`.
    ///
    /// The device is locked for reading while `hal_device_callback` runs. If
    /// the callback attempts to perform any `wgpu` operations that require
    /// write access to the device (destroying a buffer, say), deadlock will
    /// occur. The locks are automatically released when the callback returns.
    ///
    /// # Safety
    ///
    /// - The raw handle passed to the callback must not be manually destroyed.
    ///
    /// [`A::Device`]: hal::Api::Device
    #[cfg(any(
        not(target_arch = "wasm32"),
        target_os = "emscripten",
        feature = "webgl"
    ))]
    pub unsafe fn as_hal<A: wgc::hal_api::HalApi, F: FnOnce(Option<&A::Device>) -> R, R>(
        &self,
        hal_device_callback: F,
    ) -> R {
        unsafe {
            self.context
                .as_any()
                .downcast_ref::<crate::backend::Context>()
                .unwrap()
                .device_as_hal::<A, F, R>(
                    self.data.as_ref().downcast_ref().unwrap(),
                    hal_device_callback,
                )
        }
    }
}

impl Drop for Device {
    fn drop(&mut self) {
        if !thread::panicking() {
            self.context.device_drop(&self.id, self.data.as_ref());
        }
    }
}

/// Requesting a device failed.
#[derive(Clone, PartialEq, Eq, Debug)]
pub struct RequestDeviceError;
static_assertions::assert_impl_all!(RequestDeviceError: Send, Sync);

impl Display for RequestDeviceError {
    fn fmt(&self, f: &mut std::fmt::Formatter<'_>) -> std::fmt::Result {
        write!(f, "Requesting a device failed")
    }
}

impl error::Error for RequestDeviceError {}

/// [`Instance::create_surface()`] or a related function failed.
#[derive(Clone, PartialEq, Eq, Debug)]
#[non_exhaustive]
pub struct CreateSurfaceError {
    // TODO: Report diagnostic clues
}
static_assertions::assert_impl_all!(CreateSurfaceError: Send, Sync);

impl Display for CreateSurfaceError {
    fn fmt(&self, f: &mut std::fmt::Formatter<'_>) -> std::fmt::Result {
        write!(f, "Creating a surface failed")
    }
}

impl error::Error for CreateSurfaceError {}

/// Error occurred when trying to async map a buffer.
#[derive(Clone, PartialEq, Eq, Debug)]
pub struct BufferAsyncError;
static_assertions::assert_impl_all!(BufferAsyncError: Send, Sync);

impl Display for BufferAsyncError {
    fn fmt(&self, f: &mut std::fmt::Formatter<'_>) -> std::fmt::Result {
        write!(f, "Error occurred when trying to async map a buffer")
    }
}

impl error::Error for BufferAsyncError {}

/// Type of buffer mapping.
#[derive(Debug, Clone, Copy, Eq, PartialEq)]
pub enum MapMode {
    /// Map only for reading
    Read,
    /// Map only for writing
    Write,
}
static_assertions::assert_impl_all!(MapMode: Send, Sync);

fn range_to_offset_size<S: RangeBounds<BufferAddress>>(
    bounds: S,
) -> (BufferAddress, Option<BufferSize>) {
    let offset = match bounds.start_bound() {
        Bound::Included(&bound) => bound,
        Bound::Excluded(&bound) => bound + 1,
        Bound::Unbounded => 0,
    };
    let size = match bounds.end_bound() {
        Bound::Included(&bound) => Some(bound + 1 - offset),
        Bound::Excluded(&bound) => Some(bound - offset),
        Bound::Unbounded => None,
    }
    .map(|size| BufferSize::new(size).expect("Buffer slices can not be empty"));

    (offset, size)
}

/// Read only view into a mapped buffer.
#[derive(Debug)]
pub struct BufferView<'a> {
    slice: BufferSlice<'a>,
    data: Box<dyn crate::context::BufferMappedRange>,
}

/// Write only view into mapped buffer.
///
/// It is possible to read the buffer using this view, but doing so is not
/// recommended, as it is likely to be slow.
#[derive(Debug)]
pub struct BufferViewMut<'a> {
    slice: BufferSlice<'a>,
    data: Box<dyn crate::context::BufferMappedRange>,
    readable: bool,
}

impl std::ops::Deref for BufferView<'_> {
    type Target = [u8];

    #[inline]
    fn deref(&self) -> &[u8] {
        self.data.slice()
    }
}

impl AsRef<[u8]> for BufferView<'_> {
    #[inline]
    fn as_ref(&self) -> &[u8] {
        self.data.slice()
    }
}

impl AsMut<[u8]> for BufferViewMut<'_> {
    #[inline]
    fn as_mut(&mut self) -> &mut [u8] {
        self.data.slice_mut()
    }
}

impl Deref for BufferViewMut<'_> {
    type Target = [u8];

    fn deref(&self) -> &Self::Target {
        if !self.readable {
            log::warn!("Reading from a BufferViewMut is slow and not recommended.");
        }

        self.data.slice()
    }
}

impl DerefMut for BufferViewMut<'_> {
    fn deref_mut(&mut self) -> &mut Self::Target {
        self.data.slice_mut()
    }
}

impl Drop for BufferView<'_> {
    fn drop(&mut self) {
        self.slice
            .buffer
            .map_context
            .lock()
            .remove(self.slice.offset, self.slice.size);
    }
}

impl Drop for BufferViewMut<'_> {
    fn drop(&mut self) {
        self.slice
            .buffer
            .map_context
            .lock()
            .remove(self.slice.offset, self.slice.size);
    }
}

impl Buffer {
    /// Return the binding view of the entire buffer.
    pub fn as_entire_binding(&self) -> BindingResource {
        BindingResource::Buffer(self.as_entire_buffer_binding())
    }

    /// Return the binding view of the entire buffer.
    pub fn as_entire_buffer_binding(&self) -> BufferBinding {
        BufferBinding {
            buffer: self,
            offset: 0,
            size: None,
        }
    }

    /// Use only a portion of this Buffer for a given operation. Choosing a range with no end
    /// will use the rest of the buffer. Using a totally unbounded range will use the entire buffer.
    pub fn slice<S: RangeBounds<BufferAddress>>(&self, bounds: S) -> BufferSlice {
        let (offset, size) = range_to_offset_size(bounds);
        BufferSlice {
            buffer: self,
            offset,
            size,
        }
    }

    /// Flushes any pending write operations and unmaps the buffer from host memory.
    pub fn unmap(&self) {
        self.map_context.lock().reset();
        DynContext::buffer_unmap(&*self.context, &self.id, self.data.as_ref());
    }

    /// Destroy the associated native resources as soon as possible.
    pub fn destroy(&self) {
        DynContext::buffer_destroy(&*self.context, &self.id, self.data.as_ref());
    }

    /// Returns the length of the buffer allocation in bytes.
    ///
    /// This is always equal to the `size` that was specified when creating the buffer.
    pub fn size(&self) -> BufferAddress {
        self.size
    }

    /// Returns the allowed usages for this `Buffer`.
    ///
    /// This is always equal to the `usage` that was specified when creating the buffer.
    pub fn usage(&self) -> BufferUsages {
        self.usage
    }
}

impl<'a> BufferSlice<'a> {
    /// Map the buffer. Buffer is ready to map once the callback is called.
    ///
    /// For the callback to complete, either `queue.submit(..)`, `instance.poll_all(..)`, or `device.poll(..)`
    /// must be called elsewhere in the runtime, possibly integrated into an event loop or run on a separate thread.
    ///
    /// The callback will be called on the thread that first calls the above functions after the gpu work
    /// has completed. There are no restrictions on the code you can run in the callback, however on native the
    /// call to the function will not complete until the callback returns, so prefer keeping callbacks short
    /// and used to set flags, send messages, etc.
    pub fn map_async(
        &self,
        mode: MapMode,
        callback: impl FnOnce(Result<(), BufferAsyncError>) + WasmNotSend + 'static,
    ) {
        let mut mc = self.buffer.map_context.lock();
        assert_eq!(
            mc.initial_range,
            0..0,
            "Buffer {:?} is already mapped",
            self.buffer.id
        );
        let end = match self.size {
            Some(s) => self.offset + s.get(),
            None => mc.total_size,
        };
        mc.initial_range = self.offset..end;

        DynContext::buffer_map_async(
            &*self.buffer.context,
            &self.buffer.id,
            self.buffer.data.as_ref(),
            mode,
            self.offset..end,
            Box::new(callback),
        )
    }

    /// Synchronously and immediately map a buffer for reading. If the buffer is not immediately mappable
    /// through [`BufferDescriptor::mapped_at_creation`] or [`BufferSlice::map_async`], will panic.
    pub fn get_mapped_range(&self) -> BufferView<'a> {
        let end = self.buffer.map_context.lock().add(self.offset, self.size);
        let data = DynContext::buffer_get_mapped_range(
            &*self.buffer.context,
            &self.buffer.id,
            self.buffer.data.as_ref(),
            self.offset..end,
        );
        BufferView { slice: *self, data }
    }

    /// Synchronously and immediately map a buffer for writing. If the buffer is not immediately mappable
    /// through [`BufferDescriptor::mapped_at_creation`] or [`BufferSlice::map_async`], will panic.
    pub fn get_mapped_range_mut(&self) -> BufferViewMut<'a> {
        let end = self.buffer.map_context.lock().add(self.offset, self.size);
        let data = DynContext::buffer_get_mapped_range(
            &*self.buffer.context,
            &self.buffer.id,
            self.buffer.data.as_ref(),
            self.offset..end,
        );
        BufferViewMut {
            slice: *self,
            data,
            readable: self.buffer.usage.contains(BufferUsages::MAP_READ),
        }
    }
}

impl Drop for Buffer {
    fn drop(&mut self) {
        if !thread::panicking() {
            self.context.buffer_drop(&self.id, self.data.as_ref());
        }
    }
}

impl Texture {
    /// Returns the inner hal Texture using a callback. The hal texture will be `None` if the
    /// backend type argument does not match with this wgpu Texture
    ///
    /// # Safety
    ///
    /// - The raw handle obtained from the hal Texture must not be manually destroyed
    #[cfg(any(
        not(target_arch = "wasm32"),
        target_os = "emscripten",
        feature = "webgl"
    ))]
    pub unsafe fn as_hal<A: wgc::hal_api::HalApi, F: FnOnce(Option<&A::Texture>)>(
        &self,
        hal_texture_callback: F,
    ) {
        let texture = self.data.as_ref().downcast_ref().unwrap();
        unsafe {
            self.context
                .as_any()
                .downcast_ref::<crate::backend::Context>()
                .unwrap()
                .texture_as_hal::<A, F>(texture, hal_texture_callback)
        }
    }

    /// Creates a view of this texture.
    pub fn create_view(&self, desc: &TextureViewDescriptor) -> TextureView {
        let (id, data) =
            DynContext::texture_create_view(&*self.context, &self.id, self.data.as_ref(), desc);
        TextureView {
            context: Arc::clone(&self.context),
            id,
            data,
        }
    }

    /// Destroy the associated native resources as soon as possible.
    pub fn destroy(&self) {
        DynContext::texture_destroy(&*self.context, &self.id, self.data.as_ref());
    }

    /// Make an `ImageCopyTexture` representing the whole texture.
    pub fn as_image_copy(&self) -> ImageCopyTexture {
        ImageCopyTexture {
            texture: self,
            mip_level: 0,
            origin: Origin3d::ZERO,
            aspect: TextureAspect::All,
        }
    }

    /// Returns the size of this `Texture`.
    ///
    /// This is always equal to the `size` that was specified when creating the texture.
    pub fn size(&self) -> Extent3d {
        self.descriptor.size
    }

    /// Returns the width of this `Texture`.
    ///
    /// This is always equal to the `size.width` that was specified when creating the texture.
    pub fn width(&self) -> u32 {
        self.descriptor.size.width
    }

    /// Returns the height of this `Texture`.
    ///
    /// This is always equal to the `size.height` that was specified when creating the texture.
    pub fn height(&self) -> u32 {
        self.descriptor.size.height
    }

    /// Returns the depth or layer count of this `Texture`.
    ///
    /// This is always equal to the `size.depth_or_array_layers` that was specified when creating the texture.
    pub fn depth_or_array_layers(&self) -> u32 {
        self.descriptor.size.depth_or_array_layers
    }

    /// Returns the mip_level_count of this `Texture`.
    ///
    /// This is always equal to the `mip_level_count` that was specified when creating the texture.
    pub fn mip_level_count(&self) -> u32 {
        self.descriptor.mip_level_count
    }

    /// Returns the sample_count of this `Texture`.
    ///
    /// This is always equal to the `sample_count` that was specified when creating the texture.
    pub fn sample_count(&self) -> u32 {
        self.descriptor.sample_count
    }

    /// Returns the dimension of this `Texture`.
    ///
    /// This is always equal to the `dimension` that was specified when creating the texture.
    pub fn dimension(&self) -> TextureDimension {
        self.descriptor.dimension
    }

    /// Returns the format of this `Texture`.
    ///
    /// This is always equal to the `format` that was specified when creating the texture.
    pub fn format(&self) -> TextureFormat {
        self.descriptor.format
    }

    /// Returns the allowed usages of this `Texture`.
    ///
    /// This is always equal to the `usage` that was specified when creating the texture.
    pub fn usage(&self) -> TextureUsages {
        self.descriptor.usage
    }
}

impl Drop for Texture {
    fn drop(&mut self) {
        if self.owned && !thread::panicking() {
            self.context.texture_drop(&self.id, self.data.as_ref());
        }
    }
}

impl Drop for TextureView {
    fn drop(&mut self) {
        if !thread::panicking() {
            self.context.texture_view_drop(&self.id, self.data.as_ref());
        }
    }
}

impl CommandEncoder {
    /// Finishes recording and returns a [`CommandBuffer`] that can be submitted for execution.
    pub fn finish(mut self) -> CommandBuffer {
        let (id, data) = DynContext::command_encoder_finish(
            &*self.context,
            self.id.take().unwrap(),
            self.data.as_mut(),
        );
        CommandBuffer {
            context: Arc::clone(&self.context),
            id: Some(id),
            data: Some(data),
        }
    }

    /// Begins recording of a render pass.
    ///
    /// This function returns a [`RenderPass`] object which records a single render pass.
    pub fn begin_render_pass<'pass>(
        &'pass mut self,
        desc: &RenderPassDescriptor<'pass, '_>,
    ) -> RenderPass<'pass> {
        let id = self.id.as_ref().unwrap();
        let (id, data) = DynContext::command_encoder_begin_render_pass(
            &*self.context,
            id,
            self.data.as_ref(),
            desc,
        );
        RenderPass {
            id,
            data,
            parent: self,
        }
    }

    /// Begins recording of a compute pass.
    ///
    /// This function returns a [`ComputePass`] object which records a single compute pass.
    pub fn begin_compute_pass(&mut self, desc: &ComputePassDescriptor) -> ComputePass {
        let id = self.id.as_ref().unwrap();
        let (id, data) = DynContext::command_encoder_begin_compute_pass(
            &*self.context,
            id,
            self.data.as_ref(),
            desc,
        );
        ComputePass {
            id,
            data,
            parent: self,
        }
    }

    /// Copy data from one buffer to another.
    ///
    /// # Panics
    ///
    /// - Buffer offsets or copy size not a multiple of [`COPY_BUFFER_ALIGNMENT`].
    /// - Copy would overrun buffer.
    /// - Copy within the same buffer.
    pub fn copy_buffer_to_buffer(
        &mut self,
        source: &Buffer,
        source_offset: BufferAddress,
        destination: &Buffer,
        destination_offset: BufferAddress,
        copy_size: BufferAddress,
    ) {
        DynContext::command_encoder_copy_buffer_to_buffer(
            &*self.context,
            self.id.as_ref().unwrap(),
            self.data.as_ref(),
            &source.id,
            source.data.as_ref(),
            source_offset,
            &destination.id,
            destination.data.as_ref(),
            destination_offset,
            copy_size,
        );
    }

    /// Copy data from a buffer to a texture.
    pub fn copy_buffer_to_texture(
        &mut self,
        source: ImageCopyBuffer,
        destination: ImageCopyTexture,
        copy_size: Extent3d,
    ) {
        DynContext::command_encoder_copy_buffer_to_texture(
            &*self.context,
            self.id.as_ref().unwrap(),
            self.data.as_ref(),
            source,
            destination,
            copy_size,
        );
    }

    /// Copy data from a texture to a buffer.
    pub fn copy_texture_to_buffer(
        &mut self,
        source: ImageCopyTexture,
        destination: ImageCopyBuffer,
        copy_size: Extent3d,
    ) {
        DynContext::command_encoder_copy_texture_to_buffer(
            &*self.context,
            self.id.as_ref().unwrap(),
            self.data.as_ref(),
            source,
            destination,
            copy_size,
        );
    }

    /// Copy data from one texture to another.
    ///
    /// # Panics
    ///
    /// - Textures are not the same type
    /// - If a depth texture, or a multisampled texture, the entire texture must be copied
    /// - Copy would overrun either texture
    pub fn copy_texture_to_texture(
        &mut self,
        source: ImageCopyTexture,
        destination: ImageCopyTexture,
        copy_size: Extent3d,
    ) {
        DynContext::command_encoder_copy_texture_to_texture(
            &*self.context,
            self.id.as_ref().unwrap(),
            self.data.as_ref(),
            source,
            destination,
            copy_size,
        );
    }

    /// Clears texture to zero.
    ///
    /// Note that unlike with clear_buffer, `COPY_DST` usage is not required.
    ///
    /// # Implementation notes
    ///
    /// - implemented either via buffer copies and render/depth target clear, path depends on texture usages
    /// - behaves like texture zero init, but is performed immediately (clearing is *not* delayed via marking it as uninitialized)
    ///
    /// # Panics
    ///
    /// - `CLEAR_TEXTURE` extension not enabled
    /// - Range is out of bounds
    pub fn clear_texture(&mut self, texture: &Texture, subresource_range: &ImageSubresourceRange) {
        DynContext::command_encoder_clear_texture(
            &*self.context,
            self.id.as_ref().unwrap(),
            self.data.as_ref(),
            texture,
            subresource_range,
        );
    }

    /// Clears buffer to zero.
    ///
    /// # Panics
    ///
    /// - Buffer does not have `COPY_DST` usage.
    /// - Range it out of bounds
    pub fn clear_buffer(
        &mut self,
        buffer: &Buffer,
        offset: BufferAddress,
        size: Option<BufferSize>,
    ) {
        DynContext::command_encoder_clear_buffer(
            &*self.context,
            self.id.as_ref().unwrap(),
            self.data.as_ref(),
            buffer,
            offset,
            size,
        );
    }

    /// Inserts debug marker.
    pub fn insert_debug_marker(&mut self, label: &str) {
        let id = self.id.as_ref().unwrap();
        DynContext::command_encoder_insert_debug_marker(
            &*self.context,
            id,
            self.data.as_ref(),
            label,
        );
    }

    /// Start record commands and group it into debug marker group.
    pub fn push_debug_group(&mut self, label: &str) {
        let id = self.id.as_ref().unwrap();
        DynContext::command_encoder_push_debug_group(&*self.context, id, self.data.as_ref(), label);
    }

    /// Stops command recording and creates debug group.
    pub fn pop_debug_group(&mut self) {
        let id = self.id.as_ref().unwrap();
        DynContext::command_encoder_pop_debug_group(&*self.context, id, self.data.as_ref());
    }
}

/// [`Features::TIMESTAMP_QUERY`] must be enabled on the device in order to call these functions.
impl CommandEncoder {
    /// Issue a timestamp command at this point in the queue.
    /// The timestamp will be written to the specified query set, at the specified index.
    ///
    /// Must be multiplied by [`Queue::get_timestamp_period`] to get
    /// the value in nanoseconds. Absolute values have no meaning,
    /// but timestamps can be subtracted to get the time it takes
    /// for a string of operations to complete.
    pub fn write_timestamp(&mut self, query_set: &QuerySet, query_index: u32) {
        DynContext::command_encoder_write_timestamp(
            &*self.context,
            self.id.as_ref().unwrap(),
            self.data.as_mut(),
            &query_set.id,
            query_set.data.as_ref(),
            query_index,
        )
    }
}

/// [`Features::TIMESTAMP_QUERY`] or [`Features::PIPELINE_STATISTICS_QUERY`] must be enabled on the device in order to call these functions.
impl CommandEncoder {
    /// Resolve a query set, writing the results into the supplied destination buffer.
    ///
    /// Queries may be between 8 and 40 bytes each. See [`PipelineStatisticsTypes`] for more information.
    pub fn resolve_query_set(
        &mut self,
        query_set: &QuerySet,
        query_range: Range<u32>,
        destination: &Buffer,
        destination_offset: BufferAddress,
    ) {
        DynContext::command_encoder_resolve_query_set(
            &*self.context,
            self.id.as_ref().unwrap(),
            self.data.as_ref(),
            &query_set.id,
            query_set.data.as_ref(),
            query_range.start,
            query_range.end - query_range.start,
            &destination.id,
            destination.data.as_ref(),
            destination_offset,
        )
    }
}

impl<'a> RenderPass<'a> {
    /// Sets the active bind group for a given bind group index. The bind group layout
    /// in the active pipeline when any `draw()` function is called must match the layout of this bind group.
    ///
    /// If the bind group have dynamic offsets, provide them in binding order.
    /// These offsets have to be aligned to [`Limits::min_uniform_buffer_offset_alignment`]
    /// or [`Limits::min_storage_buffer_offset_alignment`] appropriately.
    pub fn set_bind_group(
        &mut self,
        index: u32,
        bind_group: &'a BindGroup,
        offsets: &[DynamicOffset],
    ) {
        DynContext::render_pass_set_bind_group(
            &*self.parent.context,
            &mut self.id,
            self.data.as_mut(),
            index,
            &bind_group.id,
            bind_group.data.as_ref(),
            offsets,
        )
    }

    /// Sets the active render pipeline.
    ///
    /// Subsequent draw calls will exhibit the behavior defined by `pipeline`.
    pub fn set_pipeline(&mut self, pipeline: &'a RenderPipeline) {
        DynContext::render_pass_set_pipeline(
            &*self.parent.context,
            &mut self.id,
            self.data.as_mut(),
            &pipeline.id,
            pipeline.data.as_ref(),
        )
    }

    /// Sets the blend color as used by some of the blending modes.
    ///
    /// Subsequent blending tests will test against this value.
    pub fn set_blend_constant(&mut self, color: Color) {
        DynContext::render_pass_set_blend_constant(
            &*self.parent.context,
            &mut self.id,
            self.data.as_mut(),
            color,
        )
    }

    /// Sets the active index buffer.
    ///
    /// Subsequent calls to [`draw_indexed`](RenderPass::draw_indexed) on this [`RenderPass`] will
    /// use `buffer` as the source index buffer.
    pub fn set_index_buffer(&mut self, buffer_slice: BufferSlice<'a>, index_format: IndexFormat) {
        DynContext::render_pass_set_index_buffer(
            &*self.parent.context,
            &mut self.id,
            self.data.as_mut(),
            &buffer_slice.buffer.id,
            buffer_slice.buffer.data.as_ref(),
            index_format,
            buffer_slice.offset,
            buffer_slice.size,
        )
    }

    /// Assign a vertex buffer to a slot.
    ///
    /// Subsequent calls to [`draw`] and [`draw_indexed`] on this
    /// [`RenderPass`] will use `buffer` as one of the source vertex buffers.
    ///
    /// The `slot` refers to the index of the matching descriptor in
    /// [`VertexState::buffers`].
    ///
    /// [`draw`]: RenderPass::draw
    /// [`draw_indexed`]: RenderPass::draw_indexed
    pub fn set_vertex_buffer(&mut self, slot: u32, buffer_slice: BufferSlice<'a>) {
        DynContext::render_pass_set_vertex_buffer(
            &*self.parent.context,
            &mut self.id,
            self.data.as_mut(),
            slot,
            &buffer_slice.buffer.id,
            buffer_slice.buffer.data.as_ref(),
            buffer_slice.offset,
            buffer_slice.size,
        )
    }

    /// Sets the scissor rectangle used during the rasterization stage.
    /// After transformation into [viewport coordinates](https://www.w3.org/TR/webgpu/#viewport-coordinates).
    ///
    /// Subsequent draw calls will discard any fragments which fall outside the scissor rectangle.
    pub fn set_scissor_rect(&mut self, x: u32, y: u32, width: u32, height: u32) {
        DynContext::render_pass_set_scissor_rect(
            &*self.parent.context,
            &mut self.id,
            self.data.as_mut(),
            x,
            y,
            width,
            height,
        );
    }

    /// Sets the viewport used during the rasterization stage to linearly map
    /// from [normalized device coordinates](https://www.w3.org/TR/webgpu/#ndc) to [viewport coordinates](https://www.w3.org/TR/webgpu/#viewport-coordinates).
    ///
    /// Subsequent draw calls will draw any fragments in this region.
    pub fn set_viewport(&mut self, x: f32, y: f32, w: f32, h: f32, min_depth: f32, max_depth: f32) {
        DynContext::render_pass_set_viewport(
            &*self.parent.context,
            &mut self.id,
            self.data.as_mut(),
            x,
            y,
            w,
            h,
            min_depth,
            max_depth,
        );
    }

    /// Sets the stencil reference.
    ///
    /// Subsequent stencil tests will test against this value.
    pub fn set_stencil_reference(&mut self, reference: u32) {
        DynContext::render_pass_set_stencil_reference(
            &*self.parent.context,
            &mut self.id,
            self.data.as_mut(),
            reference,
        );
    }

    /// Draws primitives from the active vertex buffer(s).
    ///
    /// The active vertex buffer(s) can be set with [`RenderPass::set_vertex_buffer`].
    /// Does not use an Index Buffer. If you need this see [`RenderPass::draw_indexed`]
    ///
    /// Panics if vertices Range is outside of the range of the vertices range of any set vertex buffer.
    ///
    /// vertices: The range of vertices to draw.
    /// instances: Range of Instances to draw. Use 0..1 if instance buffers are not used.
    /// E.g.of how its used internally
    /// ```rust ignore
    /// for instance_id in instance_range {
    ///     for vertex_id in vertex_range {
    ///         let vertex = vertex[vertex_id];
    ///         vertex_shader(vertex, vertex_id, instance_id);
    ///     }
    /// }
    /// ```
    pub fn draw(&mut self, vertices: Range<u32>, instances: Range<u32>) {
        DynContext::render_pass_draw(
            &*self.parent.context,
            &mut self.id,
            self.data.as_mut(),
            vertices,
            instances,
        )
    }

    /// Inserts debug marker.
    pub fn insert_debug_marker(&mut self, label: &str) {
        DynContext::render_pass_insert_debug_marker(
            &*self.parent.context,
            &mut self.id,
            self.data.as_mut(),
            label,
        );
    }

    /// Start record commands and group it into debug marker group.
    pub fn push_debug_group(&mut self, label: &str) {
        DynContext::render_pass_push_debug_group(
            &*self.parent.context,
            &mut self.id,
            self.data.as_mut(),
            label,
        );
    }

    /// Stops command recording and creates debug group.
    pub fn pop_debug_group(&mut self) {
        DynContext::render_pass_pop_debug_group(
            &*self.parent.context,
            &mut self.id,
            self.data.as_mut(),
        );
    }

    /// Draws indexed primitives using the active index buffer and the active vertex buffers.
    ///
    /// The active index buffer can be set with [`RenderPass::set_index_buffer`]
    /// The active vertex buffers can be set with [`RenderPass::set_vertex_buffer`].
    ///
    /// Panics if indices Range is outside of the range of the indices range of any set index buffer.
    ///
    /// indices: The range of indices to draw.
    /// base_vertex: value added to each index value before indexing into the vertex buffers.
    /// instances: Range of Instances to draw. Use 0..1 if instance buffers are not used.
    /// E.g.of how its used internally
    /// ```rust ignore
    /// for instance_id in instance_range {
    ///     for index_index in index_range {
    ///         let vertex_id = index_buffer[index_index];
    ///         let adjusted_vertex_id = vertex_id + base_vertex;
    ///         let vertex = vertex[adjusted_vertex_id];
    ///         vertex_shader(vertex, adjusted_vertex_id, instance_id);
    ///     }
    /// }
    /// ```
    pub fn draw_indexed(&mut self, indices: Range<u32>, base_vertex: i32, instances: Range<u32>) {
        DynContext::render_pass_draw_indexed(
            &*self.parent.context,
            &mut self.id,
            self.data.as_mut(),
            indices,
            base_vertex,
            instances,
        );
    }

    /// Draws primitives from the active vertex buffer(s) based on the contents of the `indirect_buffer`.
    ///
    /// The active vertex buffers can be set with [`RenderPass::set_vertex_buffer`].
    ///
    /// The structure expected in `indirect_buffer` must conform to [`DrawIndirect`](crate::util::DrawIndirect).
    pub fn draw_indirect(&mut self, indirect_buffer: &'a Buffer, indirect_offset: BufferAddress) {
        DynContext::render_pass_draw_indirect(
            &*self.parent.context,
            &mut self.id,
            self.data.as_mut(),
            &indirect_buffer.id,
            indirect_buffer.data.as_ref(),
            indirect_offset,
        );
    }

    /// Draws indexed primitives using the active index buffer and the active vertex buffers,
    /// based on the contents of the `indirect_buffer`.
    ///
    /// The active index buffer can be set with [`RenderPass::set_index_buffer`], while the active
    /// vertex buffers can be set with [`RenderPass::set_vertex_buffer`].
    ///
    /// The structure expected in `indirect_buffer` must conform to [`DrawIndexedIndirect`](crate::util::DrawIndexedIndirect).
    pub fn draw_indexed_indirect(
        &mut self,
        indirect_buffer: &'a Buffer,
        indirect_offset: BufferAddress,
    ) {
        DynContext::render_pass_draw_indexed_indirect(
            &*self.parent.context,
            &mut self.id,
            self.data.as_mut(),
            &indirect_buffer.id,
            indirect_buffer.data.as_ref(),
            indirect_offset,
        );
    }

    /// Execute a [render bundle][RenderBundle], which is a set of pre-recorded commands
    /// that can be run together.
    pub fn execute_bundles<I: IntoIterator<Item = &'a RenderBundle> + 'a>(
        &mut self,
        render_bundles: I,
    ) {
        DynContext::render_pass_execute_bundles(
            &*self.parent.context,
            &mut self.id,
            self.data.as_mut(),
            Box::new(
                render_bundles
                    .into_iter()
                    .map(|rb| (&rb.id, rb.data.as_ref())),
            ),
        )
    }
}

/// [`Features::MULTI_DRAW_INDIRECT`] must be enabled on the device in order to call these functions.
impl<'a> RenderPass<'a> {
    /// Dispatches multiple draw calls from the active vertex buffer(s) based on the contents of the `indirect_buffer`.
    /// `count` draw calls are issued.
    ///
    /// The active vertex buffers can be set with [`RenderPass::set_vertex_buffer`].
    ///
    /// The structure expected in `indirect_buffer` must conform to [`DrawIndirect`](crate::util::DrawIndirect).
    ///
    /// These draw structures are expected to be tightly packed.
    pub fn multi_draw_indirect(
        &mut self,
        indirect_buffer: &'a Buffer,
        indirect_offset: BufferAddress,
        count: u32,
    ) {
        DynContext::render_pass_multi_draw_indirect(
            &*self.parent.context,
            &mut self.id,
            self.data.as_mut(),
            &indirect_buffer.id,
            indirect_buffer.data.as_ref(),
            indirect_offset,
            count,
        );
    }

    /// Dispatches multiple draw calls from the active index buffer and the active vertex buffers,
    /// based on the contents of the `indirect_buffer`. `count` draw calls are issued.
    ///
    /// The active index buffer can be set with [`RenderPass::set_index_buffer`], while the active
    /// vertex buffers can be set with [`RenderPass::set_vertex_buffer`].
    ///
    /// The structure expected in `indirect_buffer` must conform to [`DrawIndexedIndirect`](crate::util::DrawIndexedIndirect).
    ///
    /// These draw structures are expected to be tightly packed.
    pub fn multi_draw_indexed_indirect(
        &mut self,
        indirect_buffer: &'a Buffer,
        indirect_offset: BufferAddress,
        count: u32,
    ) {
        DynContext::render_pass_multi_draw_indexed_indirect(
            &*self.parent.context,
            &mut self.id,
            self.data.as_mut(),
            &indirect_buffer.id,
            indirect_buffer.data.as_ref(),
            indirect_offset,
            count,
        );
    }
}

/// [`Features::MULTI_DRAW_INDIRECT_COUNT`] must be enabled on the device in order to call these functions.
impl<'a> RenderPass<'a> {
    /// Dispatches multiple draw calls from the active vertex buffer(s) based on the contents of the `indirect_buffer`.
    /// The count buffer is read to determine how many draws to issue.
    ///
    /// The indirect buffer must be long enough to account for `max_count` draws, however only `count`
    /// draws will be read. If `count` is greater than `max_count`, `max_count` will be used.
    ///
    /// The active vertex buffers can be set with [`RenderPass::set_vertex_buffer`].
    ///
    /// The structure expected in `indirect_buffer` must conform to [`DrawIndirect`](crate::util::DrawIndirect).
    ///
    /// These draw structures are expected to be tightly packed.
    ///
    /// The structure expected in `count_buffer` is the following:
    ///
    /// ```rust
    /// #[repr(C)]
    /// struct DrawIndirectCount {
    ///     count: u32, // Number of draw calls to issue.
    /// }
    /// ```
    pub fn multi_draw_indirect_count(
        &mut self,
        indirect_buffer: &'a Buffer,
        indirect_offset: BufferAddress,
        count_buffer: &'a Buffer,
        count_offset: BufferAddress,
        max_count: u32,
    ) {
        DynContext::render_pass_multi_draw_indirect_count(
            &*self.parent.context,
            &mut self.id,
            self.data.as_mut(),
            &indirect_buffer.id,
            indirect_buffer.data.as_ref(),
            indirect_offset,
            &count_buffer.id,
            count_buffer.data.as_ref(),
            count_offset,
            max_count,
        );
    }

    /// Dispatches multiple draw calls from the active index buffer and the active vertex buffers,
    /// based on the contents of the `indirect_buffer`. The count buffer is read to determine how many draws to issue.
    ///
    /// The indirect buffer must be long enough to account for `max_count` draws, however only `count`
    /// draws will be read. If `count` is greater than `max_count`, `max_count` will be used.
    ///
    /// The active index buffer can be set with [`RenderPass::set_index_buffer`], while the active
    /// vertex buffers can be set with [`RenderPass::set_vertex_buffer`].
    ///
    ///
    /// The structure expected in `indirect_buffer` must conform to [`DrawIndexedIndirect`](crate::util::DrawIndexedIndirect).
    ///
    /// These draw structures are expected to be tightly packed.
    ///
    /// The structure expected in `count_buffer` is the following:
    ///
    /// ```rust
    /// #[repr(C)]
    /// struct DrawIndexedIndirectCount {
    ///     count: u32, // Number of draw calls to issue.
    /// }
    /// ```
    pub fn multi_draw_indexed_indirect_count(
        &mut self,
        indirect_buffer: &'a Buffer,
        indirect_offset: BufferAddress,
        count_buffer: &'a Buffer,
        count_offset: BufferAddress,
        max_count: u32,
    ) {
        DynContext::render_pass_multi_draw_indexed_indirect_count(
            &*self.parent.context,
            &mut self.id,
            self.data.as_mut(),
            &indirect_buffer.id,
            indirect_buffer.data.as_ref(),
            indirect_offset,
            &count_buffer.id,
            count_buffer.data.as_ref(),
            count_offset,
            max_count,
        );
    }
}

/// [`Features::PUSH_CONSTANTS`] must be enabled on the device in order to call these functions.
impl<'a> RenderPass<'a> {
    /// Set push constant data for subsequent draw calls.
    ///
    /// Write the bytes in `data` at offset `offset` within push constant
    /// storage, all of which are accessible by all the pipeline stages in
    /// `stages`, and no others.  Both `offset` and the length of `data` must be
    /// multiples of [`PUSH_CONSTANT_ALIGNMENT`], which is always 4.
    ///
    /// For example, if `offset` is `4` and `data` is eight bytes long, this
    /// call will write `data` to bytes `4..12` of push constant storage.
    ///
    /// # Stage matching
    ///
    /// Every byte in the affected range of push constant storage must be
    /// accessible to exactly the same set of pipeline stages, which must match
    /// `stages`. If there are two bytes of storage that are accessible by
    /// different sets of pipeline stages - say, one is accessible by fragment
    /// shaders, and the other is accessible by both fragment shaders and vertex
    /// shaders - then no single `set_push_constants` call may affect both of
    /// them; to write both, you must make multiple calls, each with the
    /// appropriate `stages` value.
    ///
    /// Which pipeline stages may access a given byte is determined by the
    /// pipeline's [`PushConstant`] global variable and (if it is a struct) its
    /// members' offsets.
    ///
    /// For example, suppose you have twelve bytes of push constant storage,
    /// where bytes `0..8` are accessed by the vertex shader, and bytes `4..12`
    /// are accessed by the fragment shader. This means there are three byte
    /// ranges each accessed by a different set of stages:
    ///
    /// - Bytes `0..4` are accessed only by the fragment shader.
    ///
    /// - Bytes `4..8` are accessed by both the fragment shader and the vertex shader.
    ///
    /// - Bytes `8..12` are accessed only by the vertex shader.
    ///
    /// To write all twelve bytes requires three `set_push_constants` calls, one
    /// for each range, each passing the matching `stages` mask.
    ///
    /// [`PushConstant`]: https://docs.rs/naga/latest/naga/enum.StorageClass.html#variant.PushConstant
    pub fn set_push_constants(&mut self, stages: ShaderStages, offset: u32, data: &[u8]) {
        DynContext::render_pass_set_push_constants(
            &*self.parent.context,
            &mut self.id,
            self.data.as_mut(),
            stages,
            offset,
            data,
        );
    }
}

/// [`Features::TIMESTAMP_QUERY_INSIDE_PASSES`] must be enabled on the device in order to call these functions.
impl<'a> RenderPass<'a> {
    /// Issue a timestamp command at this point in the queue. The
    /// timestamp will be written to the specified query set, at the specified index.
    ///
    /// Must be multiplied by [`Queue::get_timestamp_period`] to get
    /// the value in nanoseconds. Absolute values have no meaning,
    /// but timestamps can be subtracted to get the time it takes
    /// for a string of operations to complete.
    pub fn write_timestamp(&mut self, query_set: &QuerySet, query_index: u32) {
        DynContext::render_pass_write_timestamp(
            &*self.parent.context,
            &mut self.id,
            self.data.as_mut(),
            &query_set.id,
            query_set.data.as_ref(),
            query_index,
        )
    }
}

impl<'a> RenderPass<'a> {
    /// Start a occlusion query on this render pass. It can be ended with
    /// `end_occlusion_query`. Occlusion queries may not be nested.
    pub fn begin_occlusion_query(&mut self, query_index: u32) {
        DynContext::render_pass_begin_occlusion_query(
            &*self.parent.context,
            &mut self.id,
            self.data.as_mut(),
            query_index,
        );
    }

    /// End the occlusion query on this render pass. It can be started with
    /// `begin_occlusion_query`. Occlusion queries may not be nested.
    pub fn end_occlusion_query(&mut self) {
        DynContext::render_pass_end_occlusion_query(
            &*self.parent.context,
            &mut self.id,
            self.data.as_mut(),
        );
    }
}

/// [`Features::PIPELINE_STATISTICS_QUERY`] must be enabled on the device in order to call these functions.
impl<'a> RenderPass<'a> {
    /// Start a pipeline statistics query on this render pass. It can be ended with
    /// `end_pipeline_statistics_query`. Pipeline statistics queries may not be nested.
    pub fn begin_pipeline_statistics_query(&mut self, query_set: &QuerySet, query_index: u32) {
        DynContext::render_pass_begin_pipeline_statistics_query(
            &*self.parent.context,
            &mut self.id,
            self.data.as_mut(),
            &query_set.id,
            query_set.data.as_ref(),
            query_index,
        );
    }

    /// End the pipeline statistics query on this render pass. It can be started with
    /// `begin_pipeline_statistics_query`. Pipeline statistics queries may not be nested.
    pub fn end_pipeline_statistics_query(&mut self) {
        DynContext::render_pass_end_pipeline_statistics_query(
            &*self.parent.context,
            &mut self.id,
            self.data.as_mut(),
        );
    }
}

impl<'a> Drop for RenderPass<'a> {
    fn drop(&mut self) {
        if !thread::panicking() {
            let parent_id = self.parent.id.as_ref().unwrap();
            self.parent.context.command_encoder_end_render_pass(
                parent_id,
                self.parent.data.as_ref(),
                &mut self.id,
                self.data.as_mut(),
            );
        }
    }
}

impl<'a> ComputePass<'a> {
    /// Sets the active bind group for a given bind group index. The bind group layout
    /// in the active pipeline when the `dispatch()` function is called must match the layout of this bind group.
    ///
    /// If the bind group have dynamic offsets, provide them in the binding order.
    /// These offsets have to be aligned to [`Limits::min_uniform_buffer_offset_alignment`]
    /// or [`Limits::min_storage_buffer_offset_alignment`] appropriately.
    pub fn set_bind_group(
        &mut self,
        index: u32,
        bind_group: &'a BindGroup,
        offsets: &[DynamicOffset],
    ) {
        DynContext::compute_pass_set_bind_group(
            &*self.parent.context,
            &mut self.id,
            self.data.as_mut(),
            index,
            &bind_group.id,
            bind_group.data.as_ref(),
            offsets,
        );
    }

    /// Sets the active compute pipeline.
    pub fn set_pipeline(&mut self, pipeline: &'a ComputePipeline) {
        DynContext::compute_pass_set_pipeline(
            &*self.parent.context,
            &mut self.id,
            self.data.as_mut(),
            &pipeline.id,
            pipeline.data.as_ref(),
        );
    }

    /// Inserts debug marker.
    pub fn insert_debug_marker(&mut self, label: &str) {
        DynContext::compute_pass_insert_debug_marker(
            &*self.parent.context,
            &mut self.id,
            self.data.as_mut(),
            label,
        );
    }

    /// Start record commands and group it into debug marker group.
    pub fn push_debug_group(&mut self, label: &str) {
        DynContext::compute_pass_push_debug_group(
            &*self.parent.context,
            &mut self.id,
            self.data.as_mut(),
            label,
        );
    }

    /// Stops command recording and creates debug group.
    pub fn pop_debug_group(&mut self) {
        DynContext::compute_pass_pop_debug_group(
            &*self.parent.context,
            &mut self.id,
            self.data.as_mut(),
        );
    }

    /// Dispatches compute work operations.
    ///
    /// `x`, `y` and `z` denote the number of work groups to dispatch in each dimension.
    pub fn dispatch_workgroups(&mut self, x: u32, y: u32, z: u32) {
        DynContext::compute_pass_dispatch_workgroups(
            &*self.parent.context,
            &mut self.id,
            self.data.as_mut(),
            x,
            y,
            z,
        );
    }

    /// Dispatches compute work operations, based on the contents of the `indirect_buffer`.
    ///
    /// The structure expected in `indirect_buffer` must conform to [`DispatchIndirect`](crate::util::DispatchIndirect).
    pub fn dispatch_workgroups_indirect(
        &mut self,
        indirect_buffer: &'a Buffer,
        indirect_offset: BufferAddress,
    ) {
        DynContext::compute_pass_dispatch_workgroups_indirect(
            &*self.parent.context,
            &mut self.id,
            self.data.as_mut(),
            &indirect_buffer.id,
            indirect_buffer.data.as_ref(),
            indirect_offset,
        );
    }
}

/// [`Features::PUSH_CONSTANTS`] must be enabled on the device in order to call these functions.
impl<'a> ComputePass<'a> {
    /// Set push constant data for subsequent dispatch calls.
    ///
    /// Write the bytes in `data` at offset `offset` within push constant
    /// storage.  Both `offset` and the length of `data` must be
    /// multiples of [`PUSH_CONSTANT_ALIGNMENT`], which is always 4.
    ///
    /// For example, if `offset` is `4` and `data` is eight bytes long, this
    /// call will write `data` to bytes `4..12` of push constant storage.
    pub fn set_push_constants(&mut self, offset: u32, data: &[u8]) {
        DynContext::compute_pass_set_push_constants(
            &*self.parent.context,
            &mut self.id,
            self.data.as_mut(),
            offset,
            data,
        );
    }
}

/// [`Features::TIMESTAMP_QUERY_INSIDE_PASSES`] must be enabled on the device in order to call these functions.
impl<'a> ComputePass<'a> {
    /// Issue a timestamp command at this point in the queue. The timestamp will be written to the specified query set, at the specified index.
    ///
    /// Must be multiplied by [`Queue::get_timestamp_period`] to get
    /// the value in nanoseconds. Absolute values have no meaning,
    /// but timestamps can be subtracted to get the time it takes
    /// for a string of operations to complete.
    pub fn write_timestamp(&mut self, query_set: &QuerySet, query_index: u32) {
        DynContext::compute_pass_write_timestamp(
            &*self.parent.context,
            &mut self.id,
            self.data.as_mut(),
            &query_set.id,
            query_set.data.as_ref(),
            query_index,
        )
    }
}

/// [`Features::PIPELINE_STATISTICS_QUERY`] must be enabled on the device in order to call these functions.
impl<'a> ComputePass<'a> {
    /// Start a pipeline statistics query on this render pass. It can be ended with
    /// `end_pipeline_statistics_query`. Pipeline statistics queries may not be nested.
    pub fn begin_pipeline_statistics_query(&mut self, query_set: &QuerySet, query_index: u32) {
        DynContext::compute_pass_begin_pipeline_statistics_query(
            &*self.parent.context,
            &mut self.id,
            self.data.as_mut(),
            &query_set.id,
            query_set.data.as_ref(),
            query_index,
        );
    }

    /// End the pipeline statistics query on this render pass. It can be started with
    /// `begin_pipeline_statistics_query`. Pipeline statistics queries may not be nested.
    pub fn end_pipeline_statistics_query(&mut self) {
        DynContext::compute_pass_end_pipeline_statistics_query(
            &*self.parent.context,
            &mut self.id,
            self.data.as_mut(),
        );
    }
}

impl<'a> Drop for ComputePass<'a> {
    fn drop(&mut self) {
        if !thread::panicking() {
            let parent_id = self.parent.id.as_ref().unwrap();
            self.parent.context.command_encoder_end_compute_pass(
                parent_id,
                self.parent.data.as_ref(),
                &mut self.id,
                self.data.as_mut(),
            );
        }
    }
}

impl<'a> RenderBundleEncoder<'a> {
    /// Finishes recording and returns a [`RenderBundle`] that can be executed in other render passes.
    pub fn finish(self, desc: &RenderBundleDescriptor) -> RenderBundle {
        let (id, data) =
            DynContext::render_bundle_encoder_finish(&*self.context, self.id, self.data, desc);
        RenderBundle {
            context: Arc::clone(&self.context),
            id,
            data,
        }
    }

    /// Sets the active bind group for a given bind group index. The bind group layout
    /// in the active pipeline when any `draw()` function is called must match the layout of this bind group.
    ///
    /// If the bind group have dynamic offsets, provide them in the binding order.
    pub fn set_bind_group(
        &mut self,
        index: u32,
        bind_group: &'a BindGroup,
        offsets: &[DynamicOffset],
    ) {
        DynContext::render_bundle_encoder_set_bind_group(
            &*self.parent.context,
            &mut self.id,
            self.data.as_mut(),
            index,
            &bind_group.id,
            bind_group.data.as_ref(),
            offsets,
        )
    }

    /// Sets the active render pipeline.
    ///
    /// Subsequent draw calls will exhibit the behavior defined by `pipeline`.
    pub fn set_pipeline(&mut self, pipeline: &'a RenderPipeline) {
        DynContext::render_bundle_encoder_set_pipeline(
            &*self.parent.context,
            &mut self.id,
            self.data.as_mut(),
            &pipeline.id,
            pipeline.data.as_ref(),
        )
    }

    /// Sets the active index buffer.
    ///
    /// Subsequent calls to [`draw_indexed`](RenderBundleEncoder::draw_indexed) on this [`RenderBundleEncoder`] will
    /// use `buffer` as the source index buffer.
    pub fn set_index_buffer(&mut self, buffer_slice: BufferSlice<'a>, index_format: IndexFormat) {
        DynContext::render_bundle_encoder_set_index_buffer(
            &*self.parent.context,
            &mut self.id,
            self.data.as_mut(),
            &buffer_slice.buffer.id,
            buffer_slice.buffer.data.as_ref(),
            index_format,
            buffer_slice.offset,
            buffer_slice.size,
        )
    }

    /// Assign a vertex buffer to a slot.
    ///
    /// Subsequent calls to [`draw`] and [`draw_indexed`] on this
    /// [`RenderBundleEncoder`] will use `buffer` as one of the source vertex buffers.
    ///
    /// The `slot` refers to the index of the matching descriptor in
    /// [`VertexState::buffers`].
    ///
    /// [`draw`]: RenderBundleEncoder::draw
    /// [`draw_indexed`]: RenderBundleEncoder::draw_indexed
    pub fn set_vertex_buffer(&mut self, slot: u32, buffer_slice: BufferSlice<'a>) {
        DynContext::render_bundle_encoder_set_vertex_buffer(
            &*self.parent.context,
            &mut self.id,
            self.data.as_mut(),
            slot,
            &buffer_slice.buffer.id,
            buffer_slice.buffer.data.as_ref(),
            buffer_slice.offset,
            buffer_slice.size,
        )
    }

    /// Draws primitives from the active vertex buffer(s).
    ///
    /// The active vertex buffers can be set with [`RenderBundleEncoder::set_vertex_buffer`].
    /// Does not use an Index Buffer. If you need this see [`RenderBundleEncoder::draw_indexed`]
    ///
    /// Panics if vertices Range is outside of the range of the vertices range of any set vertex buffer.
    ///
    /// vertices: The range of vertices to draw.
    /// instances: Range of Instances to draw. Use 0..1 if instance buffers are not used.
    /// E.g.of how its used internally
    /// ```rust ignore
    /// for instance_id in instance_range {
    ///     for vertex_id in vertex_range {
    ///         let vertex = vertex[vertex_id];
    ///         vertex_shader(vertex, vertex_id, instance_id);
    ///     }
    /// }
    /// ```
    pub fn draw(&mut self, vertices: Range<u32>, instances: Range<u32>) {
        DynContext::render_bundle_encoder_draw(
            &*self.parent.context,
            &mut self.id,
            self.data.as_mut(),
            vertices,
            instances,
        )
    }

    /// Draws indexed primitives using the active index buffer and the active vertex buffer(s).
    ///
    /// The active index buffer can be set with [`RenderBundleEncoder::set_index_buffer`].
    /// The active vertex buffer(s) can be set with [`RenderBundleEncoder::set_vertex_buffer`].
    ///
    /// Panics if indices Range is outside of the range of the indices range of any set index buffer.
    ///
    /// indices: The range of indices to draw.
    /// base_vertex: value added to each index value before indexing into the vertex buffers.
    /// instances: Range of Instances to draw. Use 0..1 if instance buffers are not used.
    /// E.g.of how its used internally
    /// ```rust ignore
    /// for instance_id in instance_range {
    ///     for index_index in index_range {
    ///         let vertex_id = index_buffer[index_index];
    ///         let adjusted_vertex_id = vertex_id + base_vertex;
    ///         let vertex = vertex[adjusted_vertex_id];
    ///         vertex_shader(vertex, adjusted_vertex_id, instance_id);
    ///     }
    /// }
    /// ```
    pub fn draw_indexed(&mut self, indices: Range<u32>, base_vertex: i32, instances: Range<u32>) {
        DynContext::render_bundle_encoder_draw_indexed(
            &*self.parent.context,
            &mut self.id,
            self.data.as_mut(),
            indices,
            base_vertex,
            instances,
        );
    }

    /// Draws primitives from the active vertex buffer(s) based on the contents of the `indirect_buffer`.
    ///
    /// The active vertex buffers can be set with [`RenderBundleEncoder::set_vertex_buffer`].
    ///
    /// The structure expected in `indirect_buffer` must conform to [`DrawIndirect`](crate::util::DrawIndirect).
    pub fn draw_indirect(&mut self, indirect_buffer: &'a Buffer, indirect_offset: BufferAddress) {
        DynContext::render_bundle_encoder_draw_indirect(
            &*self.parent.context,
            &mut self.id,
            self.data.as_mut(),
            &indirect_buffer.id,
            indirect_buffer.data.as_ref(),
            indirect_offset,
        );
    }

    /// Draws indexed primitives using the active index buffer and the active vertex buffers,
    /// based on the contents of the `indirect_buffer`.
    ///
    /// The active index buffer can be set with [`RenderBundleEncoder::set_index_buffer`], while the active
    /// vertex buffers can be set with [`RenderBundleEncoder::set_vertex_buffer`].
    ///
    /// The structure expected in `indirect_buffer` must conform to [`DrawIndexedIndirect`](crate::util::DrawIndexedIndirect).
    pub fn draw_indexed_indirect(
        &mut self,
        indirect_buffer: &'a Buffer,
        indirect_offset: BufferAddress,
    ) {
        DynContext::render_bundle_encoder_draw_indexed_indirect(
            &*self.parent.context,
            &mut self.id,
            self.data.as_mut(),
            &indirect_buffer.id,
            indirect_buffer.data.as_ref(),
            indirect_offset,
        );
    }
}

/// [`Features::PUSH_CONSTANTS`] must be enabled on the device in order to call these functions.
impl<'a> RenderBundleEncoder<'a> {
    /// Set push constant data.
    ///
    /// Offset is measured in bytes, but must be a multiple of [`PUSH_CONSTANT_ALIGNMENT`].
    ///
    /// Data size must be a multiple of 4 and must have an alignment of 4.
    /// For example, with an offset of 4 and an array of `[u8; 8]`, that will write to the range
    /// of 4..12.
    ///
    /// For each byte in the range of push constant data written, the union of the stages of all push constant
    /// ranges that covers that byte must be exactly `stages`. There's no good way of explaining this simply,
    /// so here are some examples:
    ///
    /// ```text
    /// For the given ranges:
    /// - 0..4 Vertex
    /// - 4..8 Fragment
    /// ```
    ///
    /// You would need to upload this in two set_push_constants calls. First for the `Vertex` range, second for the `Fragment` range.
    ///
    /// ```text
    /// For the given ranges:
    /// - 0..8  Vertex
    /// - 4..12 Fragment
    /// ```
    ///
    /// You would need to upload this in three set_push_constants calls. First for the `Vertex` only range 0..4, second
    /// for the `Vertex | Fragment` range 4..8, third for the `Fragment` range 8..12.
    pub fn set_push_constants(&mut self, stages: ShaderStages, offset: u32, data: &[u8]) {
        DynContext::render_bundle_encoder_set_push_constants(
            &*self.parent.context,
            &mut self.id,
            self.data.as_mut(),
            stages,
            offset,
            data,
        );
    }
}

/// A read-only view into a staging buffer.
///
/// Reading into this buffer won't yield the contents of the buffer from the
/// GPU and is likely to be slow. Because of this, although [`AsMut`] is
/// implemented for this type, [`AsRef`] is not.
pub struct QueueWriteBufferView<'a> {
    queue: &'a Queue,
    buffer: &'a Buffer,
    offset: BufferAddress,
    inner: Box<dyn context::QueueWriteBuffer>,
}
#[cfg(any(
    not(target_arch = "wasm32"),
    all(
        feature = "fragile-send-sync-non-atomic-wasm",
        not(target_feature = "atomics")
    )
))]
static_assertions::assert_impl_all!(QueueWriteBufferView: Send, Sync);

impl Deref for QueueWriteBufferView<'_> {
    type Target = [u8];

    fn deref(&self) -> &Self::Target {
        log::warn!("Reading from a QueueWriteBufferView won't yield the contents of the buffer and may be slow.");
        self.inner.slice()
    }
}

impl DerefMut for QueueWriteBufferView<'_> {
    fn deref_mut(&mut self) -> &mut Self::Target {
        self.inner.slice_mut()
    }
}

impl<'a> AsMut<[u8]> for QueueWriteBufferView<'a> {
    fn as_mut(&mut self) -> &mut [u8] {
        self.inner.slice_mut()
    }
}

impl<'a> Drop for QueueWriteBufferView<'a> {
    fn drop(&mut self) {
        DynContext::queue_write_staging_buffer(
            &*self.queue.context,
            &self.queue.id,
            self.queue.data.as_ref(),
            &self.buffer.id,
            self.buffer.data.as_ref(),
            self.offset,
            &*self.inner,
        );
    }
}

impl Queue {
    /// Schedule a data write into `buffer` starting at `offset`.
    ///
    /// This method is intended to have low performance costs.
    /// As such, the write is not immediately submitted, and instead enqueued
    /// internally to happen at the start of the next `submit()` call.
    ///
    /// This method fails if `data` overruns the size of `buffer` starting at `offset`.
    pub fn write_buffer(&self, buffer: &Buffer, offset: BufferAddress, data: &[u8]) {
        DynContext::queue_write_buffer(
            &*self.context,
            &self.id,
            self.data.as_ref(),
            &buffer.id,
            buffer.data.as_ref(),
            offset,
            data,
        )
    }

    /// Schedule a data write into `buffer` starting at `offset` via the returned
    /// [`QueueWriteBufferView`].
    ///
    /// Reading from this buffer is slow and will not yield the actual contents of the buffer.
    ///
    /// This method is intended to have low performance costs.
    /// As such, the write is not immediately submitted, and instead enqueued
    /// internally to happen at the start of the next `submit()` call.
    ///
    /// This method fails if `size` is greater than the size of `buffer` starting at `offset`.
    #[must_use]
    pub fn write_buffer_with<'a>(
        &'a self,
        buffer: &'a Buffer,
        offset: BufferAddress,
        size: BufferSize,
    ) -> Option<QueueWriteBufferView<'a>> {
        profiling::scope!("Queue::write_buffer_with");
        DynContext::queue_validate_write_buffer(
            &*self.context,
            &self.id,
            self.data.as_ref(),
            &buffer.id,
            buffer.data.as_ref(),
            offset,
            size,
        )?;
        let staging_buffer = DynContext::queue_create_staging_buffer(
            &*self.context,
            &self.id,
            self.data.as_ref(),
            size,
        )?;
        Some(QueueWriteBufferView {
            queue: self,
            buffer,
            offset,
            inner: staging_buffer,
        })
    }

    /// Schedule a write of some data into a texture.
    ///
    /// * `data` contains the texels to be written, which must be in
    ///   [the same format as the texture](TextureFormat).
    /// * `data_layout` describes the memory layout of `data`, which does not necessarily
    ///   have to have tightly packed rows.
    /// * `texture` specifies the texture to write into, and the location within the
    ///   texture (coordinate offset, mip level) that will be overwritten.
    /// * `size` is the size, in texels, of the region to be written.
    ///
    /// This method is intended to have low performance costs.
    /// As such, the write is not immediately submitted, and instead enqueued
    /// internally to happen at the start of the next `submit()` call.
    /// However, `data` will be immediately copied into staging memory; so the caller may
    /// discard it any time after this call completes.
    ///
    /// This method fails if `size` overruns the size of `texture`, or if `data` is too short.
    pub fn write_texture(
        &self,
        texture: ImageCopyTexture,
        data: &[u8],
        data_layout: ImageDataLayout,
        size: Extent3d,
    ) {
        DynContext::queue_write_texture(
            &*self.context,
            &self.id,
            self.data.as_ref(),
            texture,
            data,
            data_layout,
            size,
        )
    }

    /// Schedule a copy of data from `image` into `texture`.
    #[cfg(all(target_arch = "wasm32", not(target_os = "emscripten")))]
    pub fn copy_external_image_to_texture(
        &self,
        source: &wgt::ImageCopyExternalImage,
        dest: ImageCopyTextureTagged,
        size: Extent3d,
    ) {
        DynContext::queue_copy_external_image_to_texture(
            &*self.context,
            &self.id,
            self.data.as_ref(),
            source,
            dest,
            size,
        )
    }

    /// Submits a series of finished command buffers for execution.
    pub fn submit<I: IntoIterator<Item = CommandBuffer>>(
        &self,
        command_buffers: I,
    ) -> SubmissionIndex {
        let (raw, data) = DynContext::queue_submit(
            &*self.context,
            &self.id,
            self.data.as_ref(),
            Box::new(
                command_buffers
                    .into_iter()
                    .map(|mut comb| (comb.id.take().unwrap(), comb.data.take().unwrap())),
            ),
        );

        SubmissionIndex(raw, data)
    }

    /// Gets the amount of nanoseconds each tick of a timestamp query represents.
    ///
    /// Returns zero if timestamp queries are unsupported.
    ///
    /// Timestamp values are represented in nanosecond values on WebGPU, see `<https://gpuweb.github.io/gpuweb/#timestamp>`
    /// Therefore, this is always 1.0 on the web, but on wgpu-core a manual conversion is required.
    pub fn get_timestamp_period(&self) -> f32 {
        DynContext::queue_get_timestamp_period(&*self.context, &self.id, self.data.as_ref())
    }

    /// Registers a callback when the previous call to submit finishes running on the gpu. This callback
    /// being called implies that all mapped buffer callbacks attached to the same submission have also
    /// been called.
    ///
    /// For the callback to complete, either `queue.submit(..)`, `instance.poll_all(..)`, or `device.poll(..)`
    /// must be called elsewhere in the runtime, possibly integrated into an event loop or run on a separate thread.
    ///
    /// The callback will be called on the thread that first calls the above functions after the gpu work
    /// has completed. There are no restrictions on the code you can run in the callback, however on native the
    /// call to the function will not complete until the callback returns, so prefer keeping callbacks short
    /// and used to set flags, send messages, etc.
    pub fn on_submitted_work_done(&self, callback: impl FnOnce() + Send + 'static) {
        DynContext::queue_on_submitted_work_done(
            &*self.context,
            &self.id,
            self.data.as_ref(),
            Box::new(callback),
        )
    }
}

impl SurfaceTexture {
    /// Schedule this texture to be presented on the owning surface.
    ///
    /// Needs to be called after any work on the texture is scheduled via [`Queue::submit`].
    pub fn present(mut self) {
        self.presented = true;
        DynContext::surface_present(
            &*self.texture.context,
            &self.texture.id,
            // This call to as_ref is essential because we want the DynContext implementation to see the inner
            // value of the Box (T::SurfaceOutputDetail), not the Box itself.
            self.detail.as_ref(),
        );
    }
}

impl Drop for SurfaceTexture {
    fn drop(&mut self) {
        if !self.presented && !thread::panicking() {
            DynContext::surface_texture_discard(
                &*self.texture.context,
                &self.texture.id,
                // This call to as_ref is essential because we want the DynContext implementation to see the inner
                // value of the Box (T::SurfaceOutputDetail), not the Box itself.
                self.detail.as_ref(),
            );
        }
    }
}

impl Surface {
    /// Returns the capabilities of the surface when used with the given adapter.
    ///
    /// Returns specified values (see [`SurfaceCapabilities`]) if surface is incompatible with the adapter.
    pub fn get_capabilities(&self, adapter: &Adapter) -> SurfaceCapabilities {
        DynContext::surface_get_capabilities(
            &*self.context,
            &self.id,
            self.data.as_ref(),
            &adapter.id,
            adapter.data.as_ref(),
        )
    }

    /// Return a default `SurfaceConfiguration` from width and height to use for the [`Surface`] with this adapter.
    ///
    /// Returns None if the surface isn't supported by this adapter
    pub fn get_default_config(
        &self,
        adapter: &Adapter,
        width: u32,
        height: u32,
    ) -> Option<SurfaceConfiguration> {
        let caps = self.get_capabilities(adapter);
        Some(SurfaceConfiguration {
            usage: wgt::TextureUsages::RENDER_ATTACHMENT,
            format: *caps.formats.get(0)?,
            width,
            height,
            present_mode: *caps.present_modes.get(0)?,
            alpha_mode: wgt::CompositeAlphaMode::Auto,
            view_formats: vec![],
        })
    }

    /// Initializes [`Surface`] for presentation.
    ///
    /// # Panics
    ///
    /// - A old [`SurfaceTexture`] is still alive referencing an old surface.
    /// - Texture format requested is unsupported on the surface.
    pub fn configure(&self, device: &Device, config: &SurfaceConfiguration) {
        DynContext::surface_configure(
            &*self.context,
            &self.id,
            self.data.as_ref(),
            &device.id,
            device.data.as_ref(),
            config,
        );

        let mut conf = self.config.lock();
        *conf = Some(config.clone());
    }

    /// Returns the next texture to be presented by the swapchain for drawing.
    ///
    /// In order to present the [`SurfaceTexture`] returned by this method,
    /// first a [`Queue::submit`] needs to be done with some work rendering to this texture.
    /// Then [`SurfaceTexture::present`] needs to be called.
    ///
    /// If a SurfaceTexture referencing this surface is alive when the swapchain is recreated,
    /// recreating the swapchain will panic.
    pub fn get_current_texture(&self) -> Result<SurfaceTexture, SurfaceError> {
        let (texture_id, texture_data, status, detail) =
            DynContext::surface_get_current_texture(&*self.context, &self.id, self.data.as_ref());

        let suboptimal = match status {
            SurfaceStatus::Good => false,
            SurfaceStatus::Suboptimal => true,
            SurfaceStatus::Timeout => return Err(SurfaceError::Timeout),
            SurfaceStatus::Outdated => return Err(SurfaceError::Outdated),
            SurfaceStatus::Lost => return Err(SurfaceError::Lost),
        };

        let guard = self.config.lock();
        let config = guard
            .as_ref()
            .expect("This surface has not been configured yet.");

        let descriptor = TextureDescriptor {
            label: None,
            size: Extent3d {
                width: config.width,
                height: config.height,
                depth_or_array_layers: 1,
            },
            format: config.format,
            usage: config.usage,
            mip_level_count: 1,
            sample_count: 1,
            dimension: TextureDimension::D2,
            view_formats: &[],
        };

        texture_id
            .zip(texture_data)
            .map(|(id, data)| SurfaceTexture {
                texture: Texture {
                    context: Arc::clone(&self.context),
                    id,
                    data,
                    owned: false,
                    descriptor,
                },
                suboptimal,
                presented: false,
                detail,
            })
            .ok_or(SurfaceError::Lost)
    }

    /// Returns the inner hal Surface using a callback. The hal surface will be `None` if the
    /// backend type argument does not match with this wgpu Surface
    ///
    /// # Safety
    ///
    /// - The raw handle obtained from the hal Surface must not be manually destroyed
    #[cfg(any(
        not(target_arch = "wasm32"),
        target_os = "emscripten",
        feature = "webgl"
    ))]
    pub unsafe fn as_hal_mut<
        A: wgc::hal_api::HalApi,
        F: FnOnce(Option<&mut A::Surface>) -> R,
        R,
    >(
        &mut self,
        hal_surface_callback: F,
    ) -> R {
        unsafe {
            self.context
                .as_any()
                .downcast_ref::<crate::backend::Context>()
                .unwrap()
                .surface_as_hal_mut::<A, F, R>(
                    self.data.downcast_ref().unwrap(),
                    hal_surface_callback,
                )
        }
    }
}

/// Opaque globally-unique identifier
#[cfg(feature = "expose-ids")]
#[cfg_attr(docsrs, doc(cfg(feature = "expose-ids")))]
#[repr(transparent)]
pub struct Id<T>(::core::num::NonZeroU64, std::marker::PhantomData<*mut T>);

// SAFETY: `Id` is a bare `NonZeroU64`, the type parameter is a marker purely to avoid confusing Ids
// returned for different types , so `Id` can safely implement Send and Sync.
#[cfg(feature = "expose-ids")]
unsafe impl<T> Send for Id<T> {}

// SAFETY: See the implementation for `Send`.
#[cfg(feature = "expose-ids")]
unsafe impl<T> Sync for Id<T> {}

#[cfg(feature = "expose-ids")]
impl<T> Clone for Id<T> {
    fn clone(&self) -> Self {
        *self
    }
}

#[cfg(feature = "expose-ids")]
impl<T> Copy for Id<T> {}

#[cfg(feature = "expose-ids")]
impl<T> Debug for Id<T> {
    fn fmt(&self, f: &mut std::fmt::Formatter) -> std::fmt::Result {
        f.debug_tuple("Id").field(&self.0).finish()
    }
}

#[cfg(feature = "expose-ids")]
impl<T> PartialEq for Id<T> {
    fn eq(&self, other: &Id<T>) -> bool {
        self.0 == other.0
    }
}

#[cfg(feature = "expose-ids")]
impl<T> Eq for Id<T> {}

#[cfg(feature = "expose-ids")]
impl<T> std::hash::Hash for Id<T> {
    fn hash<H: std::hash::Hasher>(&self, state: &mut H) {
        self.0.hash(state)
    }
}

#[cfg(feature = "expose-ids")]
impl Adapter {
    /// Returns a globally-unique identifier for this `Adapter`.
    ///
    /// Calling this method multiple times on the same object will always return the same value.
    /// The returned value is guaranteed to be unique among all `Adapter`s created from the same
    /// `Instance`.
    #[cfg_attr(docsrs, doc(cfg(feature = "expose-ids")))]
    pub fn global_id(&self) -> Id<Adapter> {
        Id(self.id.global_id(), std::marker::PhantomData)
    }
}

#[cfg(feature = "expose-ids")]
impl Device {
    /// Returns a globally-unique identifier for this `Device`.
    ///
    /// Calling this method multiple times on the same object will always return the same value.
    /// The returned value is guaranteed to be unique among all `Device`s created from the same
    /// `Instance`.
    #[cfg_attr(docsrs, doc(cfg(feature = "expose-ids")))]
    pub fn global_id(&self) -> Id<Device> {
        Id(self.id.global_id(), std::marker::PhantomData)
    }
}

#[cfg(feature = "expose-ids")]
impl Queue {
    /// Returns a globally-unique identifier for this `Queue`.
    ///
    /// Calling this method multiple times on the same object will always return the same value.
    /// The returned value is guaranteed to be unique among all `Queue`s created from the same
    /// `Instance`.
    #[cfg_attr(docsrs, doc(cfg(feature = "expose-ids")))]
    pub fn global_id(&self) -> Id<Queue> {
        Id(self.id.global_id(), std::marker::PhantomData)
    }
}

#[cfg(feature = "expose-ids")]
impl ShaderModule {
    /// Returns a globally-unique identifier for this `ShaderModule`.
    ///
    /// Calling this method multiple times on the same object will always return the same value.
    /// The returned value is guaranteed to be unique among all `ShaderModule`s created from the same
    /// `Instance`.
    #[cfg_attr(docsrs, doc(cfg(feature = "expose-ids")))]
    pub fn global_id(&self) -> Id<ShaderModule> {
        Id(self.id.global_id(), std::marker::PhantomData)
    }
}

#[cfg(feature = "expose-ids")]
impl BindGroupLayout {
    /// Returns a globally-unique identifier for this `BindGroupLayout`.
    ///
    /// Calling this method multiple times on the same object will always return the same value.
    /// The returned value is guaranteed to be unique among all `BindGroupLayout`s created from the same
    /// `Instance`.
    #[cfg_attr(docsrs, doc(cfg(feature = "expose-ids")))]
    pub fn global_id(&self) -> Id<BindGroupLayout> {
        Id(self.id.global_id(), std::marker::PhantomData)
    }
}

#[cfg(feature = "expose-ids")]
impl BindGroup {
    /// Returns a globally-unique identifier for this `BindGroup`.
    ///
    /// Calling this method multiple times on the same object will always return the same value.
    /// The returned value is guaranteed to be unique among all `BindGroup`s created from the same
    /// `Instance`.
    #[cfg_attr(docsrs, doc(cfg(feature = "expose-ids")))]
    pub fn global_id(&self) -> Id<BindGroup> {
        Id(self.id.global_id(), std::marker::PhantomData)
    }
}

#[cfg(feature = "expose-ids")]
impl TextureView {
    /// Returns a globally-unique identifier for this `TextureView`.
    ///
    /// Calling this method multiple times on the same object will always return the same value.
    /// The returned value is guaranteed to be unique among all `TextureView`s created from the same
    /// `Instance`.
    #[cfg_attr(docsrs, doc(cfg(feature = "expose-ids")))]
    pub fn global_id(&self) -> Id<TextureView> {
        Id(self.id.global_id(), std::marker::PhantomData)
    }
}

#[cfg(feature = "expose-ids")]
impl Sampler {
    /// Returns a globally-unique identifier for this `Sampler`.
    ///
    /// Calling this method multiple times on the same object will always return the same value.
    /// The returned value is guaranteed to be unique among all `Sampler`s created from the same
    /// `Instance`.
    #[cfg_attr(docsrs, doc(cfg(feature = "expose-ids")))]
    pub fn global_id(&self) -> Id<Sampler> {
        Id(self.id.global_id(), std::marker::PhantomData)
    }
}

#[cfg(feature = "expose-ids")]
impl Buffer {
    /// Returns a globally-unique identifier for this `Buffer`.
    ///
    /// Calling this method multiple times on the same object will always return the same value.
    /// The returned value is guaranteed to be unique among all `Buffer`s created from the same
    /// `Instance`.
    #[cfg_attr(docsrs, doc(cfg(feature = "expose-ids")))]
    pub fn global_id(&self) -> Id<Buffer> {
        Id(self.id.global_id(), std::marker::PhantomData)
    }
}

#[cfg(feature = "expose-ids")]
impl Texture {
    /// Returns a globally-unique identifier for this `Texture`.
    ///
    /// Calling this method multiple times on the same object will always return the same value.
    /// The returned value is guaranteed to be unique among all `Texture`s created from the same
    /// `Instance`.
    #[cfg_attr(docsrs, doc(cfg(feature = "expose-ids")))]
    pub fn global_id(&self) -> Id<Texture> {
        Id(self.id.global_id(), std::marker::PhantomData)
    }
}

#[cfg(feature = "expose-ids")]
impl QuerySet {
    /// Returns a globally-unique identifier for this `QuerySet`.
    ///
    /// Calling this method multiple times on the same object will always return the same value.
    /// The returned value is guaranteed to be unique among all `QuerySet`s created from the same
    /// `Instance`.
    #[cfg_attr(docsrs, doc(cfg(feature = "expose-ids")))]
    pub fn global_id(&self) -> Id<QuerySet> {
        Id(self.id.global_id(), std::marker::PhantomData)
    }
}

#[cfg(feature = "expose-ids")]
impl PipelineLayout {
    /// Returns a globally-unique identifier for this `PipelineLayout`.
    ///
    /// Calling this method multiple times on the same object will always return the same value.
    /// The returned value is guaranteed to be unique among all `PipelineLayout`s created from the same
    /// `Instance`.
    #[cfg_attr(docsrs, doc(cfg(feature = "expose-ids")))]
    pub fn global_id(&self) -> Id<PipelineLayout> {
        Id(self.id.global_id(), std::marker::PhantomData)
    }
}

#[cfg(feature = "expose-ids")]
impl RenderPipeline {
    /// Returns a globally-unique identifier for this `RenderPipeline`.
    ///
    /// Calling this method multiple times on the same object will always return the same value.
    /// The returned value is guaranteed to be unique among all `RenderPipeline`s created from the same
    /// `Instance`.
    #[cfg_attr(docsrs, doc(cfg(feature = "expose-ids")))]
    pub fn global_id(&self) -> Id<RenderPipeline> {
        Id(self.id.global_id(), std::marker::PhantomData)
    }
}

#[cfg(feature = "expose-ids")]
impl ComputePipeline {
    /// Returns a globally-unique identifier for this `ComputePipeline`.
    ///
    /// Calling this method multiple times on the same object will always return the same value.
    /// The returned value is guaranteed to be unique among all `ComputePipeline`s created from the same
    /// `Instance`.
    #[cfg_attr(docsrs, doc(cfg(feature = "expose-ids")))]
    pub fn global_id(&self) -> Id<ComputePipeline> {
        Id(self.id.global_id(), std::marker::PhantomData)
    }
}

#[cfg(feature = "expose-ids")]
impl RenderBundle {
    /// Returns a globally-unique identifier for this `RenderBundle`.
    ///
    /// Calling this method multiple times on the same object will always return the same value.
    /// The returned value is guaranteed to be unique among all `RenderBundle`s created from the same
    /// `Instance`.
    #[cfg_attr(docsrs, doc(cfg(feature = "expose-ids")))]
    pub fn global_id(&self) -> Id<RenderBundle> {
        Id(self.id.global_id(), std::marker::PhantomData)
    }
}

#[cfg(feature = "expose-ids")]
impl Surface {
    /// Returns a globally-unique identifier for this `Surface`.
    ///
    /// Calling this method multiple times on the same object will always return the same value.
    /// The returned value is guaranteed to be unique among all `Surface`s created from the same
    /// `Instance`.
    #[cfg_attr(docsrs, doc(cfg(feature = "expose-ids")))]
    pub fn global_id(&self) -> Id<Surface> {
        Id(self.id.global_id(), std::marker::PhantomData)
    }
}

/// Type for the callback of uncaptured error handler
pub trait UncapturedErrorHandler: Fn(Error) + Send + 'static {}
impl<T> UncapturedErrorHandler for T where T: Fn(Error) + Send + 'static {}

/// Error type
#[derive(Debug)]
pub enum Error {
    /// Out of memory error
    OutOfMemory {
        /// Lower level source of the error.
        #[cfg(any(
            not(target_arch = "wasm32"),
            all(
                feature = "fragile-send-sync-non-atomic-wasm",
                not(target_feature = "atomics")
            )
        ))]
        source: Box<dyn error::Error + Send + 'static>,
        /// Lower level source of the error.
        #[cfg(not(any(
            not(target_arch = "wasm32"),
            all(
                feature = "fragile-send-sync-non-atomic-wasm",
                not(target_feature = "atomics")
            )
        )))]
        source: Box<dyn error::Error + 'static>,
    },
    /// Validation error, signifying a bug in code or data
    Validation {
        /// Lower level source of the error.
        #[cfg(any(
            not(target_arch = "wasm32"),
            all(
                feature = "fragile-send-sync-non-atomic-wasm",
                not(target_feature = "atomics")
            )
        ))]
        source: Box<dyn error::Error + Send + 'static>,
        /// Lower level source of the error.
        #[cfg(not(any(
            not(target_arch = "wasm32"),
            all(
                feature = "fragile-send-sync-non-atomic-wasm",
                not(target_feature = "atomics")
            )
        )))]
        source: Box<dyn error::Error + 'static>,
        /// Description of the validation error.
        description: String,
    },
}
#[cfg(any(
    not(target_arch = "wasm32"),
    all(
        feature = "fragile-send-sync-non-atomic-wasm",
        not(target_feature = "atomics")
    )
))]
static_assertions::assert_impl_all!(Error: Send);

impl error::Error for Error {
    fn source(&self) -> Option<&(dyn error::Error + 'static)> {
        match self {
            Error::OutOfMemory { source } => Some(source.as_ref()),
            Error::Validation { source, .. } => Some(source.as_ref()),
        }
    }
}

impl Display for Error {
    fn fmt(&self, f: &mut std::fmt::Formatter<'_>) -> std::fmt::Result {
        match self {
            Error::OutOfMemory { .. } => f.write_str("Out of Memory"),
            Error::Validation { description, .. } => f.write_str(description),
        }
    }
}

use send_sync::*;

mod send_sync {
    use std::any::Any;
    use std::fmt;

    use wgt::{WasmNotSend, WasmNotSync};

    pub trait AnyWasmNotSendSync: Any + WasmNotSend + WasmNotSync {
        fn upcast_any_ref(&self) -> &dyn Any;
    }
    impl<T: Any + WasmNotSend + WasmNotSync> AnyWasmNotSendSync for T {
        #[inline]
        fn upcast_any_ref(&self) -> &dyn Any {
            self
        }
    }

    impl dyn AnyWasmNotSendSync + 'static {
        #[inline]
        pub fn downcast_ref<T: 'static>(&self) -> Option<&T> {
            self.upcast_any_ref().downcast_ref::<T>()
        }
    }

    impl fmt::Debug for dyn AnyWasmNotSendSync {
        fn fmt(&self, f: &mut fmt::Formatter<'_>) -> fmt::Result {
            f.debug_struct("Any").finish_non_exhaustive()
        }
    }
}

#[cfg(test)]
mod tests {
    use crate::BufferSize;

    #[test]
    fn range_to_offset_size_works() {
        assert_eq!(crate::range_to_offset_size(0..2), (0, BufferSize::new(2)));
        assert_eq!(crate::range_to_offset_size(2..5), (2, BufferSize::new(3)));
        assert_eq!(crate::range_to_offset_size(..), (0, None));
        assert_eq!(crate::range_to_offset_size(21..), (21, None));
        assert_eq!(crate::range_to_offset_size(0..), (0, None));
        assert_eq!(crate::range_to_offset_size(..21), (0, BufferSize::new(21)));
    }

    #[test]
    #[should_panic]
    fn range_to_offset_size_panics_for_empty_range() {
        crate::range_to_offset_size(123..123);
    }

    #[test]
    #[should_panic]
    fn range_to_offset_size_panics_for_unbounded_empty_range() {
        crate::range_to_offset_size(..0);
    }
}<|MERGE_RESOLUTION|>--- conflicted
+++ resolved
@@ -1369,15 +1369,12 @@
     pub color_attachments: &'desc [Option<RenderPassColorAttachment<'tex>>],
     /// The depth and stencil attachment of the render pass, if any.
     pub depth_stencil_attachment: Option<RenderPassDepthStencilAttachment<'tex>>,
-<<<<<<< HEAD
     /// Defines which timestamp values will be written for this pass, and where to write them to.
     ///
     /// Requires [`Features::TIMESTAMP_QUERY`] to be enabled.
     pub timestamp_writes: Option<RenderPassTimestampWrites<'desc>>,
-=======
     /// Defines where the occlusion query results will be stored for this pass.
     pub occlusion_query_set: Option<&'tex QuerySet>,
->>>>>>> 494ae1a8
 }
 #[cfg(any(
     not(target_arch = "wasm32"),
