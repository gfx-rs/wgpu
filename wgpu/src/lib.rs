//! A cross-platform graphics and compute library based on [WebGPU](https://gpuweb.github.io/gpuweb/).
//!
//! To start using the API, create an [`Instance`].

#![cfg_attr(docsrs, feature(doc_cfg, doc_auto_cfg))]
#![doc(html_logo_url = "https://raw.githubusercontent.com/gfx-rs/wgpu/master/logo.png")]
#![warn(missing_docs, unsafe_op_in_unsafe_fn)]

mod backend;
mod context;
pub mod util;
#[macro_use]
mod macros;

use std::{
    any::Any,
    borrow::Cow,
    error,
    fmt::{Debug, Display},
    future::Future,
    marker::PhantomData,
    num::{NonZeroU32, NonZeroU8},
    ops::{Bound, Deref, DerefMut, Range, RangeBounds},
    sync::Arc,
    thread,
};

use context::{Context, DeviceRequest, DynContext, ObjectId};
use parking_lot::Mutex;

pub use wgt::{
    AdapterInfo, AddressMode, AstcBlock, AstcChannel, Backend, Backends, BindGroupLayoutEntry,
    BindingType, BlendComponent, BlendFactor, BlendOperation, BlendState, BufferAddress,
    BufferBindingType, BufferSize, BufferUsages, Color, ColorTargetState, ColorWrites,
    CommandBufferDescriptor, CompareFunction, CompositeAlphaMode, DepthBiasState,
    DepthStencilState, DeviceType, DownlevelCapabilities, DownlevelFlags, Dx12Compiler,
    DynamicOffset, Extent3d, Face, Features, FilterMode, FrontFace, ImageDataLayout,
    ImageSubresourceRange, IndexFormat, InstanceDescriptor, Limits, MultisampleState, Origin2d,
    Origin3d, PipelineStatisticsTypes, PolygonMode, PowerPreference, PredefinedColorSpace,
    PresentMode, PresentationTimestamp, PrimitiveState, PrimitiveTopology, PushConstantRange,
    QueryType, RenderBundleDepthStencil, SamplerBindingType, SamplerBorderColor, ShaderLocation,
    ShaderModel, ShaderStages, StencilFaceState, StencilOperation, StencilState,
    StorageTextureAccess, SurfaceCapabilities, SurfaceStatus, TextureAspect, TextureDimension,
    TextureFormat, TextureFormatFeatureFlags, TextureFormatFeatures, TextureSampleType,
    TextureUsages, TextureViewDimension, VertexAttribute, VertexFormat, VertexStepMode,
    COPY_BUFFER_ALIGNMENT, COPY_BYTES_PER_ROW_ALIGNMENT, MAP_ALIGNMENT, PUSH_CONSTANT_ALIGNMENT,
    QUERY_RESOLVE_BUFFER_ALIGNMENT, QUERY_SET_MAX_QUERIES, QUERY_SIZE, VERTEX_STRIDE_ALIGNMENT,
};

// wasm-only types, we try to keep as many types non-platform
// specific, but these need to depend on web-sys.
#[cfg(all(target_arch = "wasm32", not(target_os = "emscripten")))]
pub use wgt::{ExternalImageSource, ImageCopyExternalImage};
#[cfg(all(target_arch = "wasm32", not(target_os = "emscripten")))]
static_assertions::assert_impl_all!(ExternalImageSource: Send, Sync);

/// Filter for error scopes.
#[derive(Clone, Copy, Debug, Eq, PartialEq, PartialOrd)]
pub enum ErrorFilter {
    /// Catch only out-of-memory errors.
    OutOfMemory,
    /// Catch only validation errors.
    Validation,
}
static_assertions::assert_impl_all!(ErrorFilter: Send, Sync);

type C = dyn DynContext;
type Data = dyn Any + Send + Sync;

/// Context for all other wgpu objects. Instance of wgpu.
///
/// This is the first thing you create when using wgpu.
/// Its primary use is to create [`Adapter`]s and [`Surface`]s.
///
/// Does not have to be kept alive.
///
/// Corresponds to [WebGPU `GPU`](https://gpuweb.github.io/gpuweb/#gpu-interface).
#[derive(Debug)]
pub struct Instance {
    context: Arc<C>,
}
static_assertions::assert_impl_all!(Instance: Send, Sync);

/// Handle to a physical graphics and/or compute device.
///
/// Adapters can be used to open a connection to the corresponding [`Device`]
/// on the host system by using [`Adapter::request_device`].
///
/// Does not have to be kept alive.
///
/// Corresponds to [WebGPU `GPUAdapter`](https://gpuweb.github.io/gpuweb/#gpu-adapter).
#[derive(Debug)]
pub struct Adapter {
    context: Arc<C>,
    id: ObjectId,
    data: Box<Data>,
}
static_assertions::assert_impl_all!(Adapter: Send, Sync);

impl Drop for Adapter {
    fn drop(&mut self) {
        if !thread::panicking() {
            self.context.adapter_drop(&self.id, self.data.as_ref())
        }
    }
}

/// Open connection to a graphics and/or compute device.
///
/// Responsible for the creation of most rendering and compute resources.
/// These are then used in commands, which are submitted to a [`Queue`].
///
/// A device may be requested from an adapter with [`Adapter::request_device`].
///
/// Corresponds to [WebGPU `GPUDevice`](https://gpuweb.github.io/gpuweb/#gpu-device).
#[derive(Debug)]
pub struct Device {
    context: Arc<C>,
    id: ObjectId,
    data: Box<Data>,
}
static_assertions::assert_impl_all!(Device: Send, Sync);

/// Identifier for a particular call to [`Queue::submit`]. Can be used
/// as part of an argument to [`Device::poll`] to block for a particular
/// submission to finish.
///
/// This type is unique to the Rust API of `wgpu`.
/// There is no analogue in the WebGPU specification.
#[derive(Debug, Clone)]
pub struct SubmissionIndex(ObjectId, Arc<crate::Data>);
static_assertions::assert_impl_all!(SubmissionIndex: Send, Sync);

/// The main purpose of this struct is to resolve mapped ranges (convert sizes
/// to end points), and to ensure that the sub-ranges don't intersect.
#[derive(Debug)]
struct MapContext {
    total_size: BufferAddress,
    initial_range: Range<BufferAddress>,
    sub_ranges: Vec<Range<BufferAddress>>,
}

impl MapContext {
    fn new(total_size: BufferAddress) -> Self {
        Self {
            total_size,
            initial_range: 0..0,
            sub_ranges: Vec::new(),
        }
    }

    fn reset(&mut self) {
        self.initial_range = 0..0;

        assert!(
            self.sub_ranges.is_empty(),
            "You cannot unmap a buffer that still has accessible mapped views"
        );
    }

    fn add(&mut self, offset: BufferAddress, size: Option<BufferSize>) -> BufferAddress {
        let end = match size {
            Some(s) => offset + s.get(),
            None => self.initial_range.end,
        };
        assert!(self.initial_range.start <= offset && end <= self.initial_range.end);
        for sub in self.sub_ranges.iter() {
            assert!(
                end <= sub.start || offset >= sub.end,
                "Intersecting map range with {sub:?}"
            );
        }
        self.sub_ranges.push(offset..end);
        end
    }

    fn remove(&mut self, offset: BufferAddress, size: Option<BufferSize>) {
        let end = match size {
            Some(s) => offset + s.get(),
            None => self.initial_range.end,
        };

        let index = self
            .sub_ranges
            .iter()
            .position(|r| *r == (offset..end))
            .expect("unable to remove range from map context");
        self.sub_ranges.swap_remove(index);
    }
}

/// Handle to a GPU-accessible buffer.
///
/// Created with [`Device::create_buffer`] or
/// [`DeviceExt::create_buffer_init`](util::DeviceExt::create_buffer_init).
///
/// Corresponds to [WebGPU `GPUBuffer`](https://gpuweb.github.io/gpuweb/#buffer-interface).
#[derive(Debug)]
pub struct Buffer {
    context: Arc<C>,
    id: ObjectId,
    data: Box<Data>,
    map_context: Mutex<MapContext>,
    size: wgt::BufferAddress,
    usage: BufferUsages,
    // Todo: missing map_state https://www.w3.org/TR/webgpu/#dom-gpubuffer-mapstate
}
static_assertions::assert_impl_all!(Buffer: Send, Sync);

/// Slice into a [`Buffer`].
///
/// It can be created with [`Buffer::slice`]. To use the whole buffer, call with unbounded slice:
///
/// `buffer.slice(..)`
///
/// This type is unique to the Rust API of `wgpu`. In the WebGPU specification,
/// an offset and size are specified as arguments to each call working with the [`Buffer`], instead.
#[derive(Copy, Clone, Debug)]
pub struct BufferSlice<'a> {
    buffer: &'a Buffer,
    offset: BufferAddress,
    size: Option<BufferSize>,
}
static_assertions::assert_impl_all!(BufferSlice: Send, Sync);

/// Handle to a texture on the GPU.
///
/// It can be created with [`Device::create_texture`].
///
/// Corresponds to [WebGPU `GPUTexture`](https://gpuweb.github.io/gpuweb/#texture-interface).
#[derive(Debug)]
pub struct Texture {
    context: Arc<C>,
    id: ObjectId,
    data: Box<Data>,
    owned: bool,
    descriptor: TextureDescriptor<'static>,
}
static_assertions::assert_impl_all!(Texture: Send, Sync);

/// Handle to a texture view.
///
/// A `TextureView` object describes a texture and associated metadata needed by a
/// [`RenderPipeline`] or [`BindGroup`].
///
/// Corresponds to [WebGPU `GPUTextureView`](https://gpuweb.github.io/gpuweb/#gputextureview).
#[derive(Debug)]
pub struct TextureView {
    context: Arc<C>,
    id: ObjectId,
    data: Box<Data>,
}
static_assertions::assert_impl_all!(TextureView: Send, Sync);

/// Handle to a sampler.
///
/// A `Sampler` object defines how a pipeline will sample from a [`TextureView`]. Samplers define
/// image filters (including anisotropy) and address (wrapping) modes, among other things. See
/// the documentation for [`SamplerDescriptor`] for more information.
///
/// It can be created with [`Device::create_sampler`].
///
/// Corresponds to [WebGPU `GPUSampler`](https://gpuweb.github.io/gpuweb/#sampler-interface).
#[derive(Debug)]
pub struct Sampler {
    context: Arc<C>,
    id: ObjectId,
    data: Box<Data>,
}
static_assertions::assert_impl_all!(Sampler: Send, Sync);

impl Drop for Sampler {
    fn drop(&mut self) {
        if !thread::panicking() {
            self.context.sampler_drop(&self.id, self.data.as_ref());
        }
    }
}

/// Describes a [`Surface`].
///
/// For use with [`Surface::configure`].
///
/// Corresponds to [WebGPU `GPUCanvasConfiguration`](
/// https://gpuweb.github.io/gpuweb/#canvas-configuration).
pub type SurfaceConfiguration = wgt::SurfaceConfiguration<Vec<TextureFormat>>;
static_assertions::assert_impl_all!(SurfaceConfiguration: Send, Sync);

/// Handle to a presentable surface.
///
/// A `Surface` represents a platform-specific surface (e.g. a window) onto which rendered images may
/// be presented. A `Surface` may be created with the unsafe function [`Instance::create_surface`].
///
/// This type is unique to the Rust API of `wgpu`. In the WebGPU specification,
/// [`GPUCanvasContext`](https://gpuweb.github.io/gpuweb/#canvas-context)
/// serves a similar role.
#[derive(Debug)]
pub struct Surface {
    context: Arc<C>,
    id: ObjectId,
    data: Box<Data>,
    // Stores the latest `SurfaceConfiguration` that was set using `Surface::configure`.
    // It is required to set the attributes of the `SurfaceTexture` in the
    // `Surface::get_current_texture` method.
    // Because the `Surface::configure` method operates on an immutable reference this type has to
    // be wrapped in a mutex and since the configuration is only supplied after the surface has
    // been created is is additionally wrapped in an option.
    config: Mutex<Option<SurfaceConfiguration>>,
}
static_assertions::assert_impl_all!(Surface: Send, Sync);

impl Drop for Surface {
    fn drop(&mut self) {
        if !thread::panicking() {
            self.context.surface_drop(&self.id, self.data.as_ref())
        }
    }
}

/// Handle to a binding group layout.
///
/// A `BindGroupLayout` is a handle to the GPU-side layout of a binding group. It can be used to
/// create a [`BindGroupDescriptor`] object, which in turn can be used to create a [`BindGroup`]
/// object with [`Device::create_bind_group`]. A series of `BindGroupLayout`s can also be used to
/// create a [`PipelineLayoutDescriptor`], which can be used to create a [`PipelineLayout`].
///
/// It can be created with [`Device::create_bind_group_layout`].
///
/// Corresponds to [WebGPU `GPUBindGroupLayout`](
/// https://gpuweb.github.io/gpuweb/#gpubindgrouplayout).
#[derive(Debug)]
pub struct BindGroupLayout {
    context: Arc<C>,
    id: ObjectId,
    data: Box<Data>,
}
static_assertions::assert_impl_all!(BindGroupLayout: Send, Sync);

impl Drop for BindGroupLayout {
    fn drop(&mut self) {
        if !thread::panicking() {
            self.context
                .bind_group_layout_drop(&self.id, self.data.as_ref());
        }
    }
}

/// Handle to a binding group.
///
/// A `BindGroup` represents the set of resources bound to the bindings described by a
/// [`BindGroupLayout`]. It can be created with [`Device::create_bind_group`]. A `BindGroup` can
/// be bound to a particular [`RenderPass`] with [`RenderPass::set_bind_group`], or to a
/// [`ComputePass`] with [`ComputePass::set_bind_group`].
///
/// Corresponds to [WebGPU `GPUBindGroup`](https://gpuweb.github.io/gpuweb/#gpubindgroup).
#[derive(Debug)]
pub struct BindGroup {
    context: Arc<C>,
    id: ObjectId,
    data: Box<Data>,
}
static_assertions::assert_impl_all!(BindGroup: Send, Sync);

impl Drop for BindGroup {
    fn drop(&mut self) {
        if !thread::panicking() {
            self.context.bind_group_drop(&self.id, self.data.as_ref());
        }
    }
}

/// Handle to a compiled shader module.
///
/// A `ShaderModule` represents a compiled shader module on the GPU. It can be created by passing
/// source code to [`Device::create_shader_module`] or valid SPIR-V binary to
/// [`Device::create_shader_module_spirv`]. Shader modules are used to define programmable stages
/// of a pipeline.
///
/// Corresponds to [WebGPU `GPUShaderModule`](https://gpuweb.github.io/gpuweb/#shader-module).
#[derive(Debug)]
pub struct ShaderModule {
    context: Arc<C>,
    id: ObjectId,
    data: Box<Data>,
}
static_assertions::assert_impl_all!(ShaderModule: Send, Sync);

impl Drop for ShaderModule {
    fn drop(&mut self) {
        if !thread::panicking() {
            self.context
                .shader_module_drop(&self.id, self.data.as_ref());
        }
    }
}

/// Source of a shader module.
///
/// The source will be parsed and validated.
///
/// Any necessary shader translation (e.g. from WGSL to SPIR-V or vice versa)
/// will be done internally by wgpu.
///
/// This type is unique to the Rust API of `wgpu`. In the WebGPU specification,
/// only WGSL source code strings are accepted.
#[cfg_attr(feature = "naga", allow(clippy::large_enum_variant))]
#[derive(Clone)]
#[non_exhaustive]
pub enum ShaderSource<'a> {
    /// SPIR-V module represented as a slice of words.
    ///
    /// See also: [`util::make_spirv`], [`include_spirv`]
    #[cfg(feature = "spirv")]
    SpirV(Cow<'a, [u32]>),
    /// GLSL module as a string slice.
    ///
    /// Note: GLSL is not yet fully supported and must be a specific ShaderStage.
    #[cfg(feature = "glsl")]
    Glsl {
        /// The source code of the shader.
        shader: Cow<'a, str>,
        /// The shader stage that the shader targets. For example, `naga::ShaderStage::Vertex`
        stage: naga::ShaderStage,
        /// Defines to unlock configured shader features.
        defines: naga::FastHashMap<String, String>,
    },
    /// WGSL module as a string slice.
    #[cfg(feature = "wgsl")]
    Wgsl(Cow<'a, str>),
    /// Naga module.
    #[cfg(feature = "naga")]
    Naga(Cow<'static, naga::Module>),
    /// Dummy variant because `Naga` doesn't have a lifetime and without enough active features it
    /// could be the last one active.
    #[doc(hidden)]
    Dummy(PhantomData<&'a ()>),
}
static_assertions::assert_impl_all!(ShaderSource: Send, Sync);

/// Descriptor for use with [`Device::create_shader_module`].
///
/// Corresponds to [WebGPU `GPUShaderModuleDescriptor`](
/// https://gpuweb.github.io/gpuweb/#dictdef-gpushadermoduledescriptor).
#[derive(Clone)]
pub struct ShaderModuleDescriptor<'a> {
    /// Debug label of the shader module. This will show up in graphics debuggers for easy identification.
    pub label: Label<'a>,
    /// Source code for the shader.
    pub source: ShaderSource<'a>,
}
static_assertions::assert_impl_all!(ShaderModuleDescriptor: Send, Sync);

/// Descriptor for a shader module given by SPIR-V binary, for use with
/// [`Device::create_shader_module_spirv`].
///
/// This type is unique to the Rust API of `wgpu`. In the WebGPU specification,
/// only WGSL source code strings are accepted.
pub struct ShaderModuleDescriptorSpirV<'a> {
    /// Debug label of the shader module. This will show up in graphics debuggers for easy identification.
    pub label: Label<'a>,
    /// Binary SPIR-V data, in 4-byte words.
    pub source: Cow<'a, [u32]>,
}
static_assertions::assert_impl_all!(ShaderModuleDescriptorSpirV: Send, Sync);

/// Handle to a pipeline layout.
///
/// A `PipelineLayout` object describes the available binding groups of a pipeline.
/// It can be created with [`Device::create_pipeline_layout`].
///
/// Corresponds to [WebGPU `GPUPipelineLayout`](https://gpuweb.github.io/gpuweb/#gpupipelinelayout).
#[derive(Debug)]
pub struct PipelineLayout {
    context: Arc<C>,
    id: ObjectId,
    data: Box<Data>,
}
static_assertions::assert_impl_all!(PipelineLayout: Send, Sync);

impl Drop for PipelineLayout {
    fn drop(&mut self) {
        if !thread::panicking() {
            self.context
                .pipeline_layout_drop(&self.id, self.data.as_ref());
        }
    }
}

/// Handle to a rendering (graphics) pipeline.
///
/// A `RenderPipeline` object represents a graphics pipeline and its stages, bindings, vertex
/// buffers and targets. It can be created with [`Device::create_render_pipeline`].
///
/// Corresponds to [WebGPU `GPURenderPipeline`](https://gpuweb.github.io/gpuweb/#render-pipeline).
#[derive(Debug)]
pub struct RenderPipeline {
    context: Arc<C>,
    id: ObjectId,
    data: Box<Data>,
}
static_assertions::assert_impl_all!(RenderPipeline: Send, Sync);

impl Drop for RenderPipeline {
    fn drop(&mut self) {
        if !thread::panicking() {
            self.context
                .render_pipeline_drop(&self.id, self.data.as_ref());
        }
    }
}

impl RenderPipeline {
    /// Get an object representing the bind group layout at a given index.
    pub fn get_bind_group_layout(&self, index: u32) -> BindGroupLayout {
        let context = Arc::clone(&self.context);
        let (id, data) =
            self.context
                .render_pipeline_get_bind_group_layout(&self.id, self.data.as_ref(), index);
        BindGroupLayout { context, id, data }
    }
}

/// Handle to a compute pipeline.
///
/// A `ComputePipeline` object represents a compute pipeline and its single shader stage.
/// It can be created with [`Device::create_compute_pipeline`].
///
/// Corresponds to [WebGPU `GPUComputePipeline`](https://gpuweb.github.io/gpuweb/#compute-pipeline).
#[derive(Debug)]
pub struct ComputePipeline {
    context: Arc<C>,
    id: ObjectId,
    data: Box<Data>,
}
static_assertions::assert_impl_all!(ComputePipeline: Send, Sync);

impl Drop for ComputePipeline {
    fn drop(&mut self) {
        if !thread::panicking() {
            self.context
                .compute_pipeline_drop(&self.id, self.data.as_ref());
        }
    }
}

impl ComputePipeline {
    /// Get an object representing the bind group layout at a given index.
    pub fn get_bind_group_layout(&self, index: u32) -> BindGroupLayout {
        let context = Arc::clone(&self.context);
        let (id, data) = self.context.compute_pipeline_get_bind_group_layout(
            &self.id,
            self.data.as_ref(),
            index,
        );
        BindGroupLayout { context, id, data }
    }
}

/// Handle to a command buffer on the GPU.
///
/// A `CommandBuffer` represents a complete sequence of commands that may be submitted to a command
/// queue with [`Queue::submit`]. A `CommandBuffer` is obtained by recording a series of commands to
/// a [`CommandEncoder`] and then calling [`CommandEncoder::finish`].
///
/// Corresponds to [WebGPU `GPUCommandBuffer`](https://gpuweb.github.io/gpuweb/#command-buffer).
#[derive(Debug)]
pub struct CommandBuffer {
    context: Arc<C>,
    id: Option<ObjectId>,
    data: Box<Data>,
}
static_assertions::assert_impl_all!(CommandBuffer: Send, Sync);

impl Drop for CommandBuffer {
    fn drop(&mut self) {
        if !thread::panicking() {
            if let Some(ref id) = self.id {
                self.context.command_buffer_drop(id, self.data.as_ref());
            }
        }
    }
}

/// Encodes a series of GPU operations.
///
/// A command encoder can record [`RenderPass`]es, [`ComputePass`]es,
/// and transfer operations between driver-managed resources like [`Buffer`]s and [`Texture`]s.
///
/// When finished recording, call [`CommandEncoder::finish`] to obtain a [`CommandBuffer`] which may
/// be submitted for execution.
///
/// Corresponds to [WebGPU `GPUCommandEncoder`](https://gpuweb.github.io/gpuweb/#command-encoder).
#[derive(Debug)]
pub struct CommandEncoder {
    context: Arc<C>,
    id: Option<ObjectId>,
    data: Box<Data>,
}
static_assertions::assert_impl_all!(CommandEncoder: Send, Sync);

impl Drop for CommandEncoder {
    fn drop(&mut self) {
        if !thread::panicking() {
            if let Some(id) = self.id.take() {
                self.context.command_encoder_drop(&id, self.data.as_ref());
            }
        }
    }
}

/// In-progress recording of a render pass.
///
/// It can be created with [`CommandEncoder::begin_render_pass`].
///
/// Corresponds to [WebGPU `GPURenderPassEncoder`](
/// https://gpuweb.github.io/gpuweb/#render-pass-encoder).
#[derive(Debug)]
pub struct RenderPass<'a> {
    id: ObjectId,
    data: Box<Data>,
    parent: &'a mut CommandEncoder,
}

/// In-progress recording of a compute pass.
///
/// It can be created with [`CommandEncoder::begin_compute_pass`].
///
/// Corresponds to [WebGPU `GPUComputePassEncoder`](
/// https://gpuweb.github.io/gpuweb/#compute-pass-encoder).
#[derive(Debug)]
pub struct ComputePass<'a> {
    id: ObjectId,
    data: Box<Data>,
    parent: &'a mut CommandEncoder,
}

/// Encodes a series of GPU operations into a reusable "render bundle".
///
/// It only supports a handful of render commands, but it makes them reusable.
/// It can be created with [`Device::create_render_bundle_encoder`].
/// It can be executed onto a [`CommandEncoder`] using [`RenderPass::execute_bundles`].
///
/// Executing a [`RenderBundle`] is often more efficient than issuing the underlying commands
/// manually.
///
/// Corresponds to [WebGPU `GPURenderBundleEncoder`](
/// https://gpuweb.github.io/gpuweb/#gpurenderbundleencoder).
#[derive(Debug)]
pub struct RenderBundleEncoder<'a> {
    context: Arc<C>,
    id: ObjectId,
    data: Box<Data>,
    parent: &'a Device,
    /// This type should be !Send !Sync, because it represents an allocation on this thread's
    /// command buffer.
    _p: PhantomData<*const u8>,
}
static_assertions::assert_not_impl_any!(RenderBundleEncoder<'_>: Send, Sync);

/// Pre-prepared reusable bundle of GPU operations.
///
/// It only supports a handful of render commands, but it makes them reusable. Executing a
/// [`RenderBundle`] is often more efficient than issuing the underlying commands manually.
///
/// It can be created by use of a [`RenderBundleEncoder`], and executed onto a [`CommandEncoder`]
/// using [`RenderPass::execute_bundles`].
///
/// Corresponds to [WebGPU `GPURenderBundle`](https://gpuweb.github.io/gpuweb/#render-bundle).
#[derive(Debug)]
pub struct RenderBundle {
    context: Arc<C>,
    id: ObjectId,
    data: Box<Data>,
}
static_assertions::assert_impl_all!(RenderBundle: Send, Sync);

impl Drop for RenderBundle {
    fn drop(&mut self) {
        if !thread::panicking() {
            self.context
                .render_bundle_drop(&self.id, self.data.as_ref());
        }
    }
}

/// Handle to a query set.
///
/// It can be created with [`Device::create_query_set`].
///
/// Corresponds to [WebGPU `GPUQuerySet`](https://gpuweb.github.io/gpuweb/#queryset).
pub struct QuerySet {
    context: Arc<C>,
    id: ObjectId,
    data: Box<Data>,
}
static_assertions::assert_impl_all!(QuerySet: Send, Sync);

impl Drop for QuerySet {
    fn drop(&mut self) {
        if !thread::panicking() {
            self.context.query_set_drop(&self.id, self.data.as_ref());
        }
    }
}

/// Handle to a command queue on a device.
///
/// A `Queue` executes recorded [`CommandBuffer`] objects and provides convenience methods
/// for writing to [buffers](Queue::write_buffer) and [textures](Queue::write_texture).
/// It can be created along with a [`Device`] by calling [`Adapter::request_device`].
///
/// Corresponds to [WebGPU `GPUQueue`](https://gpuweb.github.io/gpuweb/#gpu-queue).
#[derive(Debug)]
pub struct Queue {
    context: Arc<C>,
    id: ObjectId,
    data: Box<Data>,
}
static_assertions::assert_impl_all!(Queue: Send, Sync);

/// Resource that can be bound to a pipeline.
///
/// Corresponds to [WebGPU `GPUBindingResource`](
/// https://gpuweb.github.io/gpuweb/#typedefdef-gpubindingresource).
#[non_exhaustive]
#[derive(Clone, Debug)]
pub enum BindingResource<'a> {
    /// Binding is backed by a buffer.
    ///
    /// Corresponds to [`wgt::BufferBindingType::Uniform`] and [`wgt::BufferBindingType::Storage`]
    /// with [`BindGroupLayoutEntry::count`] set to None.
    Buffer(BufferBinding<'a>),
    /// Binding is backed by an array of buffers.
    ///
    /// [`Features::BUFFER_BINDING_ARRAY`] must be supported to use this feature.
    ///
    /// Corresponds to [`wgt::BufferBindingType::Uniform`] and [`wgt::BufferBindingType::Storage`]
    /// with [`BindGroupLayoutEntry::count`] set to Some.
    BufferArray(&'a [BufferBinding<'a>]),
    /// Binding is a sampler.
    ///
    /// Corresponds to [`wgt::BindingType::Sampler`] with [`BindGroupLayoutEntry::count`] set to None.
    Sampler(&'a Sampler),
    /// Binding is backed by an array of samplers.
    ///
    /// [`Features::TEXTURE_BINDING_ARRAY`] must be supported to use this feature.
    ///
    /// Corresponds to [`wgt::BindingType::Sampler`] with [`BindGroupLayoutEntry::count`] set
    /// to Some.
    SamplerArray(&'a [&'a Sampler]),
    /// Binding is backed by a texture.
    ///
    /// Corresponds to [`wgt::BindingType::Texture`] and [`wgt::BindingType::StorageTexture`] with
    /// [`BindGroupLayoutEntry::count`] set to None.
    TextureView(&'a TextureView),
    /// Binding is backed by an array of textures.
    ///
    /// [`Features::TEXTURE_BINDING_ARRAY`] must be supported to use this feature.
    ///
    /// Corresponds to [`wgt::BindingType::Texture`] and [`wgt::BindingType::StorageTexture`] with
    /// [`BindGroupLayoutEntry::count`] set to Some.
    TextureViewArray(&'a [&'a TextureView]),
}
static_assertions::assert_impl_all!(BindingResource: Send, Sync);

/// Describes the segment of a buffer to bind.
///
/// Corresponds to [WebGPU `GPUBufferBinding`](
/// https://gpuweb.github.io/gpuweb/#dictdef-gpubufferbinding).
#[derive(Clone, Debug)]
pub struct BufferBinding<'a> {
    /// The buffer to bind.
    pub buffer: &'a Buffer,
    /// Base offset of the buffer. For bindings with `dynamic == true`, this offset
    /// will be added to the dynamic offset provided in [`RenderPass::set_bind_group`].
    ///
    /// The offset has to be aligned to [`Limits::min_uniform_buffer_offset_alignment`]
    /// or [`Limits::min_storage_buffer_offset_alignment`] appropriately.
    pub offset: BufferAddress,
    /// Size of the binding, or `None` for using the rest of the buffer.
    pub size: Option<BufferSize>,
}
static_assertions::assert_impl_all!(BufferBinding: Send, Sync);

/// Operation to perform to the output attachment at the start of a render pass.
///
/// The render target must be cleared at least once before its content is loaded.
///
/// Corresponds to [WebGPU `GPULoadOp`](https://gpuweb.github.io/gpuweb/#enumdef-gpuloadop).
#[derive(Copy, Clone, Debug, Hash, Eq, PartialEq)]
#[cfg_attr(feature = "trace", derive(serde::Serialize))]
#[cfg_attr(feature = "replay", derive(serde::Deserialize))]
pub enum LoadOp<V> {
    /// Clear with a specified value.
    Clear(V),
    /// Load from memory.
    Load,
}

impl<V: Default> Default for LoadOp<V> {
    fn default() -> Self {
        Self::Clear(Default::default())
    }
}

/// Pair of load and store operations for an attachment aspect.
///
/// This type is unique to the Rust API of `wgpu`. In the WebGPU specification,
/// separate `loadOp` and `storeOp` fields are used instead.
#[derive(Copy, Clone, Debug, Hash, Eq, PartialEq)]
#[cfg_attr(feature = "trace", derive(serde::Serialize))]
#[cfg_attr(feature = "replay", derive(serde::Deserialize))]
pub struct Operations<V> {
    /// How data should be read through this attachment.
    pub load: LoadOp<V>,
    /// Whether data will be written to through this attachment.
    pub store: bool,
}

impl<V: Default> Default for Operations<V> {
    fn default() -> Self {
        Self {
            load: Default::default(),
            store: true,
        }
    }
}

/// Describes a color attachment to a [`RenderPass`].
///
/// For use with [`RenderPassDescriptor`].
///
/// Corresponds to [WebGPU `GPURenderPassColorAttachment`](
/// https://gpuweb.github.io/gpuweb/#color-attachments).
#[derive(Clone, Debug)]
pub struct RenderPassColorAttachment<'tex> {
    /// The view to use as an attachment.
    pub view: &'tex TextureView,
    /// The view that will receive the resolved output if multisampling is used.
    pub resolve_target: Option<&'tex TextureView>,
    /// What operations will be performed on this color attachment.
    pub ops: Operations<Color>,
}
static_assertions::assert_impl_all!(RenderPassColorAttachment: Send, Sync);

/// Describes a depth/stencil attachment to a [`RenderPass`].
///
/// For use with [`RenderPassDescriptor`].
///
/// Corresponds to [WebGPU `GPURenderPassDepthStencilAttachment`](
/// https://gpuweb.github.io/gpuweb/#depth-stencil-attachments).
#[derive(Clone, Debug)]
pub struct RenderPassDepthStencilAttachment<'tex> {
    /// The view to use as an attachment.
    pub view: &'tex TextureView,
    /// What operations will be performed on the depth part of the attachment.
    pub depth_ops: Option<Operations<f32>>,
    /// What operations will be performed on the stencil part of the attachment.
    pub stencil_ops: Option<Operations<u32>>,
}
static_assertions::assert_impl_all!(RenderPassDepthStencilAttachment: Send, Sync);

// The underlying types are also exported so that documentation shows up for them

/// Object debugging label.
pub type Label<'a> = Option<&'a str>;
pub use wgt::RequestAdapterOptions as RequestAdapterOptionsBase;
/// Additional information required when requesting an adapter.
///
/// For use with [`Instance::request_adapter`].
///
/// Corresponds to [WebGPU `GPURequestAdapterOptions`](
/// https://gpuweb.github.io/gpuweb/#dictdef-gpurequestadapteroptions).
pub type RequestAdapterOptions<'a> = RequestAdapterOptionsBase<&'a Surface>;
static_assertions::assert_impl_all!(RequestAdapterOptions: Send, Sync);
/// Describes a [`Device`].
///
/// For use with [`Adapter::request_device`].
///
/// Corresponds to [WebGPU `GPUDeviceDescriptor`](
/// https://gpuweb.github.io/gpuweb/#dictdef-gpudevicedescriptor).
pub type DeviceDescriptor<'a> = wgt::DeviceDescriptor<Label<'a>>;
static_assertions::assert_impl_all!(DeviceDescriptor: Send, Sync);
/// Describes a [`Buffer`].
///
/// For use with [`Device::create_buffer`].
///
/// Corresponds to [WebGPU `GPUBufferDescriptor`](
/// https://gpuweb.github.io/gpuweb/#dictdef-gpubufferdescriptor).
pub type BufferDescriptor<'a> = wgt::BufferDescriptor<Label<'a>>;
static_assertions::assert_impl_all!(BufferDescriptor: Send, Sync);
/// Describes a [`CommandEncoder`].
///
/// For use with [`Device::create_command_encoder`].
///
/// Corresponds to [WebGPU `GPUCommandEncoderDescriptor`](
/// https://gpuweb.github.io/gpuweb/#dictdef-gpucommandencoderdescriptor).
pub type CommandEncoderDescriptor<'a> = wgt::CommandEncoderDescriptor<Label<'a>>;
static_assertions::assert_impl_all!(CommandEncoderDescriptor: Send, Sync);
/// Describes a [`RenderBundle`].
///
/// For use with [`RenderBundleEncoder::finish`].
///
/// Corresponds to [WebGPU `GPURenderBundleDescriptor`](
/// https://gpuweb.github.io/gpuweb/#dictdef-gpurenderbundledescriptor).
pub type RenderBundleDescriptor<'a> = wgt::RenderBundleDescriptor<Label<'a>>;
static_assertions::assert_impl_all!(RenderBundleDescriptor: Send, Sync);
/// Describes a [`Texture`].
///
/// For use with [`Device::create_texture`].
///
/// Corresponds to [WebGPU `GPUTextureDescriptor`](
/// https://gpuweb.github.io/gpuweb/#dictdef-gputexturedescriptor).
pub type TextureDescriptor<'a> = wgt::TextureDescriptor<Label<'a>, &'a [TextureFormat]>;
static_assertions::assert_impl_all!(TextureDescriptor: Send, Sync);
/// Describes a [`QuerySet`].
///
/// For use with [`Device::create_query_set`].
///
/// Corresponds to [WebGPU `GPUQuerySetDescriptor`](
/// https://gpuweb.github.io/gpuweb/#dictdef-gpuquerysetdescriptor).
pub type QuerySetDescriptor<'a> = wgt::QuerySetDescriptor<Label<'a>>;
static_assertions::assert_impl_all!(QuerySetDescriptor: Send, Sync);
pub use wgt::Maintain as MaintainBase;
/// Passed to [`Device::poll`] to control how and if it should block.
pub type Maintain = wgt::Maintain<SubmissionIndex>;
static_assertions::assert_impl_all!(Maintain: Send, Sync);

/// Describes a [`TextureView`].
///
/// For use with [`Texture::create_view`].
///
/// Corresponds to [WebGPU `GPUTextureViewDescriptor`](
/// https://gpuweb.github.io/gpuweb/#dictdef-gputextureviewdescriptor).
#[derive(Clone, Debug, Default, Eq, PartialEq)]
pub struct TextureViewDescriptor<'a> {
    /// Debug label of the texture view. This will show up in graphics debuggers for easy identification.
    pub label: Label<'a>,
    /// Format of the texture view. At this time, it must be the same as the underlying format of the texture.
    pub format: Option<TextureFormat>,
    /// The dimension of the texture view. For 1D textures, this must be `D1`. For 2D textures it must be one of
    /// `D2`, `D2Array`, `Cube`, and `CubeArray`. For 3D textures it must be `D3`
    pub dimension: Option<TextureViewDimension>,
    /// Aspect of the texture. Color textures must be [`TextureAspect::All`].
    pub aspect: TextureAspect,
    /// Base mip level.
    pub base_mip_level: u32,
    /// Mip level count.
    /// If `Some(count)`, `base_mip_level + count` must be less or equal to underlying texture mip count.
    /// If `None`, considered to include the rest of the mipmap levels, but at least 1 in total.
    pub mip_level_count: Option<u32>,
    /// Base array layer.
    pub base_array_layer: u32,
    /// Layer count.
    /// If `Some(count)`, `base_array_layer + count` must be less or equal to the underlying array count.
    /// If `None`, considered to include the rest of the array layers, but at least 1 in total.
    pub array_layer_count: Option<u32>,
}
static_assertions::assert_impl_all!(TextureViewDescriptor: Send, Sync);

/// Describes a [`PipelineLayout`].
///
/// For use with [`Device::create_pipeline_layout`].
///
/// Corresponds to [WebGPU `GPUPipelineLayoutDescriptor`](
/// https://gpuweb.github.io/gpuweb/#dictdef-gpupipelinelayoutdescriptor).
#[derive(Clone, Debug, Default)]
pub struct PipelineLayoutDescriptor<'a> {
    /// Debug label of the pipeline layout. This will show up in graphics debuggers for easy identification.
    pub label: Label<'a>,
    /// Bind groups that this pipeline uses. The first entry will provide all the bindings for
    /// "set = 0", second entry will provide all the bindings for "set = 1" etc.
    pub bind_group_layouts: &'a [&'a BindGroupLayout],
    /// Set of push constant ranges this pipeline uses. Each shader stage that uses push constants
    /// must define the range in push constant memory that corresponds to its single `layout(push_constant)`
    /// uniform block.
    ///
    /// If this array is non-empty, the [`Features::PUSH_CONSTANTS`] must be enabled.
    pub push_constant_ranges: &'a [PushConstantRange],
}
static_assertions::assert_impl_all!(PipelineLayoutDescriptor: Send, Sync);

/// Describes a [`Sampler`].
///
/// For use with [`Device::create_sampler`].
///
/// Corresponds to [WebGPU `GPUSamplerDescriptor`](
/// https://gpuweb.github.io/gpuweb/#dictdef-gpusamplerdescriptor).
#[derive(Clone, Debug, PartialEq)]
pub struct SamplerDescriptor<'a> {
    /// Debug label of the sampler. This will show up in graphics debuggers for easy identification.
    pub label: Label<'a>,
    /// How to deal with out of bounds accesses in the u (i.e. x) direction
    pub address_mode_u: AddressMode,
    /// How to deal with out of bounds accesses in the v (i.e. y) direction
    pub address_mode_v: AddressMode,
    /// How to deal with out of bounds accesses in the w (i.e. z) direction
    pub address_mode_w: AddressMode,
    /// How to filter the texture when it needs to be magnified (made larger)
    pub mag_filter: FilterMode,
    /// How to filter the texture when it needs to be minified (made smaller)
    pub min_filter: FilterMode,
    /// How to filter between mip map levels
    pub mipmap_filter: FilterMode,
    /// Minimum level of detail (i.e. mip level) to use
    pub lod_min_clamp: f32,
    /// Maximum level of detail (i.e. mip level) to use
    pub lod_max_clamp: f32,
    /// If this is enabled, this is a comparison sampler using the given comparison function.
    pub compare: Option<CompareFunction>,
    /// Valid values: 1, 2, 4, 8, and 16.
    pub anisotropy_clamp: Option<NonZeroU8>,
    /// Border color to use when address_mode is [`AddressMode::ClampToBorder`]
    pub border_color: Option<SamplerBorderColor>,
}
static_assertions::assert_impl_all!(SamplerDescriptor: Send, Sync);

impl Default for SamplerDescriptor<'_> {
    fn default() -> Self {
        Self {
            label: None,
            address_mode_u: Default::default(),
            address_mode_v: Default::default(),
            address_mode_w: Default::default(),
            mag_filter: Default::default(),
            min_filter: Default::default(),
            mipmap_filter: Default::default(),
            lod_min_clamp: 0.0,
            lod_max_clamp: std::f32::MAX,
            compare: None,
            anisotropy_clamp: None,
            border_color: None,
        }
    }
}

/// An element of a [`BindGroupDescriptor`], consisting of a bindable resource
/// and the slot to bind it to.
///
/// Corresponds to [WebGPU `GPUBindGroupEntry`](
/// https://gpuweb.github.io/gpuweb/#dictdef-gpubindgroupentry).
#[derive(Clone, Debug)]
pub struct BindGroupEntry<'a> {
    /// Slot for which binding provides resource. Corresponds to an entry of the same
    /// binding index in the [`BindGroupLayoutDescriptor`].
    pub binding: u32,
    /// Resource to attach to the binding
    pub resource: BindingResource<'a>,
}
static_assertions::assert_impl_all!(BindGroupEntry: Send, Sync);

/// Describes a group of bindings and the resources to be bound.
///
/// For use with [`Device::create_bind_group`].
///
/// Corresponds to [WebGPU `GPUBindGroupDescriptor`](
/// https://gpuweb.github.io/gpuweb/#dictdef-gpubindgroupdescriptor).
#[derive(Clone, Debug)]
pub struct BindGroupDescriptor<'a> {
    /// Debug label of the bind group. This will show up in graphics debuggers for easy identification.
    pub label: Label<'a>,
    /// The [`BindGroupLayout`] that corresponds to this bind group.
    pub layout: &'a BindGroupLayout,
    /// The resources to bind to this bind group.
    pub entries: &'a [BindGroupEntry<'a>],
}
static_assertions::assert_impl_all!(BindGroupDescriptor: Send, Sync);

/// Describes the attachments of a render pass.
///
/// For use with [`CommandEncoder::begin_render_pass`].
///
/// Note: separate lifetimes are needed because the texture views (`'tex`)
/// have to live as long as the pass is recorded, while everything else (`'desc`) doesn't.
///
/// Corresponds to [WebGPU `GPURenderPassDescriptor`](
/// https://gpuweb.github.io/gpuweb/#dictdef-gpurenderpassdescriptor).
#[derive(Clone, Debug, Default)]
pub struct RenderPassDescriptor<'tex, 'desc> {
    /// Debug label of the render pass. This will show up in graphics debuggers for easy identification.
    pub label: Label<'desc>,
    /// The color attachments of the render pass.
    pub color_attachments: &'desc [Option<RenderPassColorAttachment<'tex>>],
    /// The depth and stencil attachment of the render pass, if any.
    pub depth_stencil_attachment: Option<RenderPassDepthStencilAttachment<'tex>>,
}
static_assertions::assert_impl_all!(RenderPassDescriptor: Send, Sync);

/// Describes how the vertex buffer is interpreted.
///
/// For use in [`VertexState`].
///
/// Corresponds to [WebGPU `GPUVertexBufferLayout`](
/// https://gpuweb.github.io/gpuweb/#dictdef-gpurenderpassdescriptor).
#[derive(Clone, Debug, Hash, Eq, PartialEq)]
pub struct VertexBufferLayout<'a> {
    /// The stride, in bytes, between elements of this buffer.
    pub array_stride: BufferAddress,
    /// How often this vertex buffer is "stepped" forward.
    pub step_mode: VertexStepMode,
    /// The list of attributes which comprise a single vertex.
    pub attributes: &'a [VertexAttribute],
}
static_assertions::assert_impl_all!(VertexBufferLayout: Send, Sync);

/// Describes the vertex processing in a render pipeline.
///
/// For use in [`RenderPipelineDescriptor`].
///
/// Corresponds to [WebGPU `GPUVertexState`](
/// https://gpuweb.github.io/gpuweb/#dictdef-gpuvertexstate).
#[derive(Clone, Debug)]
pub struct VertexState<'a> {
    /// The compiled shader module for this stage.
    pub module: &'a ShaderModule,
    /// The name of the entry point in the compiled shader. There must be a function with this name
    /// in the shader.
    pub entry_point: &'a str,
    /// The format of any vertex buffers used with this pipeline.
    pub buffers: &'a [VertexBufferLayout<'a>],
}
static_assertions::assert_impl_all!(VertexState: Send, Sync);

/// Describes the fragment processing in a render pipeline.
///
/// For use in [`RenderPipelineDescriptor`].
///
/// Corresponds to [WebGPU `GPUFragmentState`](
/// https://gpuweb.github.io/gpuweb/#dictdef-gpufragmentstate).
#[derive(Clone, Debug)]
pub struct FragmentState<'a> {
    /// The compiled shader module for this stage.
    pub module: &'a ShaderModule,
    /// The name of the entry point in the compiled shader. There must be a function with this name
    /// in the shader.
    pub entry_point: &'a str,
    /// The color state of the render targets.
    pub targets: &'a [Option<ColorTargetState>],
}
static_assertions::assert_impl_all!(FragmentState: Send, Sync);

/// Describes a render (graphics) pipeline.
///
/// For use with [`Device::create_render_pipeline`].
///
/// Corresponds to [WebGPU `GPURenderPipelineDescriptor`](
/// https://gpuweb.github.io/gpuweb/#dictdef-gpurenderpipelinedescriptor).
#[derive(Clone, Debug)]
pub struct RenderPipelineDescriptor<'a> {
    /// Debug label of the pipeline. This will show up in graphics debuggers for easy identification.
    pub label: Label<'a>,
    /// The layout of bind groups for this pipeline.
    pub layout: Option<&'a PipelineLayout>,
    /// The compiled vertex stage, its entry point, and the input buffers layout.
    pub vertex: VertexState<'a>,
    /// The properties of the pipeline at the primitive assembly and rasterization level.
    pub primitive: PrimitiveState,
    /// The effect of draw calls on the depth and stencil aspects of the output target, if any.
    pub depth_stencil: Option<DepthStencilState>,
    /// The multi-sampling properties of the pipeline.
    pub multisample: MultisampleState,
    /// The compiled fragment stage, its entry point, and the color targets.
    pub fragment: Option<FragmentState<'a>>,
    /// If the pipeline will be used with a multiview render pass, this indicates how many array
    /// layers the attachments will have.
    pub multiview: Option<NonZeroU32>,
}
static_assertions::assert_impl_all!(RenderPipelineDescriptor: Send, Sync);

/// Describes the attachments of a compute pass.
///
/// For use with [`CommandEncoder::begin_compute_pass`].
///
/// Corresponds to [WebGPU `GPUComputePassDescriptor`](
/// https://gpuweb.github.io/gpuweb/#dictdef-gpucomputepassdescriptor).
#[derive(Clone, Debug, Default)]
pub struct ComputePassDescriptor<'a> {
    /// Debug label of the compute pass. This will show up in graphics debuggers for easy identification.
    pub label: Label<'a>,
}
static_assertions::assert_impl_all!(ComputePassDescriptor: Send, Sync);

/// Describes a compute pipeline.
///
/// For use with [`Device::create_compute_pipeline`].
///
/// Corresponds to [WebGPU `GPUComputePipelineDescriptor`](
/// https://gpuweb.github.io/gpuweb/#dictdef-gpucomputepipelinedescriptor).
#[derive(Clone, Debug)]
pub struct ComputePipelineDescriptor<'a> {
    /// Debug label of the pipeline. This will show up in graphics debuggers for easy identification.
    pub label: Label<'a>,
    /// The layout of bind groups for this pipeline.
    pub layout: Option<&'a PipelineLayout>,
    /// The compiled shader module for this stage.
    pub module: &'a ShaderModule,
    /// The name of the entry point in the compiled shader. There must be a function with this name
    /// and no return value in the shader.
    pub entry_point: &'a str,
}
static_assertions::assert_impl_all!(ComputePipelineDescriptor: Send, Sync);

pub use wgt::ImageCopyBuffer as ImageCopyBufferBase;
/// View of a buffer which can be used to copy to/from a texture.
///
/// Corresponds to [WebGPU `GPUImageCopyBuffer`](
/// https://gpuweb.github.io/gpuweb/#dictdef-gpuimagecopybuffer).
pub type ImageCopyBuffer<'a> = ImageCopyBufferBase<&'a Buffer>;
static_assertions::assert_impl_all!(ImageCopyBuffer: Send, Sync);

pub use wgt::ImageCopyTexture as ImageCopyTextureBase;
/// View of a texture which can be used to copy to/from a buffer/texture.
///
/// Corresponds to [WebGPU `GPUImageCopyTexture`](
/// https://gpuweb.github.io/gpuweb/#dictdef-gpuimagecopytexture).
pub type ImageCopyTexture<'a> = ImageCopyTextureBase<&'a Texture>;
static_assertions::assert_impl_all!(ImageCopyTexture: Send, Sync);

pub use wgt::ImageCopyTextureTagged as ImageCopyTextureTaggedBase;
/// View of a texture which can be used to copy to a texture, including
/// color space and alpha premultiplication information.
///
/// Corresponds to [WebGPU `GPUImageCopyTextureTagged`](
/// https://gpuweb.github.io/gpuweb/#dictdef-gpuimagecopytexturetagged).
pub type ImageCopyTextureTagged<'a> = ImageCopyTextureTaggedBase<&'a Texture>;
static_assertions::assert_impl_all!(ImageCopyTexture: Send, Sync);

/// Describes a [`BindGroupLayout`].
///
/// For use with [`Device::create_bind_group_layout`].
///
/// Corresponds to [WebGPU `GPUBindGroupLayoutDescriptor`](
/// https://gpuweb.github.io/gpuweb/#dictdef-gpubindgrouplayoutdescriptor).
#[derive(Clone, Debug)]
pub struct BindGroupLayoutDescriptor<'a> {
    /// Debug label of the bind group layout. This will show up in graphics debuggers for easy identification.
    pub label: Label<'a>,

    /// Array of entries in this BindGroupLayout
    pub entries: &'a [BindGroupLayoutEntry],
}
static_assertions::assert_impl_all!(BindGroupLayoutDescriptor: Send, Sync);

/// Describes a [`RenderBundleEncoder`].
///
/// For use with [`Device::create_render_bundle_encoder`].
///
/// Corresponds to [WebGPU `GPURenderBundleEncoderDescriptor`](
/// https://gpuweb.github.io/gpuweb/#dictdef-gpurenderbundleencoderdescriptor).
#[derive(Clone, Debug, Default, PartialEq, Eq, Hash)]
pub struct RenderBundleEncoderDescriptor<'a> {
    /// Debug label of the render bundle encoder. This will show up in graphics debuggers for easy identification.
    pub label: Label<'a>,
    /// The formats of the color attachments that this render bundle is capable to rendering to. This
    /// must match the formats of the color attachments in the render pass this render bundle is executed in.
    pub color_formats: &'a [Option<TextureFormat>],
    /// Information about the depth attachment that this render bundle is capable to rendering to. This
    /// must match the format of the depth attachments in the render pass this render bundle is executed in.
    pub depth_stencil: Option<RenderBundleDepthStencil>,
    /// Sample count this render bundle is capable of rendering to. This must match the pipelines and
    /// the render passes it is used in.
    pub sample_count: u32,
    /// If this render bundle will rendering to multiple array layers in the attachments at the same time.
    pub multiview: Option<NonZeroU32>,
}
static_assertions::assert_impl_all!(RenderBundleEncoderDescriptor: Send, Sync);

/// Surface texture that can be rendered to.
/// Result of a successful call to [`Surface::get_current_texture`].
///
/// This type is unique to the Rust API of `wgpu`. In the WebGPU specification,
/// the [`GPUCanvasContext`](https://gpuweb.github.io/gpuweb/#canvas-context) provides
/// a texture without any additional information.
#[derive(Debug)]
pub struct SurfaceTexture {
    /// Accessible view of the frame.
    pub texture: Texture,
    /// `true` if the acquired buffer can still be used for rendering,
    /// but should be recreated for maximum performance.
    pub suboptimal: bool,
    presented: bool,
    detail: Box<dyn Any + Send + Sync>,
}
static_assertions::assert_impl_all!(SurfaceTexture: Send, Sync);

/// Result of an unsuccessful call to [`Surface::get_current_texture`].
#[derive(Clone, PartialEq, Eq, Debug)]
pub enum SurfaceError {
    /// A timeout was encountered while trying to acquire the next frame.
    Timeout,
    /// The underlying surface has changed, and therefore the swap chain must be updated.
    Outdated,
    /// The swap chain has been lost and needs to be recreated.
    Lost,
    /// There is no more memory left to allocate a new frame.
    OutOfMemory,
}
static_assertions::assert_impl_all!(SurfaceError: Send, Sync);

impl Display for SurfaceError {
    fn fmt(&self, f: &mut std::fmt::Formatter<'_>) -> std::fmt::Result {
        write!(f, "{}", match self {
            Self::Timeout => "A timeout was encountered while trying to acquire the next frame",
            Self::Outdated => "The underlying surface has changed, and therefore the swap chain must be updated",
            Self::Lost =>  "The swap chain has been lost and needs to be recreated",
            Self::OutOfMemory => "There is no more memory left to allocate a new frame",
        })
    }
}

impl error::Error for SurfaceError {}

impl Default for Instance {
    /// Creates a new instance of wgpu with default options.
    ///
    /// Backends are set to `Backends::all()`, and FXC is chosen as the `dx12_shader_compiler`.
    fn default() -> Self {
        Self::new(InstanceDescriptor::default())
    }
}

impl Instance {
    /// Create an new instance of wgpu.
    ///
    /// # Arguments
    ///
    /// - `instance_desc` - Has fields for which [backends][Backends] wgpu will choose
    ///   during instantiation, and which [DX12 shader compiler][Dx12Compiler] wgpu will use.
    pub fn new(instance_desc: InstanceDescriptor) -> Self {
        Self {
            context: Arc::from(crate::backend::Context::init(instance_desc)),
        }
    }

    /// Create an new instance of wgpu from a wgpu-hal instance.
    ///
    /// # Arguments
    ///
    /// - `hal_instance` - wgpu-hal instance.
    ///
    /// # Safety
    ///
    /// Refer to the creation of wgpu-hal Instance for every backend.
    #[cfg(any(
        not(target_arch = "wasm32"),
        target_os = "emscripten",
        feature = "webgl"
    ))]
    pub unsafe fn from_hal<A: wgc::hub::HalApi>(hal_instance: A::Instance) -> Self {
        Self {
            context: Arc::new(unsafe {
                crate::backend::Context::from_hal_instance::<A>(hal_instance)
            }),
        }
    }

    /// Return a reference to a specific backend instance, if available.
    ///
    /// If this `Instance` has a wgpu-hal [`Instance`] for backend
    /// `A`, return a reference to it. Otherwise, return `None`.
    ///
    /// # Safety
    ///
    /// - The raw instance handle returned must not be manually destroyed.
    ///
    /// [`Instance`]: hal::Api::Instance
    #[cfg(any(
        not(target_arch = "wasm32"),
        target_os = "emscripten",
        feature = "webgl"
    ))]
    pub unsafe fn as_hal<A: wgc::hub::HalApi>(&self) -> Option<&A::Instance> {
        unsafe {
            self.context
                .as_any()
                .downcast_ref::<crate::backend::Context>()
                .unwrap()
                .instance_as_hal::<A>()
        }
    }

    /// Create an new instance of wgpu from a wgpu-core instance.
    ///
    /// # Arguments
    ///
    /// - `core_instance` - wgpu-core instance.
    ///
    /// # Safety
    ///
    /// Refer to the creation of wgpu-core Instance.
    #[cfg(any(
        not(target_arch = "wasm32"),
        target_os = "emscripten",
        feature = "webgl"
    ))]
    pub unsafe fn from_core(core_instance: wgc::instance::Instance) -> Self {
        Self {
            context: Arc::new(unsafe {
                crate::backend::Context::from_core_instance(core_instance)
            }),
        }
    }

    /// Retrieves all available [`Adapter`]s that match the given [`Backends`].
    ///
    /// # Arguments
    ///
    /// - `backends` - Backends from which to enumerate adapters.
    #[cfg(any(
        not(target_arch = "wasm32"),
        target_os = "emscripten",
        feature = "webgl"
    ))]
    pub fn enumerate_adapters(&self, backends: Backends) -> impl Iterator<Item = Adapter> {
        let context = Arc::clone(&self.context);
        self.context
            .as_any()
            .downcast_ref::<crate::backend::Context>()
            .unwrap()
            .enumerate_adapters(backends)
            .into_iter()
            .map(move |id| crate::Adapter {
                context: Arc::clone(&context),
                id: ObjectId::from(id),
                data: Box::new(()),
            })
    }

    /// Retrieves an [`Adapter`] which matches the given [`RequestAdapterOptions`].
    ///
    /// Some options are "soft", so treated as non-mandatory. Others are "hard".
    ///
    /// If no adapters are found that suffice all the "hard" options, `None` is returned.
    pub fn request_adapter(
        &self,
        options: &RequestAdapterOptions,
    ) -> impl Future<Output = Option<Adapter>> + Send {
        let context = Arc::clone(&self.context);
        let adapter = self.context.instance_request_adapter(options);
        async move {
            adapter
                .await
                .map(|(id, data)| Adapter { context, id, data })
        }
    }

    /// Converts a wgpu-hal `ExposedAdapter` to a wgpu [`Adapter`].
    ///
    /// # Safety
    ///
    /// `hal_adapter` must be created from this instance internal handle.
    #[cfg(any(
        not(target_arch = "wasm32"),
        target_os = "emscripten",
        feature = "webgl"
    ))]
    pub unsafe fn create_adapter_from_hal<A: wgc::hub::HalApi>(
        &self,
        hal_adapter: hal::ExposedAdapter<A>,
    ) -> Adapter {
        let context = Arc::clone(&self.context);
        let id = unsafe {
            context
                .as_any()
                .downcast_ref::<crate::backend::Context>()
                .unwrap()
                .create_adapter_from_hal(hal_adapter)
                .into()
        };
        Adapter {
            context,
            id,
            data: Box::new(()),
        }
    }

    /// Creates a surface from a raw window handle.
    ///
    /// If the specified display and window handle are not supported by any of the backends, then the surface
    /// will not be supported by any adapters.
    ///
    /// # Safety
    ///
    /// - `raw_window_handle` must be a valid object to create a surface upon.
    /// - `raw_window_handle` must remain valid until after the returned [`Surface`] is
    ///   dropped.
    ///
    /// # Errors
    ///
    /// - On WebGL2: Will return an error if the browser does not support WebGL2,
    ///   or declines to provide GPU access (such as due to a resource shortage).
    ///
    /// # Panics
    ///
    /// - On macOS/Metal: will panic if not called on the main thread.
    /// - On web: will panic if the `raw_window_handle` does not properly refer to a
    ///   canvas element.
    pub unsafe fn create_surface<
        W: raw_window_handle::HasRawWindowHandle + raw_window_handle::HasRawDisplayHandle,
    >(
        &self,
        window: &W,
    ) -> Result<Surface, CreateSurfaceError> {
        let (id, data) = DynContext::instance_create_surface(
            &*self.context,
            raw_window_handle::HasRawDisplayHandle::raw_display_handle(window),
            raw_window_handle::HasRawWindowHandle::raw_window_handle(window),
        )?;
        Ok(Surface {
            context: Arc::clone(&self.context),
            id,
            data,
            config: Mutex::new(None),
        })
    }

    /// Creates a surface from `CoreAnimationLayer`.
    ///
    /// # Safety
    ///
    /// - layer must be a valid object to create a surface upon.
    #[cfg(any(target_os = "ios", target_os = "macos"))]
    pub unsafe fn create_surface_from_core_animation_layer(
        &self,
        layer: *mut std::ffi::c_void,
    ) -> Surface {
        let surface = unsafe {
            self.context
                .as_any()
                .downcast_ref::<crate::backend::Context>()
                .unwrap()
                .create_surface_from_core_animation_layer(layer)
        };
        Surface {
            context: Arc::clone(&self.context),
            id: ObjectId::from(surface.id()),
            data: Box::new(surface),
            config: Mutex::new(None),
        }
    }

    /// Creates a surface from `IDCompositionVisual`.
    ///
    /// # Safety
    ///
    /// - visual must be a valid IDCompositionVisual to create a surface upon.
    #[cfg(target_os = "windows")]
    pub unsafe fn create_surface_from_visual(&self, visual: *mut std::ffi::c_void) -> Surface {
        let surface = unsafe {
            self.context
                .as_any()
                .downcast_ref::<crate::backend::Context>()
                .unwrap()
                .create_surface_from_visual(visual)
        };
        Surface {
            context: Arc::clone(&self.context),
            id: ObjectId::from(surface.id()),
            data: Box::new(surface),
            config: Mutex::new(None),
        }
    }

    /// Creates a surface from `SurfaceHandle`.
    ///
    /// # Safety
    ///
    /// - surface_handle must be a valid SurfaceHandle to create a surface upon.
    #[cfg(target_os = "windows")]
    pub unsafe fn create_surface_from_surface_handle(
        &self,
        surface_handle: *mut std::ffi::c_void,
    ) -> Surface {
        let surface = unsafe {
            self.context
                .as_any()
                .downcast_ref::<crate::backend::Context>()
                .unwrap()
                .create_surface_from_surface_handle(surface_handle)
        };
        Surface {
            context: Arc::clone(&self.context),
            id: ObjectId::from(surface.id()),
            data: Box::new(surface),
            config: Mutex::new(None),
        }
    }

    /// Creates a surface from a `web_sys::HtmlCanvasElement`.
    ///
    /// The `canvas` argument must be a valid `<canvas>` element to
    /// create a surface upon.
    ///
    /// # Errors
    ///
    /// - On WebGL2: Will return an error if the browser does not support WebGL2,
    ///   or declines to provide GPU access (such as due to a resource shortage).
    #[cfg(all(target_arch = "wasm32", not(target_os = "emscripten")))]
    pub fn create_surface_from_canvas(
        &self,
        canvas: &web_sys::HtmlCanvasElement,
    ) -> Result<Surface, CreateSurfaceError> {
        let surface = self
            .context
            .as_any()
            .downcast_ref::<crate::backend::Context>()
            .unwrap()
            .instance_create_surface_from_canvas(canvas)?;

        // TODO: This is ugly, a way to create things from a native context needs to be made nicer.
        Ok(Surface {
            context: Arc::clone(&self.context),
            #[cfg(any(not(target_arch = "wasm32"), feature = "webgl"))]
            id: ObjectId::from(surface.id()),
            #[cfg(any(not(target_arch = "wasm32"), feature = "webgl"))]
            data: Box::new(surface),
            #[cfg(all(target_arch = "wasm32", not(feature = "webgl")))]
            id: ObjectId::from(surface),
            #[cfg(all(target_arch = "wasm32", not(feature = "webgl")))]
            data: Box::new(()),
            config: Mutex::new(None),
        })
    }

    /// Creates a surface from a `web_sys::OffscreenCanvas`.
    ///
    /// The `canvas` argument must be a valid `OffscreenCanvas` object
    /// to create a surface upon.
    ///
    /// # Errors
    ///
    /// - On WebGL2: Will return an error if the browser does not support WebGL2,
    ///   or declines to provide GPU access (such as due to a resource shortage).
    #[cfg(all(target_arch = "wasm32", not(target_os = "emscripten")))]
    pub fn create_surface_from_offscreen_canvas(
        &self,
        canvas: &web_sys::OffscreenCanvas,
    ) -> Result<Surface, CreateSurfaceError> {
        let surface = self
            .context
            .as_any()
            .downcast_ref::<crate::backend::Context>()
            .unwrap()
            .instance_create_surface_from_offscreen_canvas(canvas)?;

        // TODO: This is ugly, a way to create things from a native context needs to be made nicer.
        Ok(Surface {
            context: Arc::clone(&self.context),
            #[cfg(any(not(target_arch = "wasm32"), feature = "webgl"))]
            id: ObjectId::from(surface.id()),
            #[cfg(any(not(target_arch = "wasm32"), feature = "webgl"))]
            data: Box::new(surface),
            #[cfg(all(target_arch = "wasm32", not(feature = "webgl")))]
            id: ObjectId::from(surface),
            #[cfg(all(target_arch = "wasm32", not(feature = "webgl")))]
            data: Box::new(()),
            config: Mutex::new(None),
        })
    }

    /// Polls all devices.
    ///
    /// If `force_wait` is true and this is not running on the web, then this
    /// function will block until all in-flight buffers have been mapped and
    /// all submitted commands have finished execution.
    ///
    /// Return `true` if all devices' queues are empty, or `false` if there are
    /// queue submissions still in flight. (Note that, unless access to all
    /// [`Queue`s] associated with this [`Instance`] is coordinated somehow,
    /// this information could be out of date by the time the caller receives
    /// it. `Queue`s can be shared between threads, and other threads could
    /// submit new work at any time.)
    ///
    /// On the web, this is a no-op. `Device`s are automatically polled.
    ///
    /// [`Queue`s]: Queue
    pub fn poll_all(&self, force_wait: bool) -> bool {
        self.context.instance_poll_all_devices(force_wait)
    }

    /// Generates memory report.
    #[cfg(any(
        not(target_arch = "wasm32"),
        target_os = "emscripten",
        feature = "webgl"
    ))]
    pub fn generate_report(&self) -> wgc::hub::GlobalReport {
        self.context
            .as_any()
            .downcast_ref::<crate::backend::Context>()
            .unwrap()
            .generate_report()
    }
}

impl Adapter {
    /// Requests a connection to a physical device, creating a logical device.
    ///
    /// Returns the [`Device`] together with a [`Queue`] that executes command buffers.
    ///
    /// # Arguments
    ///
    /// - `desc` - Description of the features and limits requested from the given device.
    /// - `trace_path` - Can be used for API call tracing, if that feature is
    ///   enabled in `wgpu-core`.
    ///
    /// # Panics
    ///
    /// - Features specified by `desc` are not supported by this adapter.
    /// - Unsafe features were requested but not enabled when requesting the adapter.
    /// - Limits requested exceed the values provided by the adapter.
    /// - Adapter does not support all features wgpu requires to safely operate.
    pub fn request_device(
        &self,
        desc: &DeviceDescriptor,
        trace_path: Option<&std::path::Path>,
    ) -> impl Future<Output = Result<(Device, Queue), RequestDeviceError>> + Send {
        let context = Arc::clone(&self.context);
        let device = DynContext::adapter_request_device(
            &*self.context,
            &self.id,
            self.data.as_ref(),
            desc,
            trace_path,
        );
        async move {
            device.await.map(
                |DeviceRequest {
                     device_id,
                     device_data,
                     queue_id,
                     queue_data,
                 }| {
                    (
                        Device {
                            context: Arc::clone(&context),
                            id: device_id,
                            data: device_data,
                        },
                        Queue {
                            context,
                            id: queue_id,
                            data: queue_data,
                        },
                    )
                },
            )
        }
    }

    /// Create a wgpu [`Device`] and [`Queue`] from a wgpu-hal `OpenDevice`
    ///
    /// # Safety
    ///
    /// - `hal_device` must be created from this adapter internal handle.
    /// - `desc.features` must be a subset of `hal_device` features.
    #[cfg(any(
        not(target_arch = "wasm32"),
        target_os = "emscripten",
        feature = "webgl"
    ))]
    pub unsafe fn create_device_from_hal<A: wgc::hub::HalApi>(
        &self,
        hal_device: hal::OpenDevice<A>,
        desc: &DeviceDescriptor,
        trace_path: Option<&std::path::Path>,
    ) -> Result<(Device, Queue), RequestDeviceError> {
        let context = Arc::clone(&self.context);
        unsafe {
            self.context
                .as_any()
                .downcast_ref::<crate::backend::Context>()
                .unwrap()
                .create_device_from_hal(&self.id.into(), hal_device, desc, trace_path)
        }
        .map(|(device, queue)| {
            (
                Device {
                    context: Arc::clone(&context),
                    id: device.id().into(),
                    data: Box::new(device),
                },
                Queue {
                    context,
                    id: queue.id().into(),
                    data: Box::new(queue),
                },
            )
        })
    }

    /// Apply a callback to this `Adapter`'s underlying backend adapter.
    ///
    /// If this `Adapter` is implemented by the backend API given by `A` (Vulkan,
    /// Dx12, etc.), then apply `hal_adapter_callback` to `Some(&adapter)`, where
    /// `adapter` is the underlying backend adapter type, [`A::Adapter`].
    ///
    /// If this `Adapter` uses a different backend, apply `hal_adapter_callback`
    /// to `None`.
    ///
    /// The adapter is locked for reading while `hal_adapter_callback` runs. If
    /// the callback attempts to perform any `wgpu` operations that require
    /// write access to the adapter, deadlock will occur. The locks are
    /// automatically released when the callback returns.
    ///
    /// # Safety
    ///
    /// - The raw handle passed to the callback must not be manually destroyed.
    ///
    /// [`A::Adapter`]: hal::Api::Adapter
    #[cfg(any(
        not(target_arch = "wasm32"),
        target_os = "emscripten",
        feature = "webgl"
    ))]
    pub unsafe fn as_hal<A: wgc::hub::HalApi, F: FnOnce(Option<&A::Adapter>) -> R, R>(
        &self,
        hal_adapter_callback: F,
    ) -> R {
        unsafe {
            self.context
                .as_any()
                .downcast_ref::<crate::backend::Context>()
                .unwrap()
                .adapter_as_hal::<A, F, R>(self.id.into(), hal_adapter_callback)
        }
    }

    /// Returns the inner hal TextureFormat. The hal texture format will be `None` if the
    /// backend type argument does not match with this wgpu TextureFormat.
    #[cfg(any(not(target_arch = "wasm32"), feature = "emscripten"))]
    pub fn texture_format_as_hal<A: wgc::hub::HalApi>(
        &self,
        texture_format: TextureFormat,
    ) -> Option<A::TextureFormat> {
        self.context
            .as_any()
            .downcast_ref::<crate::backend::Context>()
            .unwrap()
            .texture_format_as_hal::<A>(self.id.into(), texture_format)
    }

    /// Returns whether this adapter may present to the passed surface.
    pub fn is_surface_supported(&self, surface: &Surface) -> bool {
        DynContext::adapter_is_surface_supported(
            &*self.context,
            &self.id,
            self.data.as_ref(),
            &surface.id,
            surface.data.as_ref(),
        )
    }

    /// List all features that are supported with this adapter.
    ///
    /// Features must be explicitly requested in [`Adapter::request_device`] in order
    /// to use them.
    pub fn features(&self) -> Features {
        DynContext::adapter_features(&*self.context, &self.id, self.data.as_ref())
    }

    /// List the "best" limits that are supported by this adapter.
    ///
    /// Limits must be explicitly requested in [`Adapter::request_device`] to set
    /// the values that you are allowed to use.
    pub fn limits(&self) -> Limits {
        DynContext::adapter_limits(&*self.context, &self.id, self.data.as_ref())
    }

    /// Get info about the adapter itself.
    pub fn get_info(&self) -> AdapterInfo {
        DynContext::adapter_get_info(&*self.context, &self.id, self.data.as_ref())
    }

    /// Get info about the adapter itself.
    pub fn get_downlevel_capabilities(&self) -> DownlevelCapabilities {
        DynContext::adapter_downlevel_capabilities(&*self.context, &self.id, self.data.as_ref())
    }

    /// Returns the features supported for a given texture format by this adapter.
    ///
    /// Note that the WebGPU spec further restricts the available usages/features.
    /// To disable these restrictions on a device, request the [`Features::TEXTURE_ADAPTER_SPECIFIC_FORMAT_FEATURES`] feature.
    pub fn get_texture_format_features(&self, format: TextureFormat) -> TextureFormatFeatures {
        DynContext::adapter_get_texture_format_features(
            &*self.context,
            &self.id,
            self.data.as_ref(),
            format,
        )
    }

    /// Generates a timestamp using the clock used by the presentation engine.
    ///
    /// When comparing completely opaque timestamp systems, we need a way of generating timestamps that signal
    /// the exact same time. You can do this by calling your own timestamp function immediately after a call to
    /// this function. This should result in timestamps that are 0.5 to 5 microseconds apart. There are locks
    /// that must be taken during the call, so don't call your function before.
    ///
    /// ```no_run
    /// # let adapter: wgpu::Adapter = panic!();
    /// # let some_code = || wgpu::PresentationTimestamp::INVALID_TIMESTAMP;
    /// use std::time::{Duration, Instant};
    /// let presentation = adapter.get_presentation_timestamp();
    /// let instant = Instant::now();
    ///
    /// // We can now turn a new presentation timestamp into an Instant.
    /// let some_pres_timestamp = some_code();
    /// let duration = Duration::from_nanos((some_pres_timestamp.0 - presentation.0) as u64);
    /// let new_instant: Instant = instant + duration;
    /// ```
    //
    /// [Instant]: std::time::Instant
    pub fn get_presentation_timestamp(&self) -> PresentationTimestamp {
        DynContext::adapter_get_presentation_timestamp(&*self.context, &self.id, self.data.as_ref())
    }
}

impl Device {
    /// Check for resource cleanups and mapping callbacks.
    ///
    /// Return `true` if the queue is empty, or `false` if there are more queue
    /// submissions still in flight. (Note that, unless access to the [`Queue`] is
    /// coordinated somehow, this information could be out of date by the time
    /// the caller receives it. `Queue`s can be shared between threads, so
    /// other threads could submit new work at any time.)
    ///
    /// On the web, this is a no-op. `Device`s are automatically polled.
    pub fn poll(&self, maintain: Maintain) -> bool {
        DynContext::device_poll(&*self.context, &self.id, self.data.as_ref(), maintain)
    }

    /// List all features that may be used with this device.
    ///
    /// Functions may panic if you use unsupported features.
    pub fn features(&self) -> Features {
        DynContext::device_features(&*self.context, &self.id, self.data.as_ref())
    }

    /// List all limits that were requested of this device.
    ///
    /// If any of these limits are exceeded, functions may panic.
    pub fn limits(&self) -> Limits {
        DynContext::device_limits(&*self.context, &self.id, self.data.as_ref())
    }

    /// Creates a shader module from either SPIR-V or WGSL source code.
    pub fn create_shader_module(&self, desc: ShaderModuleDescriptor) -> ShaderModule {
        let (id, data) = DynContext::device_create_shader_module(
            &*self.context,
            &self.id,
            self.data.as_ref(),
            desc,
            wgt::ShaderBoundChecks::new(),
        );
        ShaderModule {
            context: Arc::clone(&self.context),
            id,
            data,
        }
    }

    /// Creates a shader module from either SPIR-V or WGSL source code without runtime checks.
    ///
    /// # Safety
    /// In contrast with [`create_shader_module`](Self::create_shader_module) this function
    /// creates a shader module without runtime checks which allows shaders to perform
    /// operations which can lead to undefined behavior like indexing out of bounds, thus it's
    /// the caller responsibility to pass a shader which doesn't perform any of this
    /// operations.
    ///
    /// This has no effect on web.
    pub unsafe fn create_shader_module_unchecked(
        &self,
        desc: ShaderModuleDescriptor,
    ) -> ShaderModule {
        let (id, data) = DynContext::device_create_shader_module(
            &*self.context,
            &self.id,
            self.data.as_ref(),
            desc,
            unsafe { wgt::ShaderBoundChecks::unchecked() },
        );
        ShaderModule {
            context: Arc::clone(&self.context),
            id,
            data,
        }
    }

    /// Creates a shader module from SPIR-V binary directly.
    ///
    /// # Safety
    ///
    /// This function passes binary data to the backend as-is and can potentially result in a
    /// driver crash or bogus behaviour. No attempt is made to ensure that data is valid SPIR-V.
    ///
    /// See also [`include_spirv_raw!`] and [`util::make_spirv_raw`].
    pub unsafe fn create_shader_module_spirv(
        &self,
        desc: &ShaderModuleDescriptorSpirV,
    ) -> ShaderModule {
        let (id, data) = unsafe {
            DynContext::device_create_shader_module_spirv(
                &*self.context,
                &self.id,
                self.data.as_ref(),
                desc,
            )
        };
        ShaderModule {
            context: Arc::clone(&self.context),
            id,
            data,
        }
    }

    /// Creates an empty [`CommandEncoder`].
    pub fn create_command_encoder(&self, desc: &CommandEncoderDescriptor) -> CommandEncoder {
        let (id, data) = DynContext::device_create_command_encoder(
            &*self.context,
            &self.id,
            self.data.as_ref(),
            desc,
        );
        CommandEncoder {
            context: Arc::clone(&self.context),
            id: Some(id),
            data,
        }
    }

    /// Creates an empty [`RenderBundleEncoder`].
    pub fn create_render_bundle_encoder(
        &self,
        desc: &RenderBundleEncoderDescriptor,
    ) -> RenderBundleEncoder {
        let (id, data) = DynContext::device_create_render_bundle_encoder(
            &*self.context,
            &self.id,
            self.data.as_ref(),
            desc,
        );
        RenderBundleEncoder {
            context: Arc::clone(&self.context),
            id,
            data,
            parent: self,
            _p: Default::default(),
        }
    }

    /// Creates a new [`BindGroup`].
    pub fn create_bind_group(&self, desc: &BindGroupDescriptor) -> BindGroup {
        let (id, data) = DynContext::device_create_bind_group(
            &*self.context,
            &self.id,
            self.data.as_ref(),
            desc,
        );
        BindGroup {
            context: Arc::clone(&self.context),
            id,
            data,
        }
    }

    /// Creates a [`BindGroupLayout`].
    pub fn create_bind_group_layout(&self, desc: &BindGroupLayoutDescriptor) -> BindGroupLayout {
        let (id, data) = DynContext::device_create_bind_group_layout(
            &*self.context,
            &self.id,
            self.data.as_ref(),
            desc,
        );
        BindGroupLayout {
            context: Arc::clone(&self.context),
            id,
            data,
        }
    }

    /// Creates a [`PipelineLayout`].
    pub fn create_pipeline_layout(&self, desc: &PipelineLayoutDescriptor) -> PipelineLayout {
        let (id, data) = DynContext::device_create_pipeline_layout(
            &*self.context,
            &self.id,
            self.data.as_ref(),
            desc,
        );
        PipelineLayout {
            context: Arc::clone(&self.context),
            id,
            data,
        }
    }

    /// Creates a [`RenderPipeline`].
    pub fn create_render_pipeline(&self, desc: &RenderPipelineDescriptor) -> RenderPipeline {
        let (id, data) = DynContext::device_create_render_pipeline(
            &*self.context,
            &self.id,
            self.data.as_ref(),
            desc,
        );
        RenderPipeline {
            context: Arc::clone(&self.context),
            id,
            data,
        }
    }

    /// Creates a [`ComputePipeline`].
    pub fn create_compute_pipeline(&self, desc: &ComputePipelineDescriptor) -> ComputePipeline {
        let (id, data) = DynContext::device_create_compute_pipeline(
            &*self.context,
            &self.id,
            self.data.as_ref(),
            desc,
        );
        ComputePipeline {
            context: Arc::clone(&self.context),
            id,
            data,
        }
    }

    /// Creates a [`Buffer`].
    pub fn create_buffer(&self, desc: &BufferDescriptor) -> Buffer {
        let mut map_context = MapContext::new(desc.size);
        if desc.mapped_at_creation {
            map_context.initial_range = 0..desc.size;
        }

        let (id, data) =
            DynContext::device_create_buffer(&*self.context, &self.id, self.data.as_ref(), desc);

        Buffer {
            context: Arc::clone(&self.context),
            id,
            data,
            map_context: Mutex::new(map_context),
            size: desc.size,
            usage: desc.usage,
        }
    }

    /// Creates a new [`Texture`].
    ///
    /// `desc` specifies the general format of the texture.
    pub fn create_texture(&self, desc: &TextureDescriptor) -> Texture {
        let (id, data) =
            DynContext::device_create_texture(&*self.context, &self.id, self.data.as_ref(), desc);
        Texture {
            context: Arc::clone(&self.context),
            id,
            data,
            owned: true,
            descriptor: TextureDescriptor {
                label: None,
                view_formats: &[],
                ..desc.clone()
            },
        }
    }

    /// Creates a [`Texture`] from a wgpu-hal Texture.
    ///
    /// # Safety
    ///
    /// - `hal_texture` must be created from this device internal handle
    /// - `hal_texture` must be created respecting `desc`
    /// - `hal_texture` must be initialized
    #[cfg(any(
        not(target_arch = "wasm32"),
        target_os = "emscripten",
        feature = "webgl"
    ))]
    pub unsafe fn create_texture_from_hal<A: wgc::hub::HalApi>(
        &self,
        hal_texture: A::Texture,
        desc: &TextureDescriptor,
    ) -> Texture {
        let texture = unsafe {
            self.context
                .as_any()
                .downcast_ref::<crate::backend::Context>()
                .unwrap()
                .create_texture_from_hal::<A>(
                    hal_texture,
                    self.data.as_ref().downcast_ref().unwrap(),
                    desc,
                )
        };
        Texture {
            context: Arc::clone(&self.context),
            id: ObjectId::from(texture.id()),
            data: Box::new(texture),
            owned: true,
            descriptor: TextureDescriptor {
                label: None,
                view_formats: &[],
                ..desc.clone()
            },
        }
    }

    /// Creates a new [`Sampler`].
    ///
    /// `desc` specifies the behavior of the sampler.
    pub fn create_sampler(&self, desc: &SamplerDescriptor) -> Sampler {
        let (id, data) =
            DynContext::device_create_sampler(&*self.context, &self.id, self.data.as_ref(), desc);
        Sampler {
            context: Arc::clone(&self.context),
            id,
            data,
        }
    }

    /// Creates a new [`QuerySet`].
    pub fn create_query_set(&self, desc: &QuerySetDescriptor) -> QuerySet {
        let (id, data) =
            DynContext::device_create_query_set(&*self.context, &self.id, self.data.as_ref(), desc);
        QuerySet {
            context: Arc::clone(&self.context),
            id,
            data,
        }
    }

    /// Set a callback for errors that are not handled in error scopes.
    pub fn on_uncaptured_error(&self, handler: Box<dyn UncapturedErrorHandler>) {
        self.context
            .device_on_uncaptured_error(&self.id, self.data.as_ref(), handler);
    }

    /// Push an error scope.
    pub fn push_error_scope(&self, filter: ErrorFilter) {
        self.context
            .device_push_error_scope(&self.id, self.data.as_ref(), filter);
    }

    /// Pop an error scope.
    pub fn pop_error_scope(&self) -> impl Future<Output = Option<Error>> + Send {
        self.context
            .device_pop_error_scope(&self.id, self.data.as_ref())
    }

    /// Starts frame capture.
    pub fn start_capture(&self) {
        DynContext::device_start_capture(&*self.context, &self.id, self.data.as_ref())
    }

    /// Stops frame capture.
    pub fn stop_capture(&self) {
        DynContext::device_stop_capture(&*self.context, &self.id, self.data.as_ref())
    }

    /// Apply a callback to this `Device`'s underlying backend device.
    ///
    /// If this `Device` is implemented by the backend API given by `A` (Vulkan,
    /// Dx12, etc.), then apply `hal_device_callback` to `Some(&device)`, where
    /// `device` is the underlying backend device type, [`A::Device`].
    ///
    /// If this `Device` uses a different backend, apply `hal_device_callback`
    /// to `None`.
    ///
    /// The device is locked for reading while `hal_device_callback` runs. If
    /// the callback attempts to perform any `wgpu` operations that require
    /// write access to the device (destroying a buffer, say), deadlock will
    /// occur. The locks are automatically released when the callback returns.
    ///
    /// # Safety
    ///
    /// - The raw handle passed to the callback must not be manually destroyed.
    ///
    /// [`A::Device`]: hal::Api::Device
    #[cfg(any(
        not(target_arch = "wasm32"),
        target_os = "emscripten",
        feature = "webgl"
    ))]
    pub unsafe fn as_hal<A: wgc::hub::HalApi, F: FnOnce(Option<&A::Device>) -> R, R>(
        &self,
        hal_device_callback: F,
    ) -> R {
        unsafe {
            self.context
                .as_any()
                .downcast_ref::<crate::backend::Context>()
                .unwrap()
                .device_as_hal::<A, F, R>(
                    self.data.as_ref().downcast_ref().unwrap(),
                    hal_device_callback,
                )
        }
    }
}

impl Drop for Device {
    fn drop(&mut self) {
        if !thread::panicking() {
            self.context.device_drop(&self.id, self.data.as_ref());
        }
    }
}

/// Requesting a device failed.
#[derive(Clone, PartialEq, Eq, Debug)]
pub struct RequestDeviceError;
static_assertions::assert_impl_all!(RequestDeviceError: Send, Sync);

impl Display for RequestDeviceError {
    fn fmt(&self, f: &mut std::fmt::Formatter<'_>) -> std::fmt::Result {
        write!(f, "Requesting a device failed")
    }
}

impl error::Error for RequestDeviceError {}

/// [`Instance::create_surface()`] or a related function failed.
#[derive(Clone, PartialEq, Eq, Debug)]
#[non_exhaustive]
pub struct CreateSurfaceError {
    // TODO: Report diagnostic clues
}
static_assertions::assert_impl_all!(CreateSurfaceError: Send, Sync);

impl Display for CreateSurfaceError {
    fn fmt(&self, f: &mut std::fmt::Formatter<'_>) -> std::fmt::Result {
        write!(f, "Creating a surface failed")
    }
}

impl error::Error for CreateSurfaceError {}

/// Error occurred when trying to async map a buffer.
#[derive(Clone, PartialEq, Eq, Debug)]
pub struct BufferAsyncError;
static_assertions::assert_impl_all!(BufferAsyncError: Send, Sync);

impl Display for BufferAsyncError {
    fn fmt(&self, f: &mut std::fmt::Formatter<'_>) -> std::fmt::Result {
        write!(f, "Error occurred when trying to async map a buffer")
    }
}

impl error::Error for BufferAsyncError {}

/// Type of buffer mapping.
#[derive(Debug, Clone, Copy, Eq, PartialEq)]
pub enum MapMode {
    /// Map only for reading
    Read,
    /// Map only for writing
    Write,
}
static_assertions::assert_impl_all!(MapMode: Send, Sync);

fn range_to_offset_size<S: RangeBounds<BufferAddress>>(
    bounds: S,
) -> (BufferAddress, Option<BufferSize>) {
    let offset = match bounds.start_bound() {
        Bound::Included(&bound) => bound,
        Bound::Excluded(&bound) => bound + 1,
        Bound::Unbounded => 0,
    };
    let size = match bounds.end_bound() {
        Bound::Included(&bound) => Some(bound + 1 - offset),
        Bound::Excluded(&bound) => Some(bound - offset),
        Bound::Unbounded => None,
    }
    .map(|size| BufferSize::new(size).expect("Buffer slices can not be empty"));

    (offset, size)
}

#[cfg(test)]
mod tests {
    use crate::BufferSize;

    #[test]
    fn range_to_offset_size_works() {
        assert_eq!(crate::range_to_offset_size(0..2), (0, BufferSize::new(2)));
        assert_eq!(crate::range_to_offset_size(2..5), (2, BufferSize::new(3)));
        assert_eq!(crate::range_to_offset_size(..), (0, None));
        assert_eq!(crate::range_to_offset_size(21..), (21, None));
        assert_eq!(crate::range_to_offset_size(0..), (0, None));
        assert_eq!(crate::range_to_offset_size(..21), (0, BufferSize::new(21)));
    }

    #[test]
    #[should_panic]
    fn range_to_offset_size_panics_for_empty_range() {
        crate::range_to_offset_size(123..123);
    }

    #[test]
    #[should_panic]
    fn range_to_offset_size_panics_for_unbounded_empty_range() {
        crate::range_to_offset_size(..0);
    }
}

/// Read only view into a mapped buffer.
#[derive(Debug)]
pub struct BufferView<'a> {
    slice: BufferSlice<'a>,
    data: Box<dyn crate::context::BufferMappedRange>,
}

/// Write only view into mapped buffer.
///
/// It is possible to read the buffer using this view, but doing so is not
/// recommended, as it is likely to be slow.
#[derive(Debug)]
pub struct BufferViewMut<'a> {
    slice: BufferSlice<'a>,
    data: Box<dyn crate::context::BufferMappedRange>,
    readable: bool,
}

impl std::ops::Deref for BufferView<'_> {
    type Target = [u8];

    #[inline]
    fn deref(&self) -> &[u8] {
        self.data.slice()
    }
}

impl AsRef<[u8]> for BufferView<'_> {
    #[inline]
    fn as_ref(&self) -> &[u8] {
        self.data.slice()
    }
}

impl AsMut<[u8]> for BufferViewMut<'_> {
    #[inline]
    fn as_mut(&mut self) -> &mut [u8] {
        self.data.slice_mut()
    }
}

impl Deref for BufferViewMut<'_> {
    type Target = [u8];

    fn deref(&self) -> &Self::Target {
        if !self.readable {
            log::warn!("Reading from a BufferViewMut is slow and not recommended.");
        }

        self.data.slice()
    }
}

impl DerefMut for BufferViewMut<'_> {
    fn deref_mut(&mut self) -> &mut Self::Target {
        self.data.slice_mut()
    }
}

impl Drop for BufferView<'_> {
    fn drop(&mut self) {
        self.slice
            .buffer
            .map_context
            .lock()
            .remove(self.slice.offset, self.slice.size);
    }
}

impl Drop for BufferViewMut<'_> {
    fn drop(&mut self) {
        self.slice
            .buffer
            .map_context
            .lock()
            .remove(self.slice.offset, self.slice.size);
    }
}

impl Buffer {
    /// Return the binding view of the entire buffer.
    pub fn as_entire_binding(&self) -> BindingResource {
        BindingResource::Buffer(self.as_entire_buffer_binding())
    }

    /// Return the binding view of the entire buffer.
    pub fn as_entire_buffer_binding(&self) -> BufferBinding {
        BufferBinding {
            buffer: self,
            offset: 0,
            size: None,
        }
    }

    /// Use only a portion of this Buffer for a given operation. Choosing a range with no end
    /// will use the rest of the buffer. Using a totally unbounded range will use the entire buffer.
    pub fn slice<S: RangeBounds<BufferAddress>>(&self, bounds: S) -> BufferSlice {
        let (offset, size) = range_to_offset_size(bounds);
        BufferSlice {
            buffer: self,
            offset,
            size,
        }
    }

    /// Flushes any pending write operations and unmaps the buffer from host memory.
    pub fn unmap(&self) {
        self.map_context.lock().reset();
        DynContext::buffer_unmap(&*self.context, &self.id, self.data.as_ref());
    }

    /// Destroy the associated native resources as soon as possible.
    pub fn destroy(&self) {
        DynContext::buffer_destroy(&*self.context, &self.id, self.data.as_ref());
    }

    /// Returns the length of the buffer allocation in bytes.
    ///
    /// This is always equal to the `size` that was specified when creating the buffer.
    pub fn size(&self) -> BufferAddress {
        self.size
    }

    /// Returns the allowed usages for this `Buffer`.
    ///
    /// This is always equal to the `usage` that was specified when creating the buffer.
    pub fn usage(&self) -> BufferUsages {
        self.usage
    }
}

impl<'a> BufferSlice<'a> {
    /// Map the buffer. Buffer is ready to map once the callback is called.
    ///
    /// For the callback to complete, either `queue.submit(..)`, `instance.poll_all(..)`, or `device.poll(..)`
    /// must be called elsewhere in the runtime, possibly integrated into an event loop or run on a separate thread.
    ///
    /// The callback will be called on the thread that first calls the above functions after the gpu work
    /// has completed. There are no restrictions on the code you can run in the callback, however on native the
    /// call to the function will not complete until the callback returns, so prefer keeping callbacks short
    /// and used to set flags, send messages, etc.
    pub fn map_async(
        &self,
        mode: MapMode,
        callback: impl FnOnce(Result<(), BufferAsyncError>) + Send + 'static,
    ) {
        let mut mc = self.buffer.map_context.lock();
        assert_eq!(
            mc.initial_range,
            0..0,
            "Buffer {:?} is already mapped",
            self.buffer.id
        );
        let end = match self.size {
            Some(s) => self.offset + s.get(),
            None => mc.total_size,
        };
        mc.initial_range = self.offset..end;

        DynContext::buffer_map_async(
            &*self.buffer.context,
            &self.buffer.id,
            self.buffer.data.as_ref(),
            mode,
            self.offset..end,
            Box::new(callback),
        )
    }

    /// Synchronously and immediately map a buffer for reading. If the buffer is not immediately mappable
    /// through [`BufferDescriptor::mapped_at_creation`] or [`BufferSlice::map_async`], will panic.
    pub fn get_mapped_range(&self) -> BufferView<'a> {
        let end = self.buffer.map_context.lock().add(self.offset, self.size);
        let data = DynContext::buffer_get_mapped_range(
            &*self.buffer.context,
            &self.buffer.id,
            self.buffer.data.as_ref(),
            self.offset..end,
        );
        BufferView { slice: *self, data }
    }

    /// Synchronously and immediately map a buffer for writing. If the buffer is not immediately mappable
    /// through [`BufferDescriptor::mapped_at_creation`] or [`BufferSlice::map_async`], will panic.
    pub fn get_mapped_range_mut(&self) -> BufferViewMut<'a> {
        let end = self.buffer.map_context.lock().add(self.offset, self.size);
        let data = DynContext::buffer_get_mapped_range(
            &*self.buffer.context,
            &self.buffer.id,
            self.buffer.data.as_ref(),
            self.offset..end,
        );
        BufferViewMut {
            slice: *self,
            data,
            readable: self.buffer.usage.contains(BufferUsages::MAP_READ),
        }
    }
}

impl Drop for Buffer {
    fn drop(&mut self) {
        if !thread::panicking() {
            self.context.buffer_drop(&self.id, self.data.as_ref());
        }
    }
}

impl Texture {
    /// Returns the inner hal Texture using a callback. The hal texture will be `None` if the
    /// backend type argument does not match with this wgpu Texture.
    ///
    /// # Safety
    ///
    /// - The raw handle obtained from the hal Texture must not be manually destroyed
<<<<<<< HEAD
    #[cfg(any(not(target_arch = "wasm32"), feature = "emscripten"))]
    pub unsafe fn as_hal<A: wgc::hub::HalApi, F: FnOnce(Option<&A::Texture>) -> R, R>(
=======
    #[cfg(any(
        not(target_arch = "wasm32"),
        target_os = "emscripten",
        feature = "webgl"
    ))]
    pub unsafe fn as_hal<A: wgc::hub::HalApi, F: FnOnce(Option<&A::Texture>)>(
>>>>>>> 9dc834a0
        &self,
        hal_texture_callback: F,
    ) -> R {
        let texture = self.data.as_ref().downcast_ref().unwrap();
        unsafe {
            self.context
                .as_any()
                .downcast_ref::<crate::backend::Context>()
                .unwrap()
                .texture_as_hal::<A, F, R>(texture, hal_texture_callback)
        }
    }

    /// Creates a view of this texture.
    pub fn create_view(&self, desc: &TextureViewDescriptor) -> TextureView {
        let (id, data) =
            DynContext::texture_create_view(&*self.context, &self.id, self.data.as_ref(), desc);
        TextureView {
            context: Arc::clone(&self.context),
            id,
            data,
        }
    }

    /// Destroy the associated native resources as soon as possible.
    pub fn destroy(&self) {
        DynContext::texture_destroy(&*self.context, &self.id, self.data.as_ref());
    }

    /// Make an `ImageCopyTexture` representing the whole texture.
    pub fn as_image_copy(&self) -> ImageCopyTexture {
        ImageCopyTexture {
            texture: self,
            mip_level: 0,
            origin: Origin3d::ZERO,
            aspect: TextureAspect::All,
        }
    }

    /// Returns the size of this `Texture`.
    ///
    /// This is always equal to the `size` that was specified when creating the texture.
    pub fn size(&self) -> Extent3d {
        self.descriptor.size
    }

    /// Returns the width of this `Texture`.
    ///
    /// This is always equal to the `size.width` that was specified when creating the texture.
    pub fn width(&self) -> u32 {
        self.descriptor.size.width
    }

    /// Returns the height of this `Texture`.
    ///
    /// This is always equal to the `size.height` that was specified when creating the texture.
    pub fn height(&self) -> u32 {
        self.descriptor.size.height
    }

    /// Returns the depth or layer count of this `Texture`.
    ///
    /// This is always equal to the `size.depth_or_array_layers` that was specified when creating the texture.
    pub fn depth_or_array_layers(&self) -> u32 {
        self.descriptor.size.depth_or_array_layers
    }

    /// Returns the mip_level_count of this `Texture`.
    ///
    /// This is always equal to the `mip_level_count` that was specified when creating the texture.
    pub fn mip_level_count(&self) -> u32 {
        self.descriptor.mip_level_count
    }

    /// Returns the sample_count of this `Texture`.
    ///
    /// This is always equal to the `sample_count` that was specified when creating the texture.
    pub fn sample_count(&self) -> u32 {
        self.descriptor.sample_count
    }

    /// Returns the dimension of this `Texture`.
    ///
    /// This is always equal to the `dimension` that was specified when creating the texture.
    pub fn dimension(&self) -> TextureDimension {
        self.descriptor.dimension
    }

    /// Returns the format of this `Texture`.
    ///
    /// This is always equal to the `format` that was specified when creating the texture.
    pub fn format(&self) -> TextureFormat {
        self.descriptor.format
    }

    /// Returns the allowed usages of this `Texture`.
    ///
    /// This is always equal to the `usage` that was specified when creating the texture.
    pub fn usage(&self) -> TextureUsages {
        self.descriptor.usage
    }
}

impl Drop for Texture {
    fn drop(&mut self) {
        if self.owned && !thread::panicking() {
            self.context.texture_drop(&self.id, self.data.as_ref());
        }
    }
}

impl TextureView {
    /// Returns the inner hal TextureView using a callback. The hal texture view will be `None` if the
    /// backend type argument does not match with this wgpu TextureView.
    ///
    /// # Safety
    ///
    /// - The raw handle obtained from the hal TextureView must not be manually destroyed
    #[cfg(any(not(target_arch = "wasm32"), feature = "emscripten"))]
    pub unsafe fn as_hal<A: wgc::hub::HalApi, F: FnOnce(Option<&A::TextureView>) -> R, R>(
        &self,
        hal_texture_view_callback: F,
    ) -> R {
        unsafe {
            self.context
                .as_any()
                .downcast_ref::<crate::backend::Context>()
                .unwrap()
                .texture_view_as_hal::<A, F, R>(self, hal_texture_view_callback)
        }
    }
}

impl Drop for TextureView {
    fn drop(&mut self) {
        if !thread::panicking() {
            self.context.texture_view_drop(&self.id, self.data.as_ref());
        }
    }
}

impl CommandEncoder {
    /// Finishes recording and returns a [`CommandBuffer`] that can be submitted for execution.
    pub fn finish(mut self) -> CommandBuffer {
        let (id, data) = DynContext::command_encoder_finish(
            &*self.context,
            self.id.take().unwrap(),
            self.data.as_mut(),
        );
        CommandBuffer {
            context: Arc::clone(&self.context),
            id: Some(id),
            data,
        }
    }

    /// Begins recording of a render pass.
    ///
    /// This function returns a [`RenderPass`] object which records a single render pass.
    pub fn begin_render_pass<'pass>(
        &'pass mut self,
        desc: &RenderPassDescriptor<'pass, '_>,
    ) -> RenderPass<'pass> {
        let id = self.id.as_ref().unwrap();
        let (id, data) = DynContext::command_encoder_begin_render_pass(
            &*self.context,
            id,
            self.data.as_ref(),
            desc,
        );
        RenderPass {
            id,
            data,
            parent: self,
        }
    }

    /// Begins recording of a compute pass.
    ///
    /// This function returns a [`ComputePass`] object which records a single compute pass.
    pub fn begin_compute_pass(&mut self, desc: &ComputePassDescriptor) -> ComputePass {
        let id = self.id.as_ref().unwrap();
        let (id, data) = DynContext::command_encoder_begin_compute_pass(
            &*self.context,
            id,
            self.data.as_ref(),
            desc,
        );
        ComputePass {
            id,
            data,
            parent: self,
        }
    }

    /// Copy data from one buffer to another.
    ///
    /// # Panics
    ///
    /// - Buffer offsets or copy size not a multiple of [`COPY_BUFFER_ALIGNMENT`].
    /// - Copy would overrun buffer.
    /// - Copy within the same buffer.
    pub fn copy_buffer_to_buffer(
        &mut self,
        source: &Buffer,
        source_offset: BufferAddress,
        destination: &Buffer,
        destination_offset: BufferAddress,
        copy_size: BufferAddress,
    ) {
        DynContext::command_encoder_copy_buffer_to_buffer(
            &*self.context,
            self.id.as_ref().unwrap(),
            self.data.as_ref(),
            &source.id,
            source.data.as_ref(),
            source_offset,
            &destination.id,
            destination.data.as_ref(),
            destination_offset,
            copy_size,
        );
    }

    /// Copy data from a buffer to a texture.
    pub fn copy_buffer_to_texture(
        &mut self,
        source: ImageCopyBuffer,
        destination: ImageCopyTexture,
        copy_size: Extent3d,
    ) {
        DynContext::command_encoder_copy_buffer_to_texture(
            &*self.context,
            self.id.as_ref().unwrap(),
            self.data.as_ref(),
            source,
            destination,
            copy_size,
        );
    }

    /// Copy data from a texture to a buffer.
    pub fn copy_texture_to_buffer(
        &mut self,
        source: ImageCopyTexture,
        destination: ImageCopyBuffer,
        copy_size: Extent3d,
    ) {
        DynContext::command_encoder_copy_texture_to_buffer(
            &*self.context,
            self.id.as_ref().unwrap(),
            self.data.as_ref(),
            source,
            destination,
            copy_size,
        );
    }

    /// Copy data from one texture to another.
    ///
    /// # Panics
    ///
    /// - Textures are not the same type
    /// - If a depth texture, or a multisampled texture, the entire texture must be copied
    /// - Copy would overrun either texture
    pub fn copy_texture_to_texture(
        &mut self,
        source: ImageCopyTexture,
        destination: ImageCopyTexture,
        copy_size: Extent3d,
    ) {
        DynContext::command_encoder_copy_texture_to_texture(
            &*self.context,
            self.id.as_ref().unwrap(),
            self.data.as_ref(),
            source,
            destination,
            copy_size,
        );
    }

    /// Clears texture to zero.
    ///
    /// Note that unlike with clear_buffer, `COPY_DST` usage is not required.
    ///
    /// # Implementation notes
    ///
    /// - implemented either via buffer copies and render/depth target clear, path depends on texture usages
    /// - behaves like texture zero init, but is performed immediately (clearing is *not* delayed via marking it as uninitialized)
    ///
    /// # Panics
    ///
    /// - `CLEAR_TEXTURE` extension not enabled
    /// - Range is out of bounds
    pub fn clear_texture(&mut self, texture: &Texture, subresource_range: &ImageSubresourceRange) {
        DynContext::command_encoder_clear_texture(
            &*self.context,
            self.id.as_ref().unwrap(),
            self.data.as_ref(),
            texture,
            subresource_range,
        );
    }

    /// Clears buffer to zero.
    ///
    /// # Panics
    ///
    /// - Buffer does not have `COPY_DST` usage.
    /// - Range it out of bounds
    pub fn clear_buffer(
        &mut self,
        buffer: &Buffer,
        offset: BufferAddress,
        size: Option<BufferSize>,
    ) {
        DynContext::command_encoder_clear_buffer(
            &*self.context,
            self.id.as_ref().unwrap(),
            self.data.as_ref(),
            buffer,
            offset,
            size,
        );
    }

    /// Inserts debug marker.
    pub fn insert_debug_marker(&mut self, label: &str) {
        let id = self.id.as_ref().unwrap();
        DynContext::command_encoder_insert_debug_marker(
            &*self.context,
            id,
            self.data.as_ref(),
            label,
        );
    }

    /// Start record commands and group it into debug marker group.
    pub fn push_debug_group(&mut self, label: &str) {
        let id = self.id.as_ref().unwrap();
        DynContext::command_encoder_push_debug_group(&*self.context, id, self.data.as_ref(), label);
    }

    /// Stops command recording and creates debug group.
    pub fn pop_debug_group(&mut self) {
        let id = self.id.as_ref().unwrap();
        DynContext::command_encoder_pop_debug_group(&*self.context, id, self.data.as_ref());
    }

    /// Returns the inner hal CommandEncoder using a callback. The hal command encoder will be `None` if the
    /// backend type argument does not match with this wgpu CommandEncoder.
    ///
    /// # Safety
    ///
    /// - The raw handle obtained from the hal CommandEncoder must not be manually destroyed
    #[cfg(any(not(target_arch = "wasm32"), feature = "emscripten"))]
    pub unsafe fn as_hal_mut<
        A: wgc::hub::HalApi,
        F: FnOnce(Option<&mut A::CommandEncoder>) -> R,
        R,
    >(
        &mut self,
        hal_command_encoder_callback: F,
    ) -> R {
        unsafe {
            self.context
                .as_any()
                .downcast_ref::<crate::backend::Context>()
                .unwrap()
                .command_encoder_as_hal_mut::<A, F, R>(self, hal_command_encoder_callback)
        }
    }
}

/// [`Features::TIMESTAMP_QUERY`] must be enabled on the device in order to call these functions.
impl CommandEncoder {
    /// Issue a timestamp command at this point in the queue.
    /// The timestamp will be written to the specified query set, at the specified index.
    ///
    /// Must be multiplied by [`Queue::get_timestamp_period`] to get
    /// the value in nanoseconds. Absolute values have no meaning,
    /// but timestamps can be subtracted to get the time it takes
    /// for a string of operations to complete.
    pub fn write_timestamp(&mut self, query_set: &QuerySet, query_index: u32) {
        DynContext::command_encoder_write_timestamp(
            &*self.context,
            self.id.as_ref().unwrap(),
            self.data.as_mut(),
            &query_set.id,
            query_set.data.as_ref(),
            query_index,
        )
    }
}

/// [`Features::TIMESTAMP_QUERY`] or [`Features::PIPELINE_STATISTICS_QUERY`] must be enabled on the device in order to call these functions.
impl CommandEncoder {
    /// Resolve a query set, writing the results into the supplied destination buffer.
    ///
    /// Queries may be between 8 and 40 bytes each. See [`PipelineStatisticsTypes`] for more information.
    pub fn resolve_query_set(
        &mut self,
        query_set: &QuerySet,
        query_range: Range<u32>,
        destination: &Buffer,
        destination_offset: BufferAddress,
    ) {
        DynContext::command_encoder_resolve_query_set(
            &*self.context,
            self.id.as_ref().unwrap(),
            self.data.as_ref(),
            &query_set.id,
            query_set.data.as_ref(),
            query_range.start,
            query_range.end - query_range.start,
            &destination.id,
            destination.data.as_ref(),
            destination_offset,
        )
    }
}

impl<'a> RenderPass<'a> {
    /// Sets the active bind group for a given bind group index. The bind group layout
    /// in the active pipeline when any `draw()` function is called must match the layout of this bind group.
    ///
    /// If the bind group have dynamic offsets, provide them in binding order.
    /// These offsets have to be aligned to [`Limits::min_uniform_buffer_offset_alignment`]
    /// or [`Limits::min_storage_buffer_offset_alignment`] appropriately.
    pub fn set_bind_group(
        &mut self,
        index: u32,
        bind_group: &'a BindGroup,
        offsets: &[DynamicOffset],
    ) {
        DynContext::render_pass_set_bind_group(
            &*self.parent.context,
            &mut self.id,
            self.data.as_mut(),
            index,
            &bind_group.id,
            bind_group.data.as_ref(),
            offsets,
        )
    }

    /// Sets the active render pipeline.
    ///
    /// Subsequent draw calls will exhibit the behavior defined by `pipeline`.
    pub fn set_pipeline(&mut self, pipeline: &'a RenderPipeline) {
        DynContext::render_pass_set_pipeline(
            &*self.parent.context,
            &mut self.id,
            self.data.as_mut(),
            &pipeline.id,
            pipeline.data.as_ref(),
        )
    }

    /// Sets the blend color as used by some of the blending modes.
    ///
    /// Subsequent blending tests will test against this value.
    pub fn set_blend_constant(&mut self, color: Color) {
        DynContext::render_pass_set_blend_constant(
            &*self.parent.context,
            &mut self.id,
            self.data.as_mut(),
            color,
        )
    }

    /// Sets the active index buffer.
    ///
    /// Subsequent calls to [`draw_indexed`](RenderPass::draw_indexed) on this [`RenderPass`] will
    /// use `buffer` as the source index buffer.
    pub fn set_index_buffer(&mut self, buffer_slice: BufferSlice<'a>, index_format: IndexFormat) {
        DynContext::render_pass_set_index_buffer(
            &*self.parent.context,
            &mut self.id,
            self.data.as_mut(),
            &buffer_slice.buffer.id,
            buffer_slice.buffer.data.as_ref(),
            index_format,
            buffer_slice.offset,
            buffer_slice.size,
        )
    }

    /// Assign a vertex buffer to a slot.
    ///
    /// Subsequent calls to [`draw`] and [`draw_indexed`] on this
    /// [`RenderPass`] will use `buffer` as one of the source vertex buffers.
    ///
    /// The `slot` refers to the index of the matching descriptor in
    /// [`VertexState::buffers`].
    ///
    /// [`draw`]: RenderPass::draw
    /// [`draw_indexed`]: RenderPass::draw_indexed
    pub fn set_vertex_buffer(&mut self, slot: u32, buffer_slice: BufferSlice<'a>) {
        DynContext::render_pass_set_vertex_buffer(
            &*self.parent.context,
            &mut self.id,
            self.data.as_mut(),
            slot,
            &buffer_slice.buffer.id,
            buffer_slice.buffer.data.as_ref(),
            buffer_slice.offset,
            buffer_slice.size,
        )
    }

    /// Sets the scissor region.
    ///
    /// Subsequent draw calls will discard any fragments that fall outside this region.
    pub fn set_scissor_rect(&mut self, x: u32, y: u32, width: u32, height: u32) {
        DynContext::render_pass_set_scissor_rect(
            &*self.parent.context,
            &mut self.id,
            self.data.as_mut(),
            x,
            y,
            width,
            height,
        );
    }

    /// Sets the viewport region.
    ///
    /// Subsequent draw calls will draw any fragments in this region.
    pub fn set_viewport(&mut self, x: f32, y: f32, w: f32, h: f32, min_depth: f32, max_depth: f32) {
        DynContext::render_pass_set_viewport(
            &*self.parent.context,
            &mut self.id,
            self.data.as_mut(),
            x,
            y,
            w,
            h,
            min_depth,
            max_depth,
        );
    }

    /// Sets the stencil reference.
    ///
    /// Subsequent stencil tests will test against this value.
    pub fn set_stencil_reference(&mut self, reference: u32) {
        DynContext::render_pass_set_stencil_reference(
            &*self.parent.context,
            &mut self.id,
            self.data.as_mut(),
            reference,
        );
    }

    /// Draws primitives from the active vertex buffer(s).
    ///
    /// The active vertex buffers can be set with [`RenderPass::set_vertex_buffer`].
    pub fn draw(&mut self, vertices: Range<u32>, instances: Range<u32>) {
        DynContext::render_pass_draw(
            &*self.parent.context,
            &mut self.id,
            self.data.as_mut(),
            vertices,
            instances,
        )
    }

    /// Inserts debug marker.
    pub fn insert_debug_marker(&mut self, label: &str) {
        DynContext::render_pass_insert_debug_marker(
            &*self.parent.context,
            &mut self.id,
            self.data.as_mut(),
            label,
        );
    }

    /// Start record commands and group it into debug marker group.
    pub fn push_debug_group(&mut self, label: &str) {
        DynContext::render_pass_push_debug_group(
            &*self.parent.context,
            &mut self.id,
            self.data.as_mut(),
            label,
        );
    }

    /// Stops command recording and creates debug group.
    pub fn pop_debug_group(&mut self) {
        DynContext::render_pass_pop_debug_group(
            &*self.parent.context,
            &mut self.id,
            self.data.as_mut(),
        );
    }

    /// Draws indexed primitives using the active index buffer and the active vertex buffers.
    ///
    /// The active index buffer can be set with [`RenderPass::set_index_buffer`], while the active
    /// vertex buffers can be set with [`RenderPass::set_vertex_buffer`].
    pub fn draw_indexed(&mut self, indices: Range<u32>, base_vertex: i32, instances: Range<u32>) {
        DynContext::render_pass_draw_indexed(
            &*self.parent.context,
            &mut self.id,
            self.data.as_mut(),
            indices,
            base_vertex,
            instances,
        );
    }

    /// Draws primitives from the active vertex buffer(s) based on the contents of the `indirect_buffer`.
    ///
    /// The active vertex buffers can be set with [`RenderPass::set_vertex_buffer`].
    ///
    /// The structure expected in `indirect_buffer` must conform to [`DrawIndirect`](crate::util::DrawIndirect).
    pub fn draw_indirect(&mut self, indirect_buffer: &'a Buffer, indirect_offset: BufferAddress) {
        DynContext::render_pass_draw_indirect(
            &*self.parent.context,
            &mut self.id,
            self.data.as_mut(),
            &indirect_buffer.id,
            indirect_buffer.data.as_ref(),
            indirect_offset,
        );
    }

    /// Draws indexed primitives using the active index buffer and the active vertex buffers,
    /// based on the contents of the `indirect_buffer`.
    ///
    /// The active index buffer can be set with [`RenderPass::set_index_buffer`], while the active
    /// vertex buffers can be set with [`RenderPass::set_vertex_buffer`].
    ///
    /// The structure expected in `indirect_buffer` must conform to [`DrawIndexedIndirect`](crate::util::DrawIndexedIndirect).
    pub fn draw_indexed_indirect(
        &mut self,
        indirect_buffer: &'a Buffer,
        indirect_offset: BufferAddress,
    ) {
        DynContext::render_pass_draw_indexed_indirect(
            &*self.parent.context,
            &mut self.id,
            self.data.as_mut(),
            &indirect_buffer.id,
            indirect_buffer.data.as_ref(),
            indirect_offset,
        );
    }

    /// Execute a [render bundle][RenderBundle], which is a set of pre-recorded commands
    /// that can be run together.
    pub fn execute_bundles<I: IntoIterator<Item = &'a RenderBundle> + 'a>(
        &mut self,
        render_bundles: I,
    ) {
        DynContext::render_pass_execute_bundles(
            &*self.parent.context,
            &mut self.id,
            self.data.as_mut(),
            Box::new(render_bundles.into_iter().map(|rb| &rb.id)),
        )
    }
}

/// [`Features::MULTI_DRAW_INDIRECT`] must be enabled on the device in order to call these functions.
impl<'a> RenderPass<'a> {
    /// Dispatches multiple draw calls from the active vertex buffer(s) based on the contents of the `indirect_buffer`.
    /// `count` draw calls are issued.
    ///
    /// The active vertex buffers can be set with [`RenderPass::set_vertex_buffer`].
    ///
    /// The structure expected in `indirect_buffer` must conform to [`DrawIndirect`](crate::util::DrawIndirect).
    ///
    /// These draw structures are expected to be tightly packed.
    pub fn multi_draw_indirect(
        &mut self,
        indirect_buffer: &'a Buffer,
        indirect_offset: BufferAddress,
        count: u32,
    ) {
        DynContext::render_pass_multi_draw_indirect(
            &*self.parent.context,
            &mut self.id,
            self.data.as_mut(),
            &indirect_buffer.id,
            indirect_buffer.data.as_ref(),
            indirect_offset,
            count,
        );
    }

    /// Dispatches multiple draw calls from the active index buffer and the active vertex buffers,
    /// based on the contents of the `indirect_buffer`. `count` draw calls are issued.
    ///
    /// The active index buffer can be set with [`RenderPass::set_index_buffer`], while the active
    /// vertex buffers can be set with [`RenderPass::set_vertex_buffer`].
    ///
    /// The structure expected in `indirect_buffer` must conform to [`DrawIndexedIndirect`](crate::util::DrawIndexedIndirect).
    ///
    /// These draw structures are expected to be tightly packed.
    pub fn multi_draw_indexed_indirect(
        &mut self,
        indirect_buffer: &'a Buffer,
        indirect_offset: BufferAddress,
        count: u32,
    ) {
        DynContext::render_pass_multi_draw_indexed_indirect(
            &*self.parent.context,
            &mut self.id,
            self.data.as_mut(),
            &indirect_buffer.id,
            indirect_buffer.data.as_ref(),
            indirect_offset,
            count,
        );
    }
}

/// [`Features::MULTI_DRAW_INDIRECT_COUNT`] must be enabled on the device in order to call these functions.
impl<'a> RenderPass<'a> {
    /// Dispatches multiple draw calls from the active vertex buffer(s) based on the contents of the `indirect_buffer`.
    /// The count buffer is read to determine how many draws to issue.
    ///
    /// The indirect buffer must be long enough to account for `max_count` draws, however only `count` will
    /// draws will be read. If `count` is greater than `max_count`, `max_count` will be used.
    ///
    /// The active vertex buffers can be set with [`RenderPass::set_vertex_buffer`].
    ///
    /// The structure expected in `indirect_buffer` must conform to [`DrawIndirect`](crate::util::DrawIndirect).
    ///
    /// These draw structures are expected to be tightly packed.
    ///
    /// The structure expected in `count_buffer` is the following:
    ///
    /// ```rust
    /// #[repr(C)]
    /// struct DrawIndirectCount {
    ///     count: u32, // Number of draw calls to issue.
    /// }
    /// ```
    pub fn multi_draw_indirect_count(
        &mut self,
        indirect_buffer: &'a Buffer,
        indirect_offset: BufferAddress,
        count_buffer: &'a Buffer,
        count_offset: BufferAddress,
        max_count: u32,
    ) {
        DynContext::render_pass_multi_draw_indirect_count(
            &*self.parent.context,
            &mut self.id,
            self.data.as_mut(),
            &indirect_buffer.id,
            indirect_buffer.data.as_ref(),
            indirect_offset,
            &count_buffer.id,
            count_buffer.data.as_ref(),
            count_offset,
            max_count,
        );
    }

    /// Dispatches multiple draw calls from the active index buffer and the active vertex buffers,
    /// based on the contents of the `indirect_buffer`. The count buffer is read to determine how many draws to issue.
    ///
    /// The indirect buffer must be long enough to account for `max_count` draws, however only `count` will
    /// draws will be read. If `count` is greater than `max_count`, `max_count` will be used.
    ///
    /// The active index buffer can be set with [`RenderPass::set_index_buffer`], while the active
    /// vertex buffers can be set with [`RenderPass::set_vertex_buffer`].
    ///
    ///
    /// The structure expected in `indirect_buffer` must conform to [`DrawIndexedIndirect`](crate::util::DrawIndexedIndirect).
    ///
    /// These draw structures are expected to be tightly packed.
    ///
    /// The structure expected in `count_buffer` is the following:
    ///
    /// ```rust
    /// #[repr(C)]
    /// struct DrawIndexedIndirectCount {
    ///     count: u32, // Number of draw calls to issue.
    /// }
    /// ```
    pub fn multi_draw_indexed_indirect_count(
        &mut self,
        indirect_buffer: &'a Buffer,
        indirect_offset: BufferAddress,
        count_buffer: &'a Buffer,
        count_offset: BufferAddress,
        max_count: u32,
    ) {
        DynContext::render_pass_multi_draw_indexed_indirect_count(
            &*self.parent.context,
            &mut self.id,
            self.data.as_mut(),
            &indirect_buffer.id,
            indirect_buffer.data.as_ref(),
            indirect_offset,
            &count_buffer.id,
            count_buffer.data.as_ref(),
            count_offset,
            max_count,
        );
    }
}

/// [`Features::PUSH_CONSTANTS`] must be enabled on the device in order to call these functions.
impl<'a> RenderPass<'a> {
    /// Set push constant data for subsequent draw calls.
    ///
    /// Write the bytes in `data` at offset `offset` within push constant
    /// storage, all of which are accessible by all the pipeline stages in
    /// `stages`, and no others.  Both `offset` and the length of `data` must be
    /// multiples of [`PUSH_CONSTANT_ALIGNMENT`], which is always 4.
    ///
    /// For example, if `offset` is `4` and `data` is eight bytes long, this
    /// call will write `data` to bytes `4..12` of push constant storage.
    ///
    /// # Stage matching
    ///
    /// Every byte in the affected range of push constant storage must be
    /// accessible to exactly the same set of pipeline stages, which must match
    /// `stages`. If there are two bytes of storage that are accessible by
    /// different sets of pipeline stages - say, one is accessible by fragment
    /// shaders, and the other is accessible by both fragment shaders and vertex
    /// shaders - then no single `set_push_constants` call may affect both of
    /// them; to write both, you must make multiple calls, each with the
    /// appropriate `stages` value.
    ///
    /// Which pipeline stages may access a given byte is determined by the
    /// pipeline's [`PushConstant`] global variable and (if it is a struct) its
    /// members' offsets.
    ///
    /// For example, suppose you have twelve bytes of push constant storage,
    /// where bytes `0..8` are accessed by the vertex shader, and bytes `4..12`
    /// are accessed by the fragment shader. This means there are three byte
    /// ranges each accessed by a different set of stages:
    ///
    /// - Bytes `0..4` are accessed only by the fragment shader.
    ///
    /// - Bytes `4..8` are accessed by both the fragment shader and the vertex shader.
    ///
    /// - Bytes `8..12` are accessed only by the vertex shader.
    ///
    /// To write all twelve bytes requires three `set_push_constants` calls, one
    /// for each range, each passing the matching `stages` mask.
    ///
    /// [`PushConstant`]: https://docs.rs/naga/latest/naga/enum.StorageClass.html#variant.PushConstant
    pub fn set_push_constants(&mut self, stages: ShaderStages, offset: u32, data: &[u8]) {
        DynContext::render_pass_set_push_constants(
            &*self.parent.context,
            &mut self.id,
            self.data.as_mut(),
            stages,
            offset,
            data,
        );
    }
}

/// [`Features::WRITE_TIMESTAMP_INSIDE_PASSES`] must be enabled on the device in order to call these functions.
impl<'a> RenderPass<'a> {
    /// Issue a timestamp command at this point in the queue. The
    /// timestamp will be written to the specified query set, at the specified index.
    ///
    /// Must be multiplied by [`Queue::get_timestamp_period`] to get
    /// the value in nanoseconds. Absolute values have no meaning,
    /// but timestamps can be subtracted to get the time it takes
    /// for a string of operations to complete.
    pub fn write_timestamp(&mut self, query_set: &QuerySet, query_index: u32) {
        DynContext::render_pass_write_timestamp(
            &*self.parent.context,
            &mut self.id,
            self.data.as_mut(),
            &query_set.id,
            query_set.data.as_ref(),
            query_index,
        )
    }
}

/// [`Features::PIPELINE_STATISTICS_QUERY`] must be enabled on the device in order to call these functions.
impl<'a> RenderPass<'a> {
    /// Start a pipeline statistics query on this render pass. It can be ended with
    /// `end_pipeline_statistics_query`. Pipeline statistics queries may not be nested.
    pub fn begin_pipeline_statistics_query(&mut self, query_set: &QuerySet, query_index: u32) {
        DynContext::render_pass_begin_pipeline_statistics_query(
            &*self.parent.context,
            &mut self.id,
            self.data.as_mut(),
            &query_set.id,
            query_set.data.as_ref(),
            query_index,
        );
    }

    /// End the pipeline statistics query on this render pass. It can be started with
    /// `begin_pipeline_statistics_query`. Pipeline statistics queries may not be nested.
    pub fn end_pipeline_statistics_query(&mut self) {
        DynContext::render_pass_end_pipeline_statistics_query(
            &*self.parent.context,
            &mut self.id,
            self.data.as_mut(),
        );
    }
}

impl<'a> Drop for RenderPass<'a> {
    fn drop(&mut self) {
        if !thread::panicking() {
            let parent_id = self.parent.id.as_ref().unwrap();
            self.parent.context.command_encoder_end_render_pass(
                parent_id,
                self.parent.data.as_ref(),
                &mut self.id,
                self.data.as_mut(),
            );
        }
    }
}

impl<'a> ComputePass<'a> {
    /// Sets the active bind group for a given bind group index. The bind group layout
    /// in the active pipeline when the `dispatch()` function is called must match the layout of this bind group.
    ///
    /// If the bind group have dynamic offsets, provide them in the binding order.
    /// These offsets have to be aligned to [`Limits::min_uniform_buffer_offset_alignment`]
    /// or [`Limits::min_storage_buffer_offset_alignment`] appropriately.
    pub fn set_bind_group(
        &mut self,
        index: u32,
        bind_group: &'a BindGroup,
        offsets: &[DynamicOffset],
    ) {
        DynContext::compute_pass_set_bind_group(
            &*self.parent.context,
            &mut self.id,
            self.data.as_mut(),
            index,
            &bind_group.id,
            bind_group.data.as_ref(),
            offsets,
        );
    }

    /// Sets the active compute pipeline.
    pub fn set_pipeline(&mut self, pipeline: &'a ComputePipeline) {
        DynContext::compute_pass_set_pipeline(
            &*self.parent.context,
            &mut self.id,
            self.data.as_mut(),
            &pipeline.id,
            pipeline.data.as_ref(),
        );
    }

    /// Inserts debug marker.
    pub fn insert_debug_marker(&mut self, label: &str) {
        DynContext::compute_pass_insert_debug_marker(
            &*self.parent.context,
            &mut self.id,
            self.data.as_mut(),
            label,
        );
    }

    /// Start record commands and group it into debug marker group.
    pub fn push_debug_group(&mut self, label: &str) {
        DynContext::compute_pass_push_debug_group(
            &*self.parent.context,
            &mut self.id,
            self.data.as_mut(),
            label,
        );
    }

    /// Stops command recording and creates debug group.
    pub fn pop_debug_group(&mut self) {
        DynContext::compute_pass_pop_debug_group(
            &*self.parent.context,
            &mut self.id,
            self.data.as_mut(),
        );
    }

    /// Dispatches compute work operations.
    ///
    /// `x`, `y` and `z` denote the number of work groups to dispatch in each dimension.
    pub fn dispatch_workgroups(&mut self, x: u32, y: u32, z: u32) {
        DynContext::compute_pass_dispatch_workgroups(
            &*self.parent.context,
            &mut self.id,
            self.data.as_mut(),
            x,
            y,
            z,
        );
    }

    /// Dispatches compute work operations, based on the contents of the `indirect_buffer`.
    ///
    /// The structure expected in `indirect_buffer` must conform to [`DispatchIndirect`](crate::util::DispatchIndirect).
    pub fn dispatch_workgroups_indirect(
        &mut self,
        indirect_buffer: &'a Buffer,
        indirect_offset: BufferAddress,
    ) {
        DynContext::compute_pass_dispatch_workgroups_indirect(
            &*self.parent.context,
            &mut self.id,
            self.data.as_mut(),
            &indirect_buffer.id,
            indirect_buffer.data.as_ref(),
            indirect_offset,
        );
    }
}

/// [`Features::PUSH_CONSTANTS`] must be enabled on the device in order to call these functions.
impl<'a> ComputePass<'a> {
    /// Set push constant data for subsequent dispatch calls.
    ///
    /// Write the bytes in `data` at offset `offset` within push constant
    /// storage.  Both `offset` and the length of `data` must be
    /// multiples of [`PUSH_CONSTANT_ALIGNMENT`], which is always 4.
    ///
    /// For example, if `offset` is `4` and `data` is eight bytes long, this
    /// call will write `data` to bytes `4..12` of push constant storage.
    pub fn set_push_constants(&mut self, offset: u32, data: &[u8]) {
        DynContext::compute_pass_set_push_constants(
            &*self.parent.context,
            &mut self.id,
            self.data.as_mut(),
            offset,
            data,
        );
    }
}

/// [`Features::WRITE_TIMESTAMP_INSIDE_PASSES`] must be enabled on the device in order to call these functions.
impl<'a> ComputePass<'a> {
    /// Issue a timestamp command at this point in the queue. The timestamp will be written to the specified query set, at the specified index.
    ///
    /// Must be multiplied by [`Queue::get_timestamp_period`] to get
    /// the value in nanoseconds. Absolute values have no meaning,
    /// but timestamps can be subtracted to get the time it takes
    /// for a string of operations to complete.
    pub fn write_timestamp(&mut self, query_set: &QuerySet, query_index: u32) {
        DynContext::compute_pass_write_timestamp(
            &*self.parent.context,
            &mut self.id,
            self.data.as_mut(),
            &query_set.id,
            query_set.data.as_ref(),
            query_index,
        )
    }
}

/// [`Features::PIPELINE_STATISTICS_QUERY`] must be enabled on the device in order to call these functions.
impl<'a> ComputePass<'a> {
    /// Start a pipeline statistics query on this render pass. It can be ended with
    /// `end_pipeline_statistics_query`. Pipeline statistics queries may not be nested.
    pub fn begin_pipeline_statistics_query(&mut self, query_set: &QuerySet, query_index: u32) {
        DynContext::compute_pass_begin_pipeline_statistics_query(
            &*self.parent.context,
            &mut self.id,
            self.data.as_mut(),
            &query_set.id,
            query_set.data.as_ref(),
            query_index,
        );
    }

    /// End the pipeline statistics query on this render pass. It can be started with
    /// `begin_pipeline_statistics_query`. Pipeline statistics queries may not be nested.
    pub fn end_pipeline_statistics_query(&mut self) {
        DynContext::compute_pass_end_pipeline_statistics_query(
            &*self.parent.context,
            &mut self.id,
            self.data.as_mut(),
        );
    }
}

impl<'a> Drop for ComputePass<'a> {
    fn drop(&mut self) {
        if !thread::panicking() {
            let parent_id = self.parent.id.as_ref().unwrap();
            self.parent.context.command_encoder_end_compute_pass(
                parent_id,
                self.parent.data.as_ref(),
                &mut self.id,
                self.data.as_mut(),
            );
        }
    }
}

impl<'a> RenderBundleEncoder<'a> {
    /// Finishes recording and returns a [`RenderBundle`] that can be executed in other render passes.
    pub fn finish(self, desc: &RenderBundleDescriptor) -> RenderBundle {
        let (id, data) =
            DynContext::render_bundle_encoder_finish(&*self.context, self.id, self.data, desc);
        RenderBundle {
            context: Arc::clone(&self.context),
            id,
            data,
        }
    }

    /// Sets the active bind group for a given bind group index. The bind group layout
    /// in the active pipeline when any `draw()` function is called must match the layout of this bind group.
    ///
    /// If the bind group have dynamic offsets, provide them in the binding order.
    pub fn set_bind_group(
        &mut self,
        index: u32,
        bind_group: &'a BindGroup,
        offsets: &[DynamicOffset],
    ) {
        DynContext::render_bundle_encoder_set_bind_group(
            &*self.parent.context,
            &mut self.id,
            self.data.as_mut(),
            index,
            &bind_group.id,
            bind_group.data.as_ref(),
            offsets,
        )
    }

    /// Sets the active render pipeline.
    ///
    /// Subsequent draw calls will exhibit the behavior defined by `pipeline`.
    pub fn set_pipeline(&mut self, pipeline: &'a RenderPipeline) {
        DynContext::render_bundle_encoder_set_pipeline(
            &*self.parent.context,
            &mut self.id,
            self.data.as_mut(),
            &pipeline.id,
            pipeline.data.as_ref(),
        )
    }

    /// Sets the active index buffer.
    ///
    /// Subsequent calls to [`draw_indexed`](RenderBundleEncoder::draw_indexed) on this [`RenderBundleEncoder`] will
    /// use `buffer` as the source index buffer.
    pub fn set_index_buffer(&mut self, buffer_slice: BufferSlice<'a>, index_format: IndexFormat) {
        DynContext::render_bundle_encoder_set_index_buffer(
            &*self.parent.context,
            &mut self.id,
            self.data.as_mut(),
            &buffer_slice.buffer.id,
            buffer_slice.buffer.data.as_ref(),
            index_format,
            buffer_slice.offset,
            buffer_slice.size,
        )
    }

    /// Assign a vertex buffer to a slot.
    ///
    /// Subsequent calls to [`draw`] and [`draw_indexed`] on this
    /// [`RenderBundleEncoder`] will use `buffer` as one of the source vertex buffers.
    ///
    /// The `slot` refers to the index of the matching descriptor in
    /// [`VertexState::buffers`].
    ///
    /// [`draw`]: RenderBundleEncoder::draw
    /// [`draw_indexed`]: RenderBundleEncoder::draw_indexed
    pub fn set_vertex_buffer(&mut self, slot: u32, buffer_slice: BufferSlice<'a>) {
        DynContext::render_bundle_encoder_set_vertex_buffer(
            &*self.parent.context,
            &mut self.id,
            self.data.as_mut(),
            slot,
            &buffer_slice.buffer.id,
            buffer_slice.buffer.data.as_ref(),
            buffer_slice.offset,
            buffer_slice.size,
        )
    }

    /// Draws primitives from the active vertex buffer(s).
    ///
    /// The active vertex buffers can be set with [`RenderBundleEncoder::set_vertex_buffer`].
    pub fn draw(&mut self, vertices: Range<u32>, instances: Range<u32>) {
        DynContext::render_bundle_encoder_draw(
            &*self.parent.context,
            &mut self.id,
            self.data.as_mut(),
            vertices,
            instances,
        )
    }

    /// Draws indexed primitives using the active index buffer and the active vertex buffers.
    ///
    /// The active index buffer can be set with [`RenderBundleEncoder::set_index_buffer`], while the active
    /// vertex buffers can be set with [`RenderBundleEncoder::set_vertex_buffer`].
    pub fn draw_indexed(&mut self, indices: Range<u32>, base_vertex: i32, instances: Range<u32>) {
        DynContext::render_bundle_encoder_draw_indexed(
            &*self.parent.context,
            &mut self.id,
            self.data.as_mut(),
            indices,
            base_vertex,
            instances,
        );
    }

    /// Draws primitives from the active vertex buffer(s) based on the contents of the `indirect_buffer`.
    ///
    /// The active vertex buffers can be set with [`RenderBundleEncoder::set_vertex_buffer`].
    ///
    /// The structure expected in `indirect_buffer` must conform to [`DrawIndirect`](crate::util::DrawIndirect).
    pub fn draw_indirect(&mut self, indirect_buffer: &'a Buffer, indirect_offset: BufferAddress) {
        DynContext::render_bundle_encoder_draw_indirect(
            &*self.parent.context,
            &mut self.id,
            self.data.as_mut(),
            &indirect_buffer.id,
            indirect_buffer.data.as_ref(),
            indirect_offset,
        );
    }

    /// Draws indexed primitives using the active index buffer and the active vertex buffers,
    /// based on the contents of the `indirect_buffer`.
    ///
    /// The active index buffer can be set with [`RenderBundleEncoder::set_index_buffer`], while the active
    /// vertex buffers can be set with [`RenderBundleEncoder::set_vertex_buffer`].
    ///
    /// The structure expected in `indirect_buffer` must conform to [`DrawIndexedIndirect`](crate::util::DrawIndexedIndirect).
    pub fn draw_indexed_indirect(
        &mut self,
        indirect_buffer: &'a Buffer,
        indirect_offset: BufferAddress,
    ) {
        DynContext::render_bundle_encoder_draw_indexed_indirect(
            &*self.parent.context,
            &mut self.id,
            self.data.as_mut(),
            &indirect_buffer.id,
            indirect_buffer.data.as_ref(),
            indirect_offset,
        );
    }
}

/// [`Features::PUSH_CONSTANTS`] must be enabled on the device in order to call these functions.
impl<'a> RenderBundleEncoder<'a> {
    /// Set push constant data.
    ///
    /// Offset is measured in bytes, but must be a multiple of [`PUSH_CONSTANT_ALIGNMENT`].
    ///
    /// Data size must be a multiple of 4 and must have an alignment of 4.
    /// For example, with an offset of 4 and an array of `[u8; 8]`, that will write to the range
    /// of 4..12.
    ///
    /// For each byte in the range of push constant data written, the union of the stages of all push constant
    /// ranges that covers that byte must be exactly `stages`. There's no good way of explaining this simply,
    /// so here are some examples:
    ///
    /// ```text
    /// For the given ranges:
    /// - 0..4 Vertex
    /// - 4..8 Fragment
    /// ```
    ///
    /// You would need to upload this in two set_push_constants calls. First for the `Vertex` range, second for the `Fragment` range.
    ///
    /// ```text
    /// For the given ranges:
    /// - 0..8  Vertex
    /// - 4..12 Fragment
    /// ```
    ///
    /// You would need to upload this in three set_push_constants calls. First for the `Vertex` only range 0..4, second
    /// for the `Vertex | Fragment` range 4..8, third for the `Fragment` range 8..12.
    pub fn set_push_constants(&mut self, stages: ShaderStages, offset: u32, data: &[u8]) {
        DynContext::render_bundle_encoder_set_push_constants(
            &*self.parent.context,
            &mut self.id,
            self.data.as_mut(),
            stages,
            offset,
            data,
        );
    }
}

/// A read-only view into a staging buffer.
///
/// Reading into this buffer won't yield the contents of the buffer from the
/// GPU and is likely to be slow. Because of this, although [`AsMut`] is
/// implemented for this type, [`AsRef`] is not.
pub struct QueueWriteBufferView<'a> {
    queue: &'a Queue,
    buffer: &'a Buffer,
    offset: BufferAddress,
    inner: Box<dyn context::QueueWriteBuffer>,
}
static_assertions::assert_impl_all!(QueueWriteBufferView: Send, Sync);

impl Deref for QueueWriteBufferView<'_> {
    type Target = [u8];

    fn deref(&self) -> &Self::Target {
        log::warn!("Reading from a QueueWriteBufferView won't yield the contents of the buffer and may be slow.");
        self.inner.slice()
    }
}

impl DerefMut for QueueWriteBufferView<'_> {
    fn deref_mut(&mut self) -> &mut Self::Target {
        self.inner.slice_mut()
    }
}

impl<'a> AsMut<[u8]> for QueueWriteBufferView<'a> {
    fn as_mut(&mut self) -> &mut [u8] {
        self.inner.slice_mut()
    }
}

impl<'a> Drop for QueueWriteBufferView<'a> {
    fn drop(&mut self) {
        DynContext::queue_write_staging_buffer(
            &*self.queue.context,
            &self.queue.id,
            self.queue.data.as_ref(),
            &self.buffer.id,
            self.buffer.data.as_ref(),
            self.offset,
            &*self.inner,
        );
    }
}

impl Queue {
    /// Schedule a data write into `buffer` starting at `offset`.
    ///
    /// This method is intended to have low performance costs.
    /// As such, the write is not immediately submitted, and instead enqueued
    /// internally to happen at the start of the next `submit()` call.
    ///
    /// This method fails if `data` overruns the size of `buffer` starting at `offset`.
    pub fn write_buffer(&self, buffer: &Buffer, offset: BufferAddress, data: &[u8]) {
        DynContext::queue_write_buffer(
            &*self.context,
            &self.id,
            self.data.as_ref(),
            &buffer.id,
            buffer.data.as_ref(),
            offset,
            data,
        )
    }

    /// Schedule a data write into `buffer` starting at `offset` via the returned
    /// [`QueueWriteBufferView`].
    ///
    /// Reading from this buffer is slow and will not yield the actual contents of the buffer.
    ///
    /// This method is intended to have low performance costs.
    /// As such, the write is not immediately submitted, and instead enqueued
    /// internally to happen at the start of the next `submit()` call.
    ///
    /// This method fails if `size` is greater than the size of `buffer` starting at `offset`.
    #[must_use]
    pub fn write_buffer_with<'a>(
        &'a self,
        buffer: &'a Buffer,
        offset: BufferAddress,
        size: BufferSize,
    ) -> Option<QueueWriteBufferView<'a>> {
        profiling::scope!("Queue::write_buffer_with");
        DynContext::queue_validate_write_buffer(
            &*self.context,
            &self.id,
            self.data.as_ref(),
            &buffer.id,
            buffer.data.as_ref(),
            offset,
            size,
        )?;
        let staging_buffer = DynContext::queue_create_staging_buffer(
            &*self.context,
            &self.id,
            self.data.as_ref(),
            size,
        )?;
        Some(QueueWriteBufferView {
            queue: self,
            buffer,
            offset,
            inner: staging_buffer,
        })
    }

    /// Schedule a write of some data into a texture.
    ///
    /// * `data` contains the texels to be written, which must be in
    ///   [the same format as the texture](TextureFormat).
    /// * `data_layout` describes the memory layout of `data`, which does not necessarily
    ///   have to have tightly packed rows.
    /// * `texture` specifies the texture to write into, and the location within the
    ///   texture (coordinate offset, mip level) that will be overwritten.
    /// * `size` is the size, in texels, of the region to be written.
    ///
    /// This method is intended to have low performance costs.
    /// As such, the write is not immediately submitted, and instead enqueued
    /// internally to happen at the start of the next `submit()` call.
    /// However, `data` will be immediately copied into staging memory; so the caller may
    /// discard it any time after this call completes.
    ///
    /// This method fails if `size` overruns the size of `texture`, or if `data` is too short.
    pub fn write_texture(
        &self,
        texture: ImageCopyTexture,
        data: &[u8],
        data_layout: ImageDataLayout,
        size: Extent3d,
    ) {
        DynContext::queue_write_texture(
            &*self.context,
            &self.id,
            self.data.as_ref(),
            texture,
            data,
            data_layout,
            size,
        )
    }

    /// Schedule a copy of data from `image` into `texture`.
    #[cfg(all(target_arch = "wasm32", not(target_os = "emscripten")))]
    pub fn copy_external_image_to_texture(
        &self,
        source: &wgt::ImageCopyExternalImage,
        dest: ImageCopyTextureTagged,
        size: Extent3d,
    ) {
        DynContext::queue_copy_external_image_to_texture(
            &*self.context,
            &self.id,
            self.data.as_ref(),
            source,
            dest,
            size,
        )
    }

    /// Submits a series of finished command buffers for execution.
    pub fn submit<I: IntoIterator<Item = CommandBuffer>>(
        &self,
        command_buffers: I,
    ) -> SubmissionIndex {
        let (raw, data) = DynContext::queue_submit(
            &*self.context,
            &self.id,
            self.data.as_ref(),
            Box::new(
                command_buffers
                    .into_iter()
                    .map(|mut comb| comb.id.take().unwrap()),
            ),
        );

        SubmissionIndex(raw, data)
    }

    /// Gets the amount of nanoseconds each tick of a timestamp query represents.
    ///
    /// Returns zero if timestamp queries are unsupported.
    pub fn get_timestamp_period(&self) -> f32 {
        DynContext::queue_get_timestamp_period(&*self.context, &self.id, self.data.as_ref())
    }

    /// Registers a callback when the previous call to submit finishes running on the gpu. This callback
    /// being called implies that all mapped buffer callbacks attached to the same submission have also
    /// been called.
    ///
    /// For the callback to complete, either `queue.submit(..)`, `instance.poll_all(..)`, or `device.poll(..)`
    /// must be called elsewhere in the runtime, possibly integrated into an event loop or run on a separate thread.
    ///
    /// The callback will be called on the thread that first calls the above functions after the gpu work
    /// has completed. There are no restrictions on the code you can run in the callback, however on native the
    /// call to the function will not complete until the callback returns, so prefer keeping callbacks short
    /// and used to set flags, send messages, etc.
    pub fn on_submitted_work_done(&self, callback: impl FnOnce() + Send + 'static) {
        DynContext::queue_on_submitted_work_done(
            &*self.context,
            &self.id,
            self.data.as_ref(),
            Box::new(callback),
        )
    }
}

impl SurfaceTexture {
    /// Schedule this texture to be presented on the owning surface.
    ///
    /// Needs to be called after any work on the texture is scheduled via [`Queue::submit`].
    pub fn present(mut self) {
        self.presented = true;
        DynContext::surface_present(
            &*self.texture.context,
            &self.texture.id,
            // This call to as_ref is essential because we want the DynContext implementation to see the inner
            // value of the Box (T::SurfaceOutputDetail), not the Box itself.
            self.detail.as_ref(),
        );
    }
}

impl Drop for SurfaceTexture {
    fn drop(&mut self) {
        if !self.presented && !thread::panicking() {
            DynContext::surface_texture_discard(
                &*self.texture.context,
                &self.texture.id,
                // This call to as_ref is essential because we want the DynContext implementation to see the inner
                // value of the Box (T::SurfaceOutputDetail), not the Box itself.
                self.detail.as_ref(),
            );
        }
    }
}

impl Surface {
    /// Returns the capabilities of the surface when used with the given adapter.
    ///
    /// Returns specified values (see [`SurfaceCapabilities`]) if surface is incompatible with the adapter.
    pub fn get_capabilities(&self, adapter: &Adapter) -> SurfaceCapabilities {
        DynContext::surface_get_capabilities(
            &*self.context,
            &self.id,
            self.data.as_ref(),
            &adapter.id,
            adapter.data.as_ref(),
        )
    }

    /// Return a default `SurfaceConfiguration` from width and height to use for the [`Surface`] with this adapter.
    ///
    /// Returns None if the surface isn't supported by this adapter
    pub fn get_default_config(
        &self,
        adapter: &Adapter,
        width: u32,
        height: u32,
    ) -> Option<SurfaceConfiguration> {
        let caps = self.get_capabilities(adapter);
        Some(SurfaceConfiguration {
            usage: wgt::TextureUsages::RENDER_ATTACHMENT,
            format: *caps.formats.get(0)?,
            width,
            height,
            present_mode: *caps.present_modes.get(0)?,
            alpha_mode: wgt::CompositeAlphaMode::Auto,
            view_formats: vec![],
        })
    }

    /// Initializes [`Surface`] for presentation.
    ///
    /// # Panics
    ///
    /// - A old [`SurfaceTexture`] is still alive referencing an old surface.
    /// - Texture format requested is unsupported on the surface.
    pub fn configure(&self, device: &Device, config: &SurfaceConfiguration) {
        DynContext::surface_configure(
            &*self.context,
            &self.id,
            self.data.as_ref(),
            &device.id,
            device.data.as_ref(),
            config,
        );

        let mut conf = self.config.lock();
        *conf = Some(config.clone());
    }

    /// Returns the next texture to be presented by the swapchain for drawing.
    ///
    /// In order to present the [`SurfaceTexture`] returned by this method,
    /// first a [`Queue::submit`] needs to be done with some work rendering to this texture.
    /// Then [`SurfaceTexture::present`] needs to be called.
    ///
    /// If a SurfaceTexture referencing this surface is alive when the swapchain is recreated,
    /// recreating the swapchain will panic.
    pub fn get_current_texture(&self) -> Result<SurfaceTexture, SurfaceError> {
        let (texture_id, texture_data, status, detail) =
            DynContext::surface_get_current_texture(&*self.context, &self.id, self.data.as_ref());

        let suboptimal = match status {
            SurfaceStatus::Good => false,
            SurfaceStatus::Suboptimal => true,
            SurfaceStatus::Timeout => return Err(SurfaceError::Timeout),
            SurfaceStatus::Outdated => return Err(SurfaceError::Outdated),
            SurfaceStatus::Lost => return Err(SurfaceError::Lost),
        };

        let guard = self.config.lock();
        let config = guard
            .as_ref()
            .expect("This surface has not been configured yet.");

        let descriptor = TextureDescriptor {
            label: None,
            size: Extent3d {
                width: config.width,
                height: config.height,
                depth_or_array_layers: 1,
            },
            format: config.format,
            usage: config.usage,
            mip_level_count: 1,
            sample_count: 1,
            dimension: TextureDimension::D2,
            view_formats: &[],
        };

        texture_id
            .zip(texture_data)
            .map(|(id, data)| SurfaceTexture {
                texture: Texture {
                    context: Arc::clone(&self.context),
                    id,
                    data,
                    owned: false,
                    descriptor,
                },
                suboptimal,
                presented: false,
                detail,
            })
            .ok_or(SurfaceError::Lost)
    }

    /// Returns the inner hal Surface using a callback. The hal surface will be `None` if the
    /// backend type argument does not match with this wgpu Surface
    ///
    /// # Safety
    ///
    /// - The raw handle obtained from the hal Surface must not be manually destroyed
    #[cfg(any(
        not(target_arch = "wasm32"),
        target_os = "emscripten",
        feature = "webgl"
    ))]
    pub unsafe fn as_hal_mut<A: wgc::hub::HalApi, F: FnOnce(Option<&mut A::Surface>) -> R, R>(
        &mut self,
        hal_surface_callback: F,
    ) -> R {
        unsafe {
            self.context
                .as_any()
                .downcast_ref::<crate::backend::Context>()
                .unwrap()
                .surface_as_hal_mut::<A, F, R>(
                    self.data.downcast_ref().unwrap(),
                    hal_surface_callback,
                )
        }
    }
}

/// Opaque globally-unique identifier
#[cfg(feature = "expose-ids")]
#[cfg_attr(docsrs, doc(cfg(feature = "expose-ids")))]
#[repr(transparent)]
#[derive(Debug, Copy, Clone, PartialEq, Eq, Hash)]
pub struct Id(core::num::NonZeroU64);

#[cfg(feature = "expose-ids")]
impl Adapter {
    /// Returns a globally-unique identifier for this `Adapter`.
    ///
    /// Calling this method multiple times on the same object will always return the same value.
    /// The returned value is guaranteed to be different for all resources created from the same `Instance`.
    #[cfg_attr(docsrs, doc(cfg(feature = "expose-ids")))]
    pub fn global_id(&self) -> Id {
        self.id.global_id()
    }
}

#[cfg(feature = "expose-ids")]
impl Device {
    /// Returns a globally-unique identifier for this `Device`.
    ///
    /// Calling this method multiple times on the same object will always return the same value.
    /// The returned value is guaranteed to be different for all resources created from the same `Instance`.
    #[cfg_attr(docsrs, doc(cfg(feature = "expose-ids")))]
    pub fn global_id(&self) -> Id {
        self.id.global_id()
    }
}

#[cfg(feature = "expose-ids")]
impl Queue {
    /// Returns a globally-unique identifier for this `Queue`.
    ///
    /// Calling this method multiple times on the same object will always return the same value.
    /// The returned value is guaranteed to be different for all resources created from the same `Instance`.
    #[cfg_attr(docsrs, doc(cfg(feature = "expose-ids")))]
    pub fn global_id(&self) -> Id {
        self.id.global_id()
    }
}

#[cfg(feature = "expose-ids")]
impl ShaderModule {
    /// Returns a globally-unique identifier for this `ShaderModule`.
    ///
    /// Calling this method multiple times on the same object will always return the same value.
    /// The returned value is guaranteed to be different for all resources created from the same `Instance`.
    #[cfg_attr(docsrs, doc(cfg(feature = "expose-ids")))]
    pub fn global_id(&self) -> Id {
        self.id.global_id()
    }
}

#[cfg(feature = "expose-ids")]
impl BindGroupLayout {
    /// Returns a globally-unique identifier for this `BindGroupLayout`.
    ///
    /// Calling this method multiple times on the same object will always return the same value.
    /// The returned value is guaranteed to be different for all resources created from the same `Instance`.
    #[cfg_attr(docsrs, doc(cfg(feature = "expose-ids")))]
    pub fn global_id(&self) -> Id {
        self.id.global_id()
    }
}

#[cfg(feature = "expose-ids")]
impl BindGroup {
    /// Returns a globally-unique identifier for this `BindGroup`.
    ///
    /// Calling this method multiple times on the same object will always return the same value.
    /// The returned value is guaranteed to be different for all resources created from the same `Instance`.
    #[cfg_attr(docsrs, doc(cfg(feature = "expose-ids")))]
    pub fn global_id(&self) -> Id {
        self.id.global_id()
    }
}

#[cfg(feature = "expose-ids")]
impl TextureView {
    /// Returns a globally-unique identifier for this `TextureView`.
    ///
    /// Calling this method multiple times on the same object will always return the same value.
    /// The returned value is guaranteed to be different for all resources created from the same `Instance`.
    #[cfg_attr(docsrs, doc(cfg(feature = "expose-ids")))]
    pub fn global_id(&self) -> Id {
        self.id.global_id()
    }
}

#[cfg(feature = "expose-ids")]
impl Sampler {
    /// Returns a globally-unique identifier for this `Sampler`.
    ///
    /// Calling this method multiple times on the same object will always return the same value.
    /// The returned value is guaranteed to be different for all resources created from the same `Instance`.
    #[cfg_attr(docsrs, doc(cfg(feature = "expose-ids")))]
    pub fn global_id(&self) -> Id {
        self.id.global_id()
    }
}

#[cfg(feature = "expose-ids")]
impl Buffer {
    /// Returns a globally-unique identifier for this `Buffer`.
    ///
    /// Calling this method multiple times on the same object will always return the same value.
    /// The returned value is guaranteed to be different for all resources created from the same `Instance`.
    #[cfg_attr(docsrs, doc(cfg(feature = "expose-ids")))]
    pub fn global_id(&self) -> Id {
        self.id.global_id()
    }
}

#[cfg(feature = "expose-ids")]
impl Texture {
    /// Returns a globally-unique identifier for this `Texture`.
    ///
    /// Calling this method multiple times on the same object will always return the same value.
    /// The returned value is guaranteed to be different for all resources created from the same `Instance`.
    #[cfg_attr(docsrs, doc(cfg(feature = "expose-ids")))]
    pub fn global_id(&self) -> Id {
        self.id.global_id()
    }
}

#[cfg(feature = "expose-ids")]
impl QuerySet {
    /// Returns a globally-unique identifier for this `QuerySet`.
    ///
    /// Calling this method multiple times on the same object will always return the same value.
    /// The returned value is guaranteed to be different for all resources created from the same `Instance`.
    #[cfg_attr(docsrs, doc(cfg(feature = "expose-ids")))]
    pub fn global_id(&self) -> Id {
        self.id.global_id()
    }
}

#[cfg(feature = "expose-ids")]
impl PipelineLayout {
    /// Returns a globally-unique identifier for this `PipelineLayout`.
    ///
    /// Calling this method multiple times on the same object will always return the same value.
    /// The returned value is guaranteed to be different for all resources created from the same `Instance`.
    #[cfg_attr(docsrs, doc(cfg(feature = "expose-ids")))]
    pub fn global_id(&self) -> Id {
        self.id.global_id()
    }
}

#[cfg(feature = "expose-ids")]
impl RenderPipeline {
    /// Returns a globally-unique identifier for this `RenderPipeline`.
    ///
    /// Calling this method multiple times on the same object will always return the same value.
    /// The returned value is guaranteed to be different for all resources created from the same `Instance`.
    #[cfg_attr(docsrs, doc(cfg(feature = "expose-ids")))]
    pub fn global_id(&self) -> Id {
        self.id.global_id()
    }
}

#[cfg(feature = "expose-ids")]
impl ComputePipeline {
    /// Returns a globally-unique identifier for this `ComputePipeline`.
    ///
    /// Calling this method multiple times on the same object will always return the same value.
    /// The returned value is guaranteed to be different for all resources created from the same `Instance`.
    #[cfg_attr(docsrs, doc(cfg(feature = "expose-ids")))]
    pub fn global_id(&self) -> Id {
        self.id.global_id()
    }
}

#[cfg(feature = "expose-ids")]
impl RenderBundle {
    /// Returns a globally-unique identifier for this `RenderBundle`.
    ///
    /// Calling this method multiple times on the same object will always return the same value.
    /// The returned value is guaranteed to be different for all resources created from the same `Instance`.
    #[cfg_attr(docsrs, doc(cfg(feature = "expose-ids")))]
    pub fn global_id(&self) -> Id {
        self.id.global_id()
    }
}

#[cfg(feature = "expose-ids")]
impl Surface {
    /// Returns a globally-unique identifier for this `Surface`.
    ///
    /// Calling this method multiple times on the same object will always return the same value.
    /// The returned value is guaranteed to be different for all resources created from the same `Instance`.
    #[cfg_attr(docsrs, doc(cfg(feature = "expose-ids")))]
    pub fn global_id(&self) -> Id {
        self.id.global_id()
    }
}

/// Type for the callback of uncaptured error handler
pub trait UncapturedErrorHandler: Fn(Error) + Send + 'static {}
impl<T> UncapturedErrorHandler for T where T: Fn(Error) + Send + 'static {}

/// Error type
#[derive(Debug)]
pub enum Error {
    /// Out of memory error
    OutOfMemory {
        /// Lower level source of the error.
        source: Box<dyn error::Error + Send + 'static>,
    },
    /// Validation error, signifying a bug in code or data
    Validation {
        /// Lower level source of the error.
        source: Box<dyn error::Error + Send + 'static>,
        /// Description of the validation error.
        description: String,
    },
}
static_assertions::assert_impl_all!(Error: Send);

impl error::Error for Error {
    fn source(&self) -> Option<&(dyn error::Error + 'static)> {
        match self {
            Error::OutOfMemory { source } => Some(source.as_ref()),
            Error::Validation { source, .. } => Some(source.as_ref()),
        }
    }
}

impl Display for Error {
    fn fmt(&self, f: &mut std::fmt::Formatter<'_>) -> std::fmt::Result {
        match self {
            Error::OutOfMemory { .. } => f.write_str("Out of Memory"),
            Error::Validation { description, .. } => f.write_str(description),
        }
    }
}<|MERGE_RESOLUTION|>--- conflicted
+++ resolved
@@ -2618,17 +2618,8 @@
     /// # Safety
     ///
     /// - The raw handle obtained from the hal Texture must not be manually destroyed
-<<<<<<< HEAD
     #[cfg(any(not(target_arch = "wasm32"), feature = "emscripten"))]
-    pub unsafe fn as_hal<A: wgc::hub::HalApi, F: FnOnce(Option<&A::Texture>) -> R, R>(
-=======
-    #[cfg(any(
-        not(target_arch = "wasm32"),
-        target_os = "emscripten",
-        feature = "webgl"
-    ))]
     pub unsafe fn as_hal<A: wgc::hub::HalApi, F: FnOnce(Option<&A::Texture>)>(
->>>>>>> 9dc834a0
         &self,
         hal_texture_callback: F,
     ) -> R {
