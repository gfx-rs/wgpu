--- conflicted
+++ resolved
@@ -269,12 +269,9 @@
         desc: &RenderBundleEncoderDescriptor,
     ) -> (Self::RenderBundleEncoderId, Self::RenderBundleEncoderData);
     fn device_drop(&self, device: &Self::DeviceId, device_data: &Self::DeviceData);
-<<<<<<< HEAD
-    fn queue_drop(&self, queue: &Self::QueueId, queue_data: &Self::QueueData);
-=======
     fn device_destroy(&self, device: &Self::DeviceId, device_data: &Self::DeviceData);
     fn device_lose(&self, device: &Self::DeviceId, device_data: &Self::DeviceData);
->>>>>>> 9a76c483
+    fn queue_drop(&self, queue: &Self::QueueId, queue_data: &Self::QueueData);
     fn device_poll(
         &self,
         device: &Self::DeviceId,
@@ -1369,12 +1366,9 @@
         desc: &RenderBundleEncoderDescriptor,
     ) -> (ObjectId, Box<crate::Data>);
     fn device_drop(&self, device: &ObjectId, device_data: &crate::Data);
-<<<<<<< HEAD
-    fn queue_drop(&self, queue: &ObjectId, queue_data: &crate::Data);
-=======
     fn device_destroy(&self, device: &ObjectId, device_data: &crate::Data);
     fn device_lose(&self, device: &ObjectId, device_data: &crate::Data);
->>>>>>> 9a76c483
+    fn queue_drop(&self, queue: &ObjectId, queue_data: &crate::Data);
     fn device_poll(&self, device: &ObjectId, device_data: &crate::Data, maintain: Maintain)
         -> bool;
     fn device_on_uncaptured_error(
@@ -2436,23 +2430,22 @@
         Context::device_drop(self, &device, device_data)
     }
 
-<<<<<<< HEAD
+    fn device_destroy(&self, device: &ObjectId, device_data: &crate::Data) {
+        let device = <T::DeviceId>::from(*device);
+        let device_data = downcast_ref(device_data);
+        Context::device_destroy(self, &device, device_data)
+    }
+
+    fn device_lose(&self, device: &ObjectId, device_data: &crate::Data) {
+        let device = <T::DeviceId>::from(*device);
+        let device_data = downcast_ref(device_data);
+        Context::device_lose(self, &device, device_data)
+    }
+  
     fn queue_drop(&self, queue: &ObjectId, queue_data: &crate::Data) {
         let queue = <T::QueueId>::from(*queue);
         let queue_data = downcast_ref(queue_data);
         Context::queue_drop(self, &queue, queue_data)
-=======
-    fn device_destroy(&self, device: &ObjectId, device_data: &crate::Data) {
-        let device = <T::DeviceId>::from(*device);
-        let device_data = downcast_ref(device_data);
-        Context::device_destroy(self, &device, device_data)
-    }
-
-    fn device_lose(&self, device: &ObjectId, device_data: &crate::Data) {
-        let device = <T::DeviceId>::from(*device);
-        let device_data = downcast_ref(device_data);
-        Context::device_lose(self, &device, device_data)
->>>>>>> 9a76c483
     }
 
     fn device_poll(
