#![allow(clippy::type_complexity)]

mod ext_bindings;
mod webgpu_sys;

use js_sys::Promise;
use std::{
    any::Any,
    cell::RefCell,
    fmt,
    future::Future,
    marker::PhantomData,
    num::NonZeroU64,
    ops::Range,
    pin::Pin,
    rc::Rc,
    sync::atomic::{AtomicU64, Ordering},
    task::{self, Poll},
};
use wasm_bindgen::{prelude::*, JsCast};

use crate::{
    context::{downcast_ref, ObjectId, QueueWriteBuffer, Unused},
    SurfaceTargetUnsafe, UncapturedErrorHandler,
};

fn create_identified<T>(value: T) -> (Identified<T>, Sendable<T>) {
    static NEXT_ID: AtomicU64 = AtomicU64::new(1);
    let id = NEXT_ID.fetch_add(1, Ordering::Relaxed);
    (
        Identified(NonZeroU64::new(id).unwrap(), PhantomData),
        Sendable(value),
    )
}

// We need to make a wrapper for some of the handle types returned by the web backend to make them
// implement `Send` and `Sync` to match native.
//
// SAFETY: All webgpu handle types in wasm32 are internally a `JsValue`, and `JsValue` is neither
// Send nor Sync.  Currently, wasm32 has no threading support so implementing `Send` or `Sync` for a
// type is (for now) harmless.  Eventually wasm32 will support threading, and depending on how this
// is integrated (or not integrated) with values like those in webgpu, this may become unsound.

impl<T> From<ObjectId> for Identified<T> {
    fn from(object_id: ObjectId) -> Self {
        Self(object_id.global_id(), PhantomData)
    }
}

impl<T> From<Identified<T>> for ObjectId {
    fn from(identified: Identified<T>) -> Self {
        Self::new(
            // TODO: the ID isn't used, so we hardcode it to 1 for now until we rework this
            // API.
            NonZeroU64::new(1).unwrap(),
            identified.0,
        )
    }
}

#[derive(Clone, Debug)]
pub(crate) struct Sendable<T>(T);
#[cfg(send_sync)]
unsafe impl<T> Send for Sendable<T> {}
#[cfg(send_sync)]
unsafe impl<T> Sync for Sendable<T> {}

#[derive(Clone, Debug)]
pub(crate) struct Identified<T>(std::num::NonZeroU64, PhantomData<T>);
#[cfg(send_sync)]
unsafe impl<T> Send for Identified<T> {}
#[cfg(send_sync)]
unsafe impl<T> Sync for Identified<T> {}

pub(crate) struct ContextWebGpu(webgpu_sys::Gpu);
#[cfg(send_sync)]
unsafe impl Send for ContextWebGpu {}
#[cfg(send_sync)]
unsafe impl Sync for ContextWebGpu {}
#[cfg(send_sync)]
unsafe impl Send for BufferMappedRange {}
#[cfg(send_sync)]
unsafe impl Sync for BufferMappedRange {}

impl fmt::Debug for ContextWebGpu {
    fn fmt(&self, f: &mut fmt::Formatter<'_>) -> fmt::Result {
        f.debug_struct("ContextWebGpu")
            .field("type", &"Web")
            .finish()
    }
}

impl crate::Error {
    fn from_js(js_error: js_sys::Object) -> Self {
        let source = Box::<dyn std::error::Error + Send + Sync>::from("<WebGPU Error>");
        if let Some(js_error) = js_error.dyn_ref::<webgpu_sys::GpuValidationError>() {
            crate::Error::Validation {
                source,
                description: js_error.message(),
            }
        } else if js_error.has_type::<webgpu_sys::GpuOutOfMemoryError>() {
            crate::Error::OutOfMemory { source }
        } else {
            panic!("Unexpected error");
        }
    }
}

// We need to assert that any future we return is Send to match the native API.
//
// This is safe on wasm32 *for now*, but similarly to the unsafe Send impls for the handle type
// wrappers, the full story for threading on wasm32 is still unfolding.

pub(crate) struct MakeSendFuture<F, M> {
    future: F,
    map: M,
}

impl<F: Future, M: Fn(F::Output) -> T, T> Future for MakeSendFuture<F, M> {
    type Output = T;

    fn poll(self: Pin<&mut Self>, cx: &mut task::Context<'_>) -> Poll<Self::Output> {
        // This is safe because we have no Drop implementation to violate the Pin requirements and
        // do not provide any means of moving the inner future.
        unsafe {
            let this = self.get_unchecked_mut();
            match Pin::new_unchecked(&mut this.future).poll(cx) {
                task::Poll::Ready(value) => task::Poll::Ready((this.map)(value)),
                task::Poll::Pending => task::Poll::Pending,
            }
        }
    }
}

impl<F, M> MakeSendFuture<F, M> {
    fn new(future: F, map: M) -> Self {
        Self { future, map }
    }
}

#[cfg(send_sync)]
unsafe impl<F, M> Send for MakeSendFuture<F, M> {}

fn map_texture_format(texture_format: wgt::TextureFormat) -> webgpu_sys::GpuTextureFormat {
    use webgpu_sys::GpuTextureFormat as tf;
    use wgt::TextureFormat;
    match texture_format {
        // 8-bit formats
        TextureFormat::R8Unorm => tf::R8unorm,
        TextureFormat::R8Snorm => tf::R8snorm,
        TextureFormat::R8Uint => tf::R8uint,
        TextureFormat::R8Sint => tf::R8sint,
        // 16-bit formats
        TextureFormat::R16Uint => tf::R16uint,
        TextureFormat::R16Sint => tf::R16sint,
        TextureFormat::R16Float => tf::R16float,
        TextureFormat::Rg8Unorm => tf::Rg8unorm,
        TextureFormat::Rg8Snorm => tf::Rg8snorm,
        TextureFormat::Rg8Uint => tf::Rg8uint,
        TextureFormat::Rg8Sint => tf::Rg8sint,
        // 32-bit formats
        TextureFormat::R32Uint => tf::R32uint,
        TextureFormat::R32Sint => tf::R32sint,
        TextureFormat::R32Float => tf::R32float,
        TextureFormat::Rg16Uint => tf::Rg16uint,
        TextureFormat::Rg16Sint => tf::Rg16sint,
        TextureFormat::Rg16Float => tf::Rg16float,
        TextureFormat::Rgba8Unorm => tf::Rgba8unorm,
        TextureFormat::Rgba8UnormSrgb => tf::Rgba8unormSrgb,
        TextureFormat::Rgba8Snorm => tf::Rgba8snorm,
        TextureFormat::Rgba8Uint => tf::Rgba8uint,
        TextureFormat::Rgba8Sint => tf::Rgba8sint,
        TextureFormat::Bgra8Unorm => tf::Bgra8unorm,
        TextureFormat::Bgra8UnormSrgb => tf::Bgra8unormSrgb,
        // Packed 32-bit formats
        TextureFormat::Rgb9e5Ufloat => tf::Rgb9e5ufloat,
        TextureFormat::Rgb10a2Uint => {
            unimplemented!("Current version of web_sys is missing {texture_format:?}")
        }
        TextureFormat::Rgb10a2Unorm => tf::Rgb10a2unorm,
        TextureFormat::Rg11b10Float => tf::Rg11b10ufloat,
        // 64-bit formats
        TextureFormat::Rg32Uint => tf::Rg32uint,
        TextureFormat::Rg32Sint => tf::Rg32sint,
        TextureFormat::Rg32Float => tf::Rg32float,
        TextureFormat::Rgba16Uint => tf::Rgba16uint,
        TextureFormat::Rgba16Sint => tf::Rgba16sint,
        TextureFormat::Rgba16Float => tf::Rgba16float,
        // 128-bit formats
        TextureFormat::Rgba32Uint => tf::Rgba32uint,
        TextureFormat::Rgba32Sint => tf::Rgba32sint,
        TextureFormat::Rgba32Float => tf::Rgba32float,
        // Depth/stencil formats
        TextureFormat::Stencil8 => tf::Stencil8,
        TextureFormat::Depth16Unorm => tf::Depth16unorm,
        TextureFormat::Depth24Plus => tf::Depth24plus,
        TextureFormat::Depth24PlusStencil8 => tf::Depth24plusStencil8,
        TextureFormat::Depth32Float => tf::Depth32float,
        // "depth32float-stencil8" feature
        TextureFormat::Depth32FloatStencil8 => tf::Depth32floatStencil8,

        TextureFormat::Bc1RgbaUnorm => tf::Bc1RgbaUnorm,
        TextureFormat::Bc1RgbaUnormSrgb => tf::Bc1RgbaUnormSrgb,
        TextureFormat::Bc2RgbaUnorm => tf::Bc2RgbaUnorm,
        TextureFormat::Bc2RgbaUnormSrgb => tf::Bc2RgbaUnormSrgb,
        TextureFormat::Bc3RgbaUnorm => tf::Bc3RgbaUnorm,
        TextureFormat::Bc3RgbaUnormSrgb => tf::Bc3RgbaUnormSrgb,
        TextureFormat::Bc4RUnorm => tf::Bc4RUnorm,
        TextureFormat::Bc4RSnorm => tf::Bc4RSnorm,
        TextureFormat::Bc5RgUnorm => tf::Bc5RgUnorm,
        TextureFormat::Bc5RgSnorm => tf::Bc5RgSnorm,
        TextureFormat::Bc6hRgbUfloat => tf::Bc6hRgbUfloat,
        TextureFormat::Bc6hRgbFloat => tf::Bc6hRgbFloat,
        TextureFormat::Bc7RgbaUnorm => tf::Bc7RgbaUnorm,
        TextureFormat::Bc7RgbaUnormSrgb => tf::Bc7RgbaUnormSrgb,
        TextureFormat::Etc2Rgb8Unorm => tf::Etc2Rgb8unorm,
        TextureFormat::Etc2Rgb8UnormSrgb => tf::Etc2Rgb8unormSrgb,
        TextureFormat::Etc2Rgb8A1Unorm => tf::Etc2Rgb8a1unorm,
        TextureFormat::Etc2Rgb8A1UnormSrgb => tf::Etc2Rgb8a1unormSrgb,
        TextureFormat::Etc2Rgba8Unorm => tf::Etc2Rgba8unorm,
        TextureFormat::Etc2Rgba8UnormSrgb => tf::Etc2Rgba8unormSrgb,
        TextureFormat::EacR11Unorm => tf::EacR11unorm,
        TextureFormat::EacR11Snorm => tf::EacR11snorm,
        TextureFormat::EacRg11Unorm => tf::EacRg11unorm,
        TextureFormat::EacRg11Snorm => tf::EacRg11snorm,
        TextureFormat::Astc { block, channel } => match channel {
            wgt::AstcChannel::Unorm => match block {
                wgt::AstcBlock::B4x4 => tf::Astc4x4Unorm,
                wgt::AstcBlock::B5x4 => tf::Astc5x4Unorm,
                wgt::AstcBlock::B5x5 => tf::Astc5x5Unorm,
                wgt::AstcBlock::B6x5 => tf::Astc6x5Unorm,
                wgt::AstcBlock::B6x6 => tf::Astc6x6Unorm,
                wgt::AstcBlock::B8x5 => tf::Astc8x5Unorm,
                wgt::AstcBlock::B8x6 => tf::Astc8x6Unorm,
                wgt::AstcBlock::B8x8 => tf::Astc8x8Unorm,
                wgt::AstcBlock::B10x5 => tf::Astc10x5Unorm,
                wgt::AstcBlock::B10x6 => tf::Astc10x6Unorm,
                wgt::AstcBlock::B10x8 => tf::Astc10x8Unorm,
                wgt::AstcBlock::B10x10 => tf::Astc10x10Unorm,
                wgt::AstcBlock::B12x10 => tf::Astc12x10Unorm,
                wgt::AstcBlock::B12x12 => tf::Astc12x12Unorm,
            },
            wgt::AstcChannel::UnormSrgb => match block {
                wgt::AstcBlock::B4x4 => tf::Astc4x4UnormSrgb,
                wgt::AstcBlock::B5x4 => tf::Astc5x4UnormSrgb,
                wgt::AstcBlock::B5x5 => tf::Astc5x5UnormSrgb,
                wgt::AstcBlock::B6x5 => tf::Astc6x5UnormSrgb,
                wgt::AstcBlock::B6x6 => tf::Astc6x6UnormSrgb,
                wgt::AstcBlock::B8x5 => tf::Astc8x5UnormSrgb,
                wgt::AstcBlock::B8x6 => tf::Astc8x6UnormSrgb,
                wgt::AstcBlock::B8x8 => tf::Astc8x8UnormSrgb,
                wgt::AstcBlock::B10x5 => tf::Astc10x5UnormSrgb,
                wgt::AstcBlock::B10x6 => tf::Astc10x6UnormSrgb,
                wgt::AstcBlock::B10x8 => tf::Astc10x8UnormSrgb,
                wgt::AstcBlock::B10x10 => tf::Astc10x10UnormSrgb,
                wgt::AstcBlock::B12x10 => tf::Astc12x10UnormSrgb,
                wgt::AstcBlock::B12x12 => tf::Astc12x12UnormSrgb,
            },
            wgt::AstcChannel::Hdr => {
                unimplemented!("Format {texture_format:?} has no WebGPU equivalent")
            }
        },
        _ => unimplemented!("Format {texture_format:?} has no WebGPU equivalent"),
    }
}

fn map_texture_component_type(
    sample_type: wgt::TextureSampleType,
) -> webgpu_sys::GpuTextureSampleType {
    use webgpu_sys::GpuTextureSampleType as ts;
    use wgt::TextureSampleType;
    match sample_type {
        TextureSampleType::Float { filterable: true } => ts::Float,
        TextureSampleType::Float { filterable: false } => ts::UnfilterableFloat,
        TextureSampleType::Sint => ts::Sint,
        TextureSampleType::Uint => ts::Uint,
        TextureSampleType::Depth => ts::Depth,
    }
}

fn map_cull_mode(cull_mode: Option<wgt::Face>) -> webgpu_sys::GpuCullMode {
    use webgpu_sys::GpuCullMode as cm;
    use wgt::Face;
    match cull_mode {
        None => cm::None,
        Some(Face::Front) => cm::Front,
        Some(Face::Back) => cm::Back,
    }
}

fn map_front_face(front_face: wgt::FrontFace) -> webgpu_sys::GpuFrontFace {
    use webgpu_sys::GpuFrontFace as ff;
    use wgt::FrontFace;
    match front_face {
        FrontFace::Ccw => ff::Ccw,
        FrontFace::Cw => ff::Cw,
    }
}

fn map_primitive_state(primitive: &wgt::PrimitiveState) -> webgpu_sys::GpuPrimitiveState {
    use webgpu_sys::GpuPrimitiveTopology as pt;
    use wgt::PrimitiveTopology;

    let mut mapped = webgpu_sys::GpuPrimitiveState::new();
    mapped.cull_mode(map_cull_mode(primitive.cull_mode));
    mapped.front_face(map_front_face(primitive.front_face));

    if let Some(format) = primitive.strip_index_format {
        mapped.strip_index_format(map_index_format(format));
    }

    mapped.topology(match primitive.topology {
        PrimitiveTopology::PointList => pt::PointList,
        PrimitiveTopology::LineList => pt::LineList,
        PrimitiveTopology::LineStrip => pt::LineStrip,
        PrimitiveTopology::TriangleList => pt::TriangleList,
        PrimitiveTopology::TriangleStrip => pt::TriangleStrip,
    });

    //TODO:
    //mapped.unclipped_depth(primitive.unclipped_depth);

    match primitive.polygon_mode {
        wgt::PolygonMode::Fill => {}
        wgt::PolygonMode::Line => panic!(
            "{:?} is not enabled for this backend",
            wgt::Features::POLYGON_MODE_LINE
        ),
        wgt::PolygonMode::Point => panic!(
            "{:?} is not enabled for this backend",
            wgt::Features::POLYGON_MODE_POINT
        ),
    }

    mapped
}

fn map_compare_function(compare_fn: wgt::CompareFunction) -> webgpu_sys::GpuCompareFunction {
    use webgpu_sys::GpuCompareFunction as cf;
    use wgt::CompareFunction;
    match compare_fn {
        CompareFunction::Never => cf::Never,
        CompareFunction::Less => cf::Less,
        CompareFunction::Equal => cf::Equal,
        CompareFunction::LessEqual => cf::LessEqual,
        CompareFunction::Greater => cf::Greater,
        CompareFunction::NotEqual => cf::NotEqual,
        CompareFunction::GreaterEqual => cf::GreaterEqual,
        CompareFunction::Always => cf::Always,
    }
}

fn map_stencil_operation(op: wgt::StencilOperation) -> webgpu_sys::GpuStencilOperation {
    use webgpu_sys::GpuStencilOperation as so;
    use wgt::StencilOperation;
    match op {
        StencilOperation::Keep => so::Keep,
        StencilOperation::Zero => so::Zero,
        StencilOperation::Replace => so::Replace,
        StencilOperation::Invert => so::Invert,
        StencilOperation::IncrementClamp => so::IncrementClamp,
        StencilOperation::DecrementClamp => so::DecrementClamp,
        StencilOperation::IncrementWrap => so::IncrementWrap,
        StencilOperation::DecrementWrap => so::DecrementWrap,
    }
}

fn map_stencil_state_face(desc: &wgt::StencilFaceState) -> webgpu_sys::GpuStencilFaceState {
    let mut mapped = webgpu_sys::GpuStencilFaceState::new();
    mapped.compare(map_compare_function(desc.compare));
    mapped.depth_fail_op(map_stencil_operation(desc.depth_fail_op));
    mapped.fail_op(map_stencil_operation(desc.fail_op));
    mapped.pass_op(map_stencil_operation(desc.pass_op));
    mapped
}

<<<<<<< HEAD
fn map_depth_stencil_state(desc: &wgt::DepthStencilState) -> web_sys::GpuDepthStencilState {
    let mut mapped = web_sys::GpuDepthStencilState::new(
        map_texture_format(desc.format),
    );
=======
fn map_depth_stencil_state(desc: &wgt::DepthStencilState) -> webgpu_sys::GpuDepthStencilState {
    let mut mapped = webgpu_sys::GpuDepthStencilState::new(map_texture_format(desc.format));
>>>>>>> ed843f80
    mapped.depth_compare(map_compare_function(desc.depth_compare));
    mapped.depth_write_enabled(desc.depth_write_enabled);
    mapped.depth_bias(desc.bias.constant);
    mapped.depth_bias_clamp(desc.bias.clamp);
    mapped.depth_bias_slope_scale(desc.bias.slope_scale);
    mapped.stencil_back(&map_stencil_state_face(&desc.stencil.back));
    mapped.stencil_front(&map_stencil_state_face(&desc.stencil.front));
    mapped.stencil_read_mask(desc.stencil.read_mask);
    mapped.stencil_write_mask(desc.stencil.write_mask);
    mapped
}

fn map_blend_component(desc: &wgt::BlendComponent) -> webgpu_sys::GpuBlendComponent {
    let mut mapped = webgpu_sys::GpuBlendComponent::new();
    mapped.dst_factor(map_blend_factor(desc.dst_factor));
    mapped.operation(map_blend_operation(desc.operation));
    mapped.src_factor(map_blend_factor(desc.src_factor));
    mapped
}

fn map_blend_factor(factor: wgt::BlendFactor) -> webgpu_sys::GpuBlendFactor {
    use webgpu_sys::GpuBlendFactor as bf;
    use wgt::BlendFactor;
    match factor {
        BlendFactor::Zero => bf::Zero,
        BlendFactor::One => bf::One,
        BlendFactor::Src => bf::Src,
        BlendFactor::OneMinusSrc => bf::OneMinusSrc,
        BlendFactor::SrcAlpha => bf::SrcAlpha,
        BlendFactor::OneMinusSrcAlpha => bf::OneMinusSrcAlpha,
        BlendFactor::Dst => bf::Dst,
        BlendFactor::OneMinusDst => bf::OneMinusDst,
        BlendFactor::DstAlpha => bf::DstAlpha,
        BlendFactor::OneMinusDstAlpha => bf::OneMinusDstAlpha,
        BlendFactor::SrcAlphaSaturated => bf::SrcAlphaSaturated,
        BlendFactor::Constant => bf::Constant,
        BlendFactor::OneMinusConstant => bf::OneMinusConstant,
        BlendFactor::Src1
        | BlendFactor::OneMinusSrc1
        | BlendFactor::Src1Alpha
        | BlendFactor::OneMinusSrc1Alpha => {
            panic!(
                "{:?} is not enabled for this backend",
                wgt::Features::DUAL_SOURCE_BLENDING
            )
        }
    }
}

fn map_blend_operation(op: wgt::BlendOperation) -> webgpu_sys::GpuBlendOperation {
    use webgpu_sys::GpuBlendOperation as bo;
    use wgt::BlendOperation;
    match op {
        BlendOperation::Add => bo::Add,
        BlendOperation::Subtract => bo::Subtract,
        BlendOperation::ReverseSubtract => bo::ReverseSubtract,
        BlendOperation::Min => bo::Min,
        BlendOperation::Max => bo::Max,
    }
}

fn map_index_format(format: wgt::IndexFormat) -> webgpu_sys::GpuIndexFormat {
    use webgpu_sys::GpuIndexFormat as f;
    use wgt::IndexFormat;
    match format {
        IndexFormat::Uint16 => f::Uint16,
        IndexFormat::Uint32 => f::Uint32,
    }
}

fn map_vertex_format(format: wgt::VertexFormat) -> webgpu_sys::GpuVertexFormat {
    use webgpu_sys::GpuVertexFormat as vf;
    use wgt::VertexFormat;
    match format {
        VertexFormat::Uint8x2 => vf::Uint8x2,
        VertexFormat::Uint8x4 => vf::Uint8x4,
        VertexFormat::Sint8x2 => vf::Sint8x2,
        VertexFormat::Sint8x4 => vf::Sint8x4,
        VertexFormat::Unorm8x2 => vf::Unorm8x2,
        VertexFormat::Unorm8x4 => vf::Unorm8x4,
        VertexFormat::Snorm8x2 => vf::Snorm8x2,
        VertexFormat::Snorm8x4 => vf::Snorm8x4,
        VertexFormat::Uint16x2 => vf::Uint16x2,
        VertexFormat::Uint16x4 => vf::Uint16x4,
        VertexFormat::Sint16x2 => vf::Sint16x2,
        VertexFormat::Sint16x4 => vf::Sint16x4,
        VertexFormat::Unorm16x2 => vf::Unorm16x2,
        VertexFormat::Unorm16x4 => vf::Unorm16x4,
        VertexFormat::Snorm16x2 => vf::Snorm16x2,
        VertexFormat::Snorm16x4 => vf::Snorm16x4,
        VertexFormat::Float16x2 => vf::Float16x2,
        VertexFormat::Float16x4 => vf::Float16x4,
        VertexFormat::Float32 => vf::Float32,
        VertexFormat::Float32x2 => vf::Float32x2,
        VertexFormat::Float32x3 => vf::Float32x3,
        VertexFormat::Float32x4 => vf::Float32x4,
        VertexFormat::Uint32 => vf::Uint32,
        VertexFormat::Uint32x2 => vf::Uint32x2,
        VertexFormat::Uint32x3 => vf::Uint32x3,
        VertexFormat::Uint32x4 => vf::Uint32x4,
        VertexFormat::Sint32 => vf::Sint32,
        VertexFormat::Sint32x2 => vf::Sint32x2,
        VertexFormat::Sint32x3 => vf::Sint32x3,
        VertexFormat::Sint32x4 => vf::Sint32x4,
        VertexFormat::Unorm10_10_10_2 => vf::Unorm1010102,
        VertexFormat::Float64
        | VertexFormat::Float64x2
        | VertexFormat::Float64x3
        | VertexFormat::Float64x4 => {
            panic!("VERTEX_ATTRIBUTE_64BIT feature must be enabled to use Double formats")
        }
    }
}

fn map_vertex_step_mode(mode: wgt::VertexStepMode) -> webgpu_sys::GpuVertexStepMode {
    use webgpu_sys::GpuVertexStepMode as sm;
    use wgt::VertexStepMode;
    match mode {
        VertexStepMode::Vertex => sm::Vertex,
        VertexStepMode::Instance => sm::Instance,
    }
}

fn map_extent_3d(extent: wgt::Extent3d) -> webgpu_sys::GpuExtent3dDict {
    let mut mapped = webgpu_sys::GpuExtent3dDict::new(extent.width);
    mapped.height(extent.height);
    mapped.depth_or_array_layers(extent.depth_or_array_layers);
    mapped
}

fn map_origin_2d(extent: wgt::Origin2d) -> webgpu_sys::GpuOrigin2dDict {
    let mut mapped = webgpu_sys::GpuOrigin2dDict::new();
    mapped.x(extent.x);
    mapped.y(extent.y);
    mapped
}

fn map_origin_3d(origin: wgt::Origin3d) -> webgpu_sys::GpuOrigin3dDict {
    let mut mapped = webgpu_sys::GpuOrigin3dDict::new();
    mapped.x(origin.x);
    mapped.y(origin.y);
    mapped.z(origin.z);
    mapped
}

fn map_texture_dimension(
    texture_dimension: wgt::TextureDimension,
) -> webgpu_sys::GpuTextureDimension {
    match texture_dimension {
        wgt::TextureDimension::D1 => webgpu_sys::GpuTextureDimension::N1d,
        wgt::TextureDimension::D2 => webgpu_sys::GpuTextureDimension::N2d,
        wgt::TextureDimension::D3 => webgpu_sys::GpuTextureDimension::N3d,
    }
}

fn map_texture_view_dimension(
    texture_view_dimension: wgt::TextureViewDimension,
) -> webgpu_sys::GpuTextureViewDimension {
    use webgpu_sys::GpuTextureViewDimension as tvd;
    match texture_view_dimension {
        wgt::TextureViewDimension::D1 => tvd::N1d,
        wgt::TextureViewDimension::D2 => tvd::N2d,
        wgt::TextureViewDimension::D2Array => tvd::N2dArray,
        wgt::TextureViewDimension::Cube => tvd::Cube,
        wgt::TextureViewDimension::CubeArray => tvd::CubeArray,
        wgt::TextureViewDimension::D3 => tvd::N3d,
    }
}

fn map_buffer_copy_view(view: crate::ImageCopyBuffer<'_>) -> webgpu_sys::GpuImageCopyBuffer {
    let buffer: &<ContextWebGpu as crate::Context>::BufferData =
        downcast_ref(view.buffer.data.as_ref());
    let mut mapped = webgpu_sys::GpuImageCopyBuffer::new(&buffer.0.buffer);
    if let Some(bytes_per_row) = view.layout.bytes_per_row {
        mapped.bytes_per_row(bytes_per_row);
    }
    if let Some(rows_per_image) = view.layout.rows_per_image {
        mapped.rows_per_image(rows_per_image);
    }
    mapped.offset(view.layout.offset as f64);
    mapped
}

fn map_texture_copy_view(view: crate::ImageCopyTexture<'_>) -> webgpu_sys::GpuImageCopyTexture {
    let texture: &<ContextWebGpu as crate::Context>::TextureData =
        downcast_ref(view.texture.data.as_ref());
    let mut mapped = webgpu_sys::GpuImageCopyTexture::new(&texture.0);
    mapped.mip_level(view.mip_level);
    mapped.origin(&map_origin_3d(view.origin));
    mapped
}

fn map_tagged_texture_copy_view(
    view: crate::ImageCopyTextureTagged<'_>,
) -> webgpu_sys::GpuImageCopyTextureTagged {
    let texture: &<ContextWebGpu as crate::Context>::TextureData =
        downcast_ref(view.texture.data.as_ref());
    let mut mapped = webgpu_sys::GpuImageCopyTextureTagged::new(&texture.0);
    mapped.mip_level(view.mip_level);
    mapped.origin(&map_origin_3d(view.origin));
    mapped.aspect(map_texture_aspect(view.aspect));
    // mapped.color_space(map_color_space(view.color_space));
    mapped.premultiplied_alpha(view.premultiplied_alpha);
    mapped
}

fn map_external_texture_copy_view(
    view: &crate::ImageCopyExternalImage,
) -> webgpu_sys::GpuImageCopyExternalImage {
    let mut mapped = webgpu_sys::GpuImageCopyExternalImage::new(&view.source);
    mapped.origin(&map_origin_2d(view.origin));
    mapped.flip_y(view.flip_y);
    mapped
}

fn map_texture_aspect(aspect: wgt::TextureAspect) -> webgpu_sys::GpuTextureAspect {
    match aspect {
        wgt::TextureAspect::All => webgpu_sys::GpuTextureAspect::All,
        wgt::TextureAspect::StencilOnly => webgpu_sys::GpuTextureAspect::StencilOnly,
        wgt::TextureAspect::DepthOnly => webgpu_sys::GpuTextureAspect::DepthOnly,
        wgt::TextureAspect::Plane0 | wgt::TextureAspect::Plane1 | wgt::TextureAspect::Plane2 => {
            panic!("multi-plane textures are not supported")
        }
    }
}

fn map_filter_mode(mode: wgt::FilterMode) -> webgpu_sys::GpuFilterMode {
    match mode {
        wgt::FilterMode::Nearest => webgpu_sys::GpuFilterMode::Nearest,
        wgt::FilterMode::Linear => webgpu_sys::GpuFilterMode::Linear,
    }
}

fn map_mipmap_filter_mode(mode: wgt::FilterMode) -> webgpu_sys::GpuMipmapFilterMode {
    match mode {
        wgt::FilterMode::Nearest => webgpu_sys::GpuMipmapFilterMode::Nearest,
        wgt::FilterMode::Linear => webgpu_sys::GpuMipmapFilterMode::Linear,
    }
}

fn map_address_mode(mode: wgt::AddressMode) -> webgpu_sys::GpuAddressMode {
    match mode {
        wgt::AddressMode::ClampToEdge => webgpu_sys::GpuAddressMode::ClampToEdge,
        wgt::AddressMode::Repeat => webgpu_sys::GpuAddressMode::Repeat,
        wgt::AddressMode::MirrorRepeat => webgpu_sys::GpuAddressMode::MirrorRepeat,
        wgt::AddressMode::ClampToBorder => panic!("Clamp to border is not supported"),
    }
}

fn map_color(color: wgt::Color) -> webgpu_sys::GpuColorDict {
    webgpu_sys::GpuColorDict::new(color.a, color.b, color.g, color.r)
}

fn map_store_op(store: crate::StoreOp) -> webgpu_sys::GpuStoreOp {
    match store {
        crate::StoreOp::Store => webgpu_sys::GpuStoreOp::Store,
        crate::StoreOp::Discard => webgpu_sys::GpuStoreOp::Discard,
    }
}

fn map_map_mode(mode: crate::MapMode) -> u32 {
    match mode {
        crate::MapMode::Read => webgpu_sys::gpu_map_mode::READ,
        crate::MapMode::Write => webgpu_sys::gpu_map_mode::WRITE,
    }
}

const FEATURES_MAPPING: [(wgt::Features, webgpu_sys::GpuFeatureName); 11] = [
    //TODO: update the name
    (
        wgt::Features::DEPTH_CLIP_CONTROL,
        webgpu_sys::GpuFeatureName::DepthClipControl,
    ),
    (
        wgt::Features::DEPTH32FLOAT_STENCIL8,
        webgpu_sys::GpuFeatureName::Depth32floatStencil8,
    ),
    (
        wgt::Features::TEXTURE_COMPRESSION_BC,
        webgpu_sys::GpuFeatureName::TextureCompressionBc,
    ),
    (
        wgt::Features::TEXTURE_COMPRESSION_ETC2,
        webgpu_sys::GpuFeatureName::TextureCompressionEtc2,
    ),
    (
        wgt::Features::TEXTURE_COMPRESSION_ASTC,
        webgpu_sys::GpuFeatureName::TextureCompressionAstc,
    ),
    (
        wgt::Features::TIMESTAMP_QUERY,
        webgpu_sys::GpuFeatureName::TimestampQuery,
    ),
    (
        wgt::Features::INDIRECT_FIRST_INSTANCE,
        webgpu_sys::GpuFeatureName::IndirectFirstInstance,
    ),
    (
        wgt::Features::SHADER_F16,
        webgpu_sys::GpuFeatureName::ShaderF16,
    ),
    (
        wgt::Features::RG11B10UFLOAT_RENDERABLE,
        webgpu_sys::GpuFeatureName::Rg11b10ufloatRenderable,
    ),
    (
        wgt::Features::BGRA8UNORM_STORAGE,
        webgpu_sys::GpuFeatureName::Bgra8unormStorage,
    ),
    (
        wgt::Features::FLOAT32_FILTERABLE,
        webgpu_sys::GpuFeatureName::Float32Filterable,
    ),
];

fn map_wgt_features(supported_features: webgpu_sys::GpuSupportedFeatures) -> wgt::Features {
    let mut features = wgt::Features::empty();
    for (wgpu_feat, web_feat) in FEATURES_MAPPING {
        match wasm_bindgen::JsValue::from(web_feat).as_string() {
            Some(value) if supported_features.has(&value) => features |= wgpu_feat,
            _ => {}
        }
    }
    features
}

fn map_wgt_limits(limits: webgpu_sys::GpuSupportedLimits) -> wgt::Limits {
    wgt::Limits {
        max_texture_dimension_1d: limits.max_texture_dimension_1d(),
        max_texture_dimension_2d: limits.max_texture_dimension_2d(),
        max_texture_dimension_3d: limits.max_texture_dimension_3d(),
        max_texture_array_layers: limits.max_texture_array_layers(),
        max_bind_groups: limits.max_bind_groups(),
        max_bindings_per_bind_group: limits.max_bindings_per_bind_group(),
        max_dynamic_uniform_buffers_per_pipeline_layout: limits
            .max_dynamic_uniform_buffers_per_pipeline_layout(),
        max_dynamic_storage_buffers_per_pipeline_layout: limits
            .max_dynamic_storage_buffers_per_pipeline_layout(),
        max_sampled_textures_per_shader_stage: limits.max_sampled_textures_per_shader_stage(),
        max_samplers_per_shader_stage: limits.max_samplers_per_shader_stage(),
        max_storage_buffers_per_shader_stage: limits.max_storage_buffers_per_shader_stage(),
        max_storage_textures_per_shader_stage: limits.max_storage_textures_per_shader_stage(),
        max_uniform_buffers_per_shader_stage: limits.max_uniform_buffers_per_shader_stage(),
        max_uniform_buffer_binding_size: limits.max_uniform_buffer_binding_size() as u32,
        max_storage_buffer_binding_size: limits.max_storage_buffer_binding_size() as u32,
        max_vertex_buffers: limits.max_vertex_buffers(),
        max_buffer_size: limits.max_buffer_size() as u64,
        max_vertex_attributes: limits.max_vertex_attributes(),
        max_vertex_buffer_array_stride: limits.max_vertex_buffer_array_stride(),
        min_uniform_buffer_offset_alignment: limits.min_uniform_buffer_offset_alignment(),
        min_storage_buffer_offset_alignment: limits.min_storage_buffer_offset_alignment(),
        max_inter_stage_shader_components: limits.max_inter_stage_shader_components(),
        max_color_attachments: limits.max_color_attachments(),
        max_color_attachment_bytes_per_sample: limits.max_color_attachment_bytes_per_sample(),
        max_compute_workgroup_storage_size: limits.max_compute_workgroup_storage_size(),
        max_compute_invocations_per_workgroup: limits.max_compute_invocations_per_workgroup(),
        max_compute_workgroup_size_x: limits.max_compute_workgroup_size_x(),
        max_compute_workgroup_size_y: limits.max_compute_workgroup_size_y(),
        max_compute_workgroup_size_z: limits.max_compute_workgroup_size_z(),
        max_compute_workgroups_per_dimension: limits.max_compute_workgroups_per_dimension(),
        // The following are not part of WebGPU
        max_push_constant_size: wgt::Limits::default().max_push_constant_size,
        max_non_sampler_bindings: wgt::Limits::default().max_non_sampler_bindings,
    }
}

fn map_js_sys_limits(limits: &wgt::Limits) -> js_sys::Object {
    let object = js_sys::Object::new();

    macro_rules! set_properties {
        (($from:expr) => ($on:expr) : $(($js_ident:ident, $rs_ident:ident)),* $(,)?) => {
            $(
                ::js_sys::Reflect::set(
                    &$on,
                    &::wasm_bindgen::JsValue::from(stringify!($js_ident)),
                    // Numbers may be u64, however using `from` on a u64 yields
                    // errors on the wasm side, since it uses an unsupported api.
                    // Wasm sends us things that need to fit into u64s by sending
                    // us f64s instead. So we just send them f64s back.
                    &::wasm_bindgen::JsValue::from($from.$rs_ident as f64)
                )
                    .expect("Setting Object properties should never fail.");
            )*
        }
    }

    set_properties![
        (limits) => (object):
        (maxTextureDimension1D, max_texture_dimension_1d),
        (maxTextureDimension2D, max_texture_dimension_2d),
        (maxTextureDimension3D, max_texture_dimension_3d),
        (maxTextureArrayLayers, max_texture_array_layers),
        (maxBindGroups, max_bind_groups),
        (maxBindingsPerBindGroup, max_bindings_per_bind_group),
        (maxDynamicUniformBuffersPerPipelineLayout, max_dynamic_uniform_buffers_per_pipeline_layout),
        (maxDynamicStorageBuffersPerPipelineLayout, max_dynamic_storage_buffers_per_pipeline_layout),
        (maxSampledTexturesPerShaderStage, max_sampled_textures_per_shader_stage),
        (maxSamplersPerShaderStage, max_samplers_per_shader_stage),
        (maxStorageBuffersPerShaderStage, max_storage_buffers_per_shader_stage),
        (maxStorageTexturesPerShaderStage, max_storage_textures_per_shader_stage),
        (maxUniformBuffersPerShaderStage, max_uniform_buffers_per_shader_stage),
        (maxUniformBufferBindingSize, max_uniform_buffer_binding_size),
        (maxStorageBufferBindingSize, max_storage_buffer_binding_size),
        (minUniformBufferOffsetAlignment, min_uniform_buffer_offset_alignment),
        (minStorageBufferOffsetAlignment, min_storage_buffer_offset_alignment),
        (maxVertexBuffers, max_vertex_buffers),
        (maxBufferSize, max_buffer_size),
        (maxVertexAttributes, max_vertex_attributes),
        (maxVertexBufferArrayStride, max_vertex_buffer_array_stride),
        (maxInterStageShaderComponents, max_inter_stage_shader_components),
        (maxComputeWorkgroupStorageSize, max_compute_workgroup_storage_size),
        (maxComputeInvocationsPerWorkgroup, max_compute_invocations_per_workgroup),
        (maxComputeWorkgroupSizeX, max_compute_workgroup_size_x),
        (maxComputeWorkgroupSizeY, max_compute_workgroup_size_y),
        (maxComputeWorkgroupSizeZ, max_compute_workgroup_size_z),
        (maxComputeWorkgroupsPerDimension, max_compute_workgroups_per_dimension),
    ];

    object
}

type JsFutureResult = Result<wasm_bindgen::JsValue, wasm_bindgen::JsValue>;

fn future_request_adapter(
    result: JsFutureResult,
) -> Option<(
    Identified<webgpu_sys::GpuAdapter>,
    Sendable<webgpu_sys::GpuAdapter>,
)> {
    match result.and_then(wasm_bindgen::JsCast::dyn_into) {
        Ok(adapter) => Some(create_identified(adapter)),
        Err(_) => None,
    }
}

fn future_request_device(
    result: JsFutureResult,
) -> Result<
    (
        Identified<webgpu_sys::GpuDevice>,
        Sendable<webgpu_sys::GpuDevice>,
        Identified<webgpu_sys::GpuQueue>,
        Sendable<webgpu_sys::GpuQueue>,
    ),
    crate::RequestDeviceError,
> {
    result
        .map(|js_value| {
            let (device_id, device_data) = create_identified(webgpu_sys::GpuDevice::from(js_value));
            let (queue_id, queue_data) = create_identified(device_data.0.queue());

            (device_id, device_data, queue_id, queue_data)
        })
        .map_err(|error_value| crate::RequestDeviceError {
            inner: crate::RequestDeviceErrorKind::WebGpu(error_value),
        })
}

fn future_pop_error_scope(result: JsFutureResult) -> Option<crate::Error> {
    match result {
        Ok(js_value) if js_value.is_object() => {
            let js_error = wasm_bindgen::JsCast::dyn_into(js_value).unwrap();
            Some(crate::Error::from_js(js_error))
        }
        _ => None,
    }
}

/// Calls `callback(success_value)` when the promise completes successfully, calls `callback(failure_value)`
/// when the promise completes unsuccessfully.
fn register_then_closures<F, T>(promise: &Promise, callback: F, success_value: T, failure_value: T)
where
    F: FnOnce(T) + 'static,
    T: 'static,
{
    // Both the 'success' and 'rejected' closures need access to callback, but only one
    // of them will ever run. We have them both hold a reference to a `Rc<RefCell<Option<impl FnOnce...>>>`,
    // and then take ownership of callback when invoked.
    //
    // We also only need Rc's because these will only ever be called on our thread.
    //
    // We also store the actual closure types inside this Rc, as the closures need to be kept alive
    // until they are actually called by the callback. It is valid to drop a closure inside of a callback.
    // This allows us to keep the closures alive without leaking them.
    let rc_callback: Rc<RefCell<Option<(_, _, F)>>> = Rc::new(RefCell::new(None));

    let rc_callback_clone1 = rc_callback.clone();
    let rc_callback_clone2 = rc_callback.clone();
    let closure_success = wasm_bindgen::closure::Closure::once(move |_| {
        let (success_closure, rejection_closure, callback) =
            rc_callback_clone1.borrow_mut().take().unwrap();
        callback(success_value);
        // drop the closures, including ourselves, which will free any captured memory.
        drop((success_closure, rejection_closure));
    });
    let closure_rejected = wasm_bindgen::closure::Closure::once(move |_| {
        let (success_closure, rejection_closure, callback) =
            rc_callback_clone2.borrow_mut().take().unwrap();
        callback(failure_value);
        // drop the closures, including ourselves, which will free any captured memory.
        drop((success_closure, rejection_closure));
    });

    // Calling then before setting the value in the Rc seems like a race, but it isn't
    // because the promise callback will run on this thread, so there is no race.
    let _ = promise.then2(&closure_success, &closure_rejected);

    *rc_callback.borrow_mut() = Some((closure_success, closure_rejected, callback));
}

impl ContextWebGpu {
    /// Common portion of the internal branches of the public `instance_create_surface` function.
    ///
    /// Note: Analogous code also exists in the WebGL2 backend at
    /// `wgpu_hal::gles::web::Instance`.
    fn create_surface_from_context(
        &self,
        canvas: Canvas,
        context_result: Result<Option<js_sys::Object>, wasm_bindgen::JsValue>,
    ) -> Result<
        (
            <Self as crate::Context>::SurfaceId,
            <Self as crate::Context>::SurfaceData,
        ),
        crate::CreateSurfaceError,
    > {
        let context: js_sys::Object = match context_result {
            Ok(Some(context)) => context,
            Ok(None) => {
                // <https://html.spec.whatwg.org/multipage/canvas.html#dom-canvas-getcontext-dev>
                // A getContext() call “returns null if contextId is not supported, or if the
                // canvas has already been initialized with another context type”. Additionally,
                // “not supported” could include “insufficient GPU resources” or “the GPU process
                // previously crashed”. So, we must return it as an `Err` since it could occur
                // for circumstances outside the application author's control.
                return Err(crate::CreateSurfaceError {
                    inner: crate::CreateSurfaceErrorKind::Web(
                        String::from(
                            "canvas.getContext() returned null; webgpu not available or canvas already in use"
                        )
                    )
                });
            }
            Err(js_error) => {
                // <https://html.spec.whatwg.org/multipage/canvas.html#dom-canvas-getcontext>
                // A thrown exception indicates misuse of the canvas state.
                return Err(crate::CreateSurfaceError {
                    inner: crate::CreateSurfaceErrorKind::Web(format!(
                        "canvas.getContext() threw exception {js_error:?}",
                    )),
                });
            }
        };

        // Not returning this error because it is a type error that shouldn't happen unless
        // the browser, JS builtin objects, or wasm bindings are misbehaving somehow.
        let context: webgpu_sys::GpuCanvasContext = context
            .dyn_into()
            .expect("canvas context is not a GPUCanvasContext");

        Ok(create_identified((canvas, context)))
    }

    /// Get mapped buffer range directly as a `js_sys::ArrayBuffer`.
    pub fn buffer_get_mapped_range_as_array_buffer(
        &self,
        buffer_data: &<ContextWebGpu as crate::Context>::BufferData,
        sub_range: Range<wgt::BufferAddress>,
    ) -> js_sys::ArrayBuffer {
        buffer_data.0.get_mapped_array_buffer(sub_range)
    }
}

// Represents the global object in the JavaScript context.
// It can be cast to from `webgpu_sys::global` and exposes two getters `window` and `worker` of which only one is defined depending on the caller's context.
// When called from the UI thread only `window` is defined whereas `worker` is only defined within a web worker context.
// See: https://github.com/rustwasm/gloo/blob/2c9e776701ecb90c53e62dec1abd19c2b70e47c7/crates/timers/src/callback.rs#L8-L40
#[wasm_bindgen]
extern "C" {
    type Global;

    #[wasm_bindgen(method, getter, js_name = Window)]
    fn window(this: &Global) -> JsValue;

    #[wasm_bindgen(method, getter, js_name = WorkerGlobalScope)]
    fn worker(this: &Global) -> JsValue;
}

#[derive(Debug)]
pub enum Canvas {
    Canvas(web_sys::HtmlCanvasElement),
    Offscreen(web_sys::OffscreenCanvas),
}

/// Returns the browsers gpu object or `None` if the current context is neither the main thread nor a dedicated worker.
///
/// If WebGPU is not supported, the Gpu property is `undefined` (but *not* necessarily `None`).
///
/// See:
/// * <https://developer.mozilla.org/en-US/docs/Web/API/Navigator/gpu>
/// * <https://developer.mozilla.org/en-US/docs/Web/API/WorkerNavigator/gpu>
pub fn get_browser_gpu_property() -> Option<webgpu_sys::Gpu> {
    let global: Global = js_sys::global().unchecked_into();

    if !global.window().is_undefined() {
        let navigator = global.unchecked_into::<web_sys::Window>().navigator();
        Some(ext_bindings::NavigatorGpu::gpu(&navigator))
    } else if !global.worker().is_undefined() {
        let navigator = global
            .unchecked_into::<web_sys::WorkerGlobalScope>()
            .navigator();
        Some(ext_bindings::NavigatorGpu::gpu(&navigator))
    } else {
        None
    }
}

impl crate::context::Context for ContextWebGpu {
    type AdapterId = Identified<webgpu_sys::GpuAdapter>;
    type AdapterData = Sendable<webgpu_sys::GpuAdapter>;
    type DeviceId = Identified<webgpu_sys::GpuDevice>;
    type DeviceData = Sendable<webgpu_sys::GpuDevice>;
    type QueueId = Identified<webgpu_sys::GpuQueue>;
    type QueueData = Sendable<webgpu_sys::GpuQueue>;
    type ShaderModuleId = Identified<webgpu_sys::GpuShaderModule>;
    type ShaderModuleData = Sendable<webgpu_sys::GpuShaderModule>;
    type BindGroupLayoutId = Identified<webgpu_sys::GpuBindGroupLayout>;
    type BindGroupLayoutData = Sendable<webgpu_sys::GpuBindGroupLayout>;
    type BindGroupId = Identified<webgpu_sys::GpuBindGroup>;
    type BindGroupData = Sendable<webgpu_sys::GpuBindGroup>;
    type TextureViewId = Identified<webgpu_sys::GpuTextureView>;
    type TextureViewData = Sendable<webgpu_sys::GpuTextureView>;
    type SamplerId = Identified<webgpu_sys::GpuSampler>;
    type SamplerData = Sendable<webgpu_sys::GpuSampler>;
    type BufferId = Identified<WebBuffer>;
    type BufferData = Sendable<WebBuffer>;
    type TextureId = Identified<webgpu_sys::GpuTexture>;
    type TextureData = Sendable<webgpu_sys::GpuTexture>;
    type QuerySetId = Identified<webgpu_sys::GpuQuerySet>;
    type QuerySetData = Sendable<webgpu_sys::GpuQuerySet>;
    type PipelineLayoutId = Identified<webgpu_sys::GpuPipelineLayout>;
    type PipelineLayoutData = Sendable<webgpu_sys::GpuPipelineLayout>;
    type RenderPipelineId = Identified<webgpu_sys::GpuRenderPipeline>;
    type RenderPipelineData = Sendable<webgpu_sys::GpuRenderPipeline>;
    type ComputePipelineId = Identified<webgpu_sys::GpuComputePipeline>;
    type ComputePipelineData = Sendable<webgpu_sys::GpuComputePipeline>;
    type CommandEncoderId = Identified<webgpu_sys::GpuCommandEncoder>;
    type CommandEncoderData = Sendable<webgpu_sys::GpuCommandEncoder>;
    type ComputePassId = Identified<webgpu_sys::GpuComputePassEncoder>;
    type ComputePassData = Sendable<webgpu_sys::GpuComputePassEncoder>;
    type RenderPassId = Identified<webgpu_sys::GpuRenderPassEncoder>;
    type RenderPassData = Sendable<webgpu_sys::GpuRenderPassEncoder>;
    type CommandBufferId = Identified<webgpu_sys::GpuCommandBuffer>;
    type CommandBufferData = Sendable<webgpu_sys::GpuCommandBuffer>;
    type RenderBundleEncoderId = Identified<webgpu_sys::GpuRenderBundleEncoder>;
    type RenderBundleEncoderData = Sendable<webgpu_sys::GpuRenderBundleEncoder>;
    type RenderBundleId = Identified<webgpu_sys::GpuRenderBundle>;
    type RenderBundleData = Sendable<webgpu_sys::GpuRenderBundle>;
    type SurfaceId = Identified<(Canvas, webgpu_sys::GpuCanvasContext)>;
    type SurfaceData = Sendable<(Canvas, webgpu_sys::GpuCanvasContext)>;

    type SurfaceOutputDetail = SurfaceOutputDetail;
    type SubmissionIndex = Unused;
    type SubmissionIndexData = ();

    type RequestAdapterFuture = MakeSendFuture<
        wasm_bindgen_futures::JsFuture,
        fn(JsFutureResult) -> Option<(Self::AdapterId, Self::AdapterData)>,
    >;
    type RequestDeviceFuture = MakeSendFuture<
        wasm_bindgen_futures::JsFuture,
        fn(
            JsFutureResult,
        ) -> Result<
            (
                Self::DeviceId,
                Self::DeviceData,
                Self::QueueId,
                Self::QueueData,
            ),
            crate::RequestDeviceError,
        >,
    >;
    type PopErrorScopeFuture =
        MakeSendFuture<wasm_bindgen_futures::JsFuture, fn(JsFutureResult) -> Option<crate::Error>>;

    fn init(_instance_desc: wgt::InstanceDescriptor) -> Self {
        let Some(gpu) = get_browser_gpu_property() else {
            panic!(
                "Accessing the GPU is only supported on the main thread or from a dedicated worker"
            );
        };
        ContextWebGpu(gpu)
    }

    unsafe fn instance_create_surface(
        &self,
        target: SurfaceTargetUnsafe,
    ) -> Result<(Self::SurfaceId, Self::SurfaceData), crate::CreateSurfaceError> {
        match target {
            SurfaceTargetUnsafe::RawHandle {
                raw_display_handle: _,
                raw_window_handle,
            } => {
                let canvas_element: web_sys::HtmlCanvasElement = match raw_window_handle {
                    raw_window_handle::RawWindowHandle::Web(handle) => {
                        let canvas_node: wasm_bindgen::JsValue = web_sys::window()
                            .and_then(|win| win.document())
                            .and_then(|doc| {
                                doc.query_selector_all(&format!(
                                    "[data-raw-handle=\"{}\"]",
                                    handle.id
                                ))
                                .ok()
                            })
                            .and_then(|nodes| nodes.get(0))
                            .expect("expected to find single canvas")
                            .into();
                        canvas_node.into()
                    }
                    raw_window_handle::RawWindowHandle::WebCanvas(handle) => {
                        let value: &JsValue = unsafe { handle.obj.cast().as_ref() };
                        value.clone().unchecked_into()
                    }
                    raw_window_handle::RawWindowHandle::WebOffscreenCanvas(handle) => {
                        let value: &JsValue = unsafe { handle.obj.cast().as_ref() };
                        let canvas: web_sys::OffscreenCanvas = value.clone().unchecked_into();
                        let context_result = canvas.get_context("webgpu");

                        return self.create_surface_from_context(
                            Canvas::Offscreen(canvas),
                            context_result,
                        );
                    }
                    _ => panic!("expected valid handle for canvas"),
                };

                let context_result = canvas_element.get_context("webgpu");
                self.create_surface_from_context(Canvas::Canvas(canvas_element), context_result)
            }
        }
    }

    fn instance_request_adapter(
        &self,
        options: &crate::RequestAdapterOptions<'_, '_>,
    ) -> Self::RequestAdapterFuture {
        //TODO: support this check, return `None` if the flag is not set.
        // It's not trivial, since we need the Future logic to have this check,
        // and currently the Future here has no room for extra parameter `backends`.
        //assert!(backends.contains(wgt::Backends::BROWSER_WEBGPU));
        let mut mapped_options = webgpu_sys::GpuRequestAdapterOptions::new();
        let mapped_power_preference = match options.power_preference {
            wgt::PowerPreference::None => None,
            wgt::PowerPreference::LowPower => Some(webgpu_sys::GpuPowerPreference::LowPower),
            wgt::PowerPreference::HighPerformance => {
                Some(webgpu_sys::GpuPowerPreference::HighPerformance)
            }
        };
        if let Some(mapped_pref) = mapped_power_preference {
            mapped_options.power_preference(mapped_pref);
        }
        let adapter_promise = self.0.request_adapter_with_options(&mapped_options);

        MakeSendFuture::new(
            wasm_bindgen_futures::JsFuture::from(adapter_promise),
            future_request_adapter,
        )
    }

    fn adapter_request_device(
        &self,
        _adapter: &Self::AdapterId,
        adapter_data: &Self::AdapterData,
        desc: &crate::DeviceDescriptor<'_>,
        trace_dir: Option<&std::path::Path>,
    ) -> Self::RequestDeviceFuture {
        if trace_dir.is_some() {
            //Error: Tracing isn't supported on the Web target
        }

        let mut mapped_desc = webgpu_sys::GpuDeviceDescriptor::new();

        // TODO: Migrate to a web_sys api.
        // See https://github.com/rustwasm/wasm-bindgen/issues/3587
        let limits_object = map_js_sys_limits(&desc.required_limits);

        js_sys::Reflect::set(
            &mapped_desc,
            &JsValue::from("requiredLimits"),
            &limits_object,
        )
        .expect("Setting Object properties should never fail.");

        let required_features = FEATURES_MAPPING
            .iter()
            .copied()
            .flat_map(|(flag, value)| {
                if desc.required_features.contains(flag) {
                    Some(JsValue::from(value))
                } else {
                    None
                }
            })
            .collect::<js_sys::Array>();
        mapped_desc.required_features(&required_features);

        if let Some(label) = desc.label {
            mapped_desc.label(label);
        }

        let device_promise = adapter_data.0.request_device_with_descriptor(&mapped_desc);

        MakeSendFuture::new(
            wasm_bindgen_futures::JsFuture::from(device_promise),
            future_request_device,
        )
    }

    fn instance_poll_all_devices(&self, _force_wait: bool) -> bool {
        // Devices are automatically polled.
        true
    }

    fn adapter_is_surface_supported(
        &self,
        _adapter: &Self::AdapterId,
        _adapter_data: &Self::AdapterData,
        _surface: &Self::SurfaceId,
        _surface_data: &Self::SurfaceData,
    ) -> bool {
        true
    }

    fn adapter_features(
        &self,
        _adapter: &Self::AdapterId,
        adapter_data: &Self::AdapterData,
    ) -> wgt::Features {
        map_wgt_features(adapter_data.0.features())
    }

    fn adapter_limits(
        &self,
        _adapter: &Self::AdapterId,
        adapter_data: &Self::AdapterData,
    ) -> wgt::Limits {
        map_wgt_limits(adapter_data.0.limits())
    }

    fn adapter_downlevel_capabilities(
        &self,
        _adapter: &Self::AdapterId,
        _adapter_data: &Self::AdapterData,
    ) -> wgt::DownlevelCapabilities {
        // WebGPU is assumed to be fully compliant
        wgt::DownlevelCapabilities::default()
    }

    fn adapter_get_info(
        &self,
        _adapter: &Self::AdapterId,
        _adapter_data: &Self::AdapterData,
    ) -> wgt::AdapterInfo {
        // TODO: web-sys has no way of getting information on adapters
        wgt::AdapterInfo {
            name: String::new(),
            vendor: 0,
            device: 0,
            device_type: wgt::DeviceType::Other,
            driver: String::new(),
            driver_info: String::new(),
            backend: wgt::Backend::BrowserWebGpu,
        }
    }

    fn adapter_get_texture_format_features(
        &self,
        adapter: &Self::AdapterId,
        adapter_data: &Self::AdapterData,
        format: wgt::TextureFormat,
    ) -> wgt::TextureFormatFeatures {
        format.guaranteed_format_features(self.adapter_features(adapter, adapter_data))
    }

    fn adapter_get_presentation_timestamp(
        &self,
        _adapter: &Self::AdapterId,
        _adapter_data: &Self::AdapterData,
    ) -> wgt::PresentationTimestamp {
        wgt::PresentationTimestamp::INVALID_TIMESTAMP
    }

    fn surface_get_capabilities(
        &self,
        _surface: &Self::SurfaceId,
        _surface_data: &Self::SurfaceData,
        _adapter: &Self::AdapterId,
        _adapter_data: &Self::AdapterData,
    ) -> wgt::SurfaceCapabilities {
        let mut formats = vec![
            wgt::TextureFormat::Rgba8Unorm,
            wgt::TextureFormat::Bgra8Unorm,
            wgt::TextureFormat::Rgba16Float,
        ];
        let mut mapped_formats = formats.iter().map(|format| map_texture_format(*format));
        // Preferred canvas format will only be either "rgba8unorm" or "bgra8unorm".
        // https://www.w3.org/TR/webgpu/#dom-gpu-getpreferredcanvasformat
        let preferred_format = self.0.get_preferred_canvas_format();
        if let Some(index) = mapped_formats.position(|format| format == preferred_format) {
            formats.swap(0, index);
        }

        wgt::SurfaceCapabilities {
            // https://gpuweb.github.io/gpuweb/#supported-context-formats
            formats,
            // Doesn't really have meaning on the web.
            present_modes: vec![wgt::PresentMode::Fifo],
            alpha_modes: vec![wgt::CompositeAlphaMode::Opaque],
            // Statically set to RENDER_ATTACHMENT for now. See https://gpuweb.github.io/gpuweb/#dom-gpucanvasconfiguration-usage
            usages: wgt::TextureUsages::RENDER_ATTACHMENT,
        }
    }

    fn surface_configure(
        &self,
        _surface: &Self::SurfaceId,
        surface_data: &Self::SurfaceData,
        _device: &Self::DeviceId,
        device_data: &Self::DeviceData,
        config: &crate::SurfaceConfiguration,
    ) {
        match surface_data.0 .0 {
            Canvas::Canvas(ref canvas) => {
                canvas.set_width(config.width);
                canvas.set_height(config.height);
            }
            Canvas::Offscreen(ref canvas) => {
                canvas.set_width(config.width);
                canvas.set_height(config.height);
            }
        }

        if let wgt::PresentMode::Mailbox | wgt::PresentMode::Immediate = config.present_mode {
            panic!("Only FIFO/Auto* is supported on web");
        }
        if let wgt::CompositeAlphaMode::PostMultiplied | wgt::CompositeAlphaMode::Inherit =
            config.alpha_mode
        {
            panic!("Only Opaque/Auto or PreMultiplied alpha mode are supported on web");
        }
        let alpha_mode = match config.alpha_mode {
            wgt::CompositeAlphaMode::PreMultiplied => webgpu_sys::GpuCanvasAlphaMode::Premultiplied,
            _ => webgpu_sys::GpuCanvasAlphaMode::Opaque,
        };
        let mut mapped = webgpu_sys::GpuCanvasConfiguration::new(
            &device_data.0,
            map_texture_format(config.format),
        );
        mapped.usage(config.usage.bits());
        mapped.alpha_mode(alpha_mode);
        let mapped_view_formats = config
            .view_formats
            .iter()
            .map(|format| JsValue::from(map_texture_format(*format)))
            .collect::<js_sys::Array>();
        mapped.view_formats(&mapped_view_formats);
        surface_data.0 .1.configure(&mapped);
    }

    fn surface_get_current_texture(
        &self,
        _surface: &Self::SurfaceId,
        surface_data: &Self::SurfaceData,
    ) -> (
        Option<Self::TextureId>,
        Option<Self::TextureData>,
        wgt::SurfaceStatus,
        Self::SurfaceOutputDetail,
    ) {
        let (surface_id, surface_data) = create_identified(surface_data.0 .1.get_current_texture());
        (
            Some(surface_id),
            Some(surface_data),
            wgt::SurfaceStatus::Good,
            (),
        )
    }

    fn surface_present(&self, _texture: &Self::TextureId, _detail: &Self::SurfaceOutputDetail) {
        // Swapchain is presented automatically
    }

    fn surface_texture_discard(
        &self,
        _texture: &Self::TextureId,
        _detail: &Self::SurfaceOutputDetail,
    ) {
        // Can't really discard this on the Web
    }

    fn device_features(
        &self,
        _device: &Self::DeviceId,
        device_data: &Self::DeviceData,
    ) -> wgt::Features {
        map_wgt_features(device_data.0.features())
    }

    fn device_limits(
        &self,
        _device: &Self::DeviceId,
        device_data: &Self::DeviceData,
    ) -> wgt::Limits {
        map_wgt_limits(device_data.0.limits())
    }

    fn device_downlevel_properties(
        &self,
        _device: &Self::DeviceId,
        _device_data: &Self::DeviceData,
    ) -> wgt::DownlevelCapabilities {
        // WebGPU is assumed to be fully compliant
        wgt::DownlevelCapabilities::default()
    }

    #[cfg_attr(
        not(any(
            feature = "spirv",
            feature = "glsl",
            feature = "wgsl",
            feature = "naga-ir"
        )),
        allow(unreachable_code, unused_variables)
    )]
    fn device_create_shader_module(
        &self,
        _device: &Self::DeviceId,
        device_data: &Self::DeviceData,
        desc: crate::ShaderModuleDescriptor<'_>,
        _shader_bound_checks: wgt::ShaderBoundChecks,
    ) -> (Self::ShaderModuleId, Self::ShaderModuleData) {
        let mut descriptor: webgpu_sys::GpuShaderModuleDescriptor = match desc.source {
            #[cfg(feature = "spirv")]
            crate::ShaderSource::SpirV(ref spv) => {
                use naga::{back, front, valid};

                let options = naga::front::spv::Options {
                    adjust_coordinate_space: false,
                    strict_capabilities: true,
                    block_ctx_dump_prefix: None,
                };
                let spv_parser = front::spv::Frontend::new(spv.iter().cloned(), &options);
                let spv_module = spv_parser.parse().unwrap();

                let mut validator = valid::Validator::new(
                    valid::ValidationFlags::all(),
                    valid::Capabilities::all(),
                );
                let spv_module_info = validator.validate(&spv_module).unwrap();

                let writer_flags = naga::back::wgsl::WriterFlags::empty();
                let wgsl_text =
                    back::wgsl::write_string(&spv_module, &spv_module_info, writer_flags).unwrap();
                webgpu_sys::GpuShaderModuleDescriptor::new(wgsl_text.as_str())
            }
            #[cfg(feature = "glsl")]
            crate::ShaderSource::Glsl {
                ref shader,
                stage,
                ref defines,
            } => {
                use naga::{back, front, valid};

                // Parse the given shader code and store its representation.
                let options = front::glsl::Options {
                    stage,
                    defines: defines.clone(),
                };
                let mut parser = front::glsl::Frontend::default();
                let glsl_module = parser.parse(&options, shader).unwrap();

                let mut validator = valid::Validator::new(
                    valid::ValidationFlags::all(),
                    valid::Capabilities::all(),
                );
                let glsl_module_info = validator.validate(&glsl_module).unwrap();

                let writer_flags = naga::back::wgsl::WriterFlags::empty();
                let wgsl_text =
                    back::wgsl::write_string(&glsl_module, &glsl_module_info, writer_flags)
                        .unwrap();
                webgpu_sys::GpuShaderModuleDescriptor::new(wgsl_text.as_str())
            }
            #[cfg(feature = "wgsl")]
            crate::ShaderSource::Wgsl(ref code) => webgpu_sys::GpuShaderModuleDescriptor::new(code),
            #[cfg(feature = "naga-ir")]
            crate::ShaderSource::Naga(module) => {
                use naga::{back, valid};

                let mut validator = valid::Validator::new(
                    valid::ValidationFlags::all(),
                    valid::Capabilities::all(),
                );
                let module_info = validator.validate(&module).unwrap();

                let writer_flags = naga::back::wgsl::WriterFlags::empty();
                let wgsl_text =
                    back::wgsl::write_string(&module, &module_info, writer_flags).unwrap();
                webgpu_sys::GpuShaderModuleDescriptor::new(wgsl_text.as_str())
            }
            crate::ShaderSource::Dummy(_) => {
                panic!("found `ShaderSource::Dummy`")
            }
        };
        if let Some(label) = desc.label {
            descriptor.label(label);
        }
        create_identified(device_data.0.create_shader_module(&descriptor))
    }

    unsafe fn device_create_shader_module_spirv(
        &self,
        _device: &Self::DeviceId,
        _device_data: &Self::DeviceData,
        _desc: &crate::ShaderModuleDescriptorSpirV<'_>,
    ) -> (Self::ShaderModuleId, Self::ShaderModuleData) {
        unreachable!("SPIRV_SHADER_PASSTHROUGH is not enabled for this backend")
    }

    fn device_create_bind_group_layout(
        &self,
        _device: &Self::DeviceId,
        device_data: &Self::DeviceData,
        desc: &crate::BindGroupLayoutDescriptor<'_>,
    ) -> (Self::BindGroupLayoutId, Self::BindGroupLayoutData) {
        let mapped_bindings = desc
            .entries
            .iter()
            .map(|bind| {
                let mut mapped_entry =
                    webgpu_sys::GpuBindGroupLayoutEntry::new(bind.binding, bind.visibility.bits());

                match bind.ty {
                    wgt::BindingType::Buffer {
                        ty,
                        has_dynamic_offset,
                        min_binding_size,
                    } => {
                        let mut buffer = webgpu_sys::GpuBufferBindingLayout::new();
                        buffer.has_dynamic_offset(has_dynamic_offset);
                        if let Some(size) = min_binding_size {
                            buffer.min_binding_size(size.get() as f64);
                        }
                        buffer.type_(match ty {
                            wgt::BufferBindingType::Uniform => {
                                webgpu_sys::GpuBufferBindingType::Uniform
                            }
                            wgt::BufferBindingType::Storage { read_only: false } => {
                                webgpu_sys::GpuBufferBindingType::Storage
                            }
                            wgt::BufferBindingType::Storage { read_only: true } => {
                                webgpu_sys::GpuBufferBindingType::ReadOnlyStorage
                            }
                        });
                        mapped_entry.buffer(&buffer);
                    }
                    wgt::BindingType::Sampler(ty) => {
                        let mut sampler = webgpu_sys::GpuSamplerBindingLayout::new();
                        sampler.type_(match ty {
                            wgt::SamplerBindingType::NonFiltering => {
                                webgpu_sys::GpuSamplerBindingType::NonFiltering
                            }
                            wgt::SamplerBindingType::Filtering => {
                                webgpu_sys::GpuSamplerBindingType::Filtering
                            }
                            wgt::SamplerBindingType::Comparison => {
                                webgpu_sys::GpuSamplerBindingType::Comparison
                            }
                        });
                        mapped_entry.sampler(&sampler);
                    }
                    wgt::BindingType::Texture {
                        multisampled,
                        sample_type,
                        view_dimension,
                    } => {
                        let mut texture = webgpu_sys::GpuTextureBindingLayout::new();
                        texture.multisampled(multisampled);
                        texture.sample_type(map_texture_component_type(sample_type));
                        texture.view_dimension(map_texture_view_dimension(view_dimension));
                        mapped_entry.texture(&texture);
                    }
                    wgt::BindingType::StorageTexture {
                        access,
                        format,
                        view_dimension,
                    } => {
                        let mapped_access = match access {
                            wgt::StorageTextureAccess::WriteOnly => {
                                webgpu_sys::GpuStorageTextureAccess::WriteOnly
                            }
                            wgt::StorageTextureAccess::ReadOnly => {
                                webgpu_sys::GpuStorageTextureAccess::ReadOnly
                            }
                            wgt::StorageTextureAccess::ReadWrite => {
                                webgpu_sys::GpuStorageTextureAccess::ReadWrite
                            }
                        };
                        let mut storage_texture = webgpu_sys::GpuStorageTextureBindingLayout::new(
                            map_texture_format(format),
                        );
                        storage_texture.access(mapped_access);
                        storage_texture.view_dimension(map_texture_view_dimension(view_dimension));
                        mapped_entry.storage_texture(&storage_texture);
                    }
                    wgt::BindingType::AccelerationStructure => todo!(),
                }

                mapped_entry
            })
            .collect::<js_sys::Array>();

        let mut mapped_desc = webgpu_sys::GpuBindGroupLayoutDescriptor::new(&mapped_bindings);
        if let Some(label) = desc.label {
            mapped_desc.label(label);
        }
        create_identified(device_data.0.create_bind_group_layout(&mapped_desc))
    }

    fn device_create_bind_group(
        &self,
        _device: &Self::DeviceId,
        device_data: &Self::DeviceData,
        desc: &crate::BindGroupDescriptor<'_>,
    ) -> (Self::BindGroupId, Self::BindGroupData) {
        let mapped_entries = desc
            .entries
            .iter()
            .map(|binding| {
                let mapped_resource = match binding.resource {
                    crate::BindingResource::Buffer(crate::BufferBinding {
                        buffer,
                        offset,
                        size,
                    }) => {
                        let buffer: &<ContextWebGpu as crate::Context>::BufferData =
                            downcast_ref(buffer.data.as_ref());
                        let mut mapped_buffer_binding =
                            webgpu_sys::GpuBufferBinding::new(&buffer.0.buffer);
                        mapped_buffer_binding.offset(offset as f64);
                        if let Some(s) = size {
                            mapped_buffer_binding.size(s.get() as f64);
                        }
                        JsValue::from(mapped_buffer_binding)
                    }
                    crate::BindingResource::BufferArray(..) => {
                        panic!("Web backend does not support arrays of buffers")
                    }
                    crate::BindingResource::Sampler(sampler) => {
                        let sampler: &<ContextWebGpu as crate::Context>::SamplerData =
                            downcast_ref(sampler.data.as_ref());
                        JsValue::from(&sampler.0)
                    }
                    crate::BindingResource::SamplerArray(..) => {
                        panic!("Web backend does not support arrays of samplers")
                    }
                    crate::BindingResource::TextureView(texture_view) => {
                        let texture_view: &<ContextWebGpu as crate::Context>::TextureViewData =
                            downcast_ref(texture_view.data.as_ref());
                        JsValue::from(&texture_view.0)
                    }
                    crate::BindingResource::TextureViewArray(..) => {
                        panic!("Web backend does not support BINDING_INDEXING extension")
                    }
                };

                webgpu_sys::GpuBindGroupEntry::new(binding.binding, &mapped_resource)
            })
            .collect::<js_sys::Array>();

        let bgl: &<ContextWebGpu as crate::Context>::BindGroupLayoutData =
            downcast_ref(desc.layout.data.as_ref());
        let mut mapped_desc = webgpu_sys::GpuBindGroupDescriptor::new(&mapped_entries, &bgl.0);
        if let Some(label) = desc.label {
            mapped_desc.label(label);
        }
        create_identified(device_data.0.create_bind_group(&mapped_desc))
    }

    fn device_create_pipeline_layout(
        &self,
        _device: &Self::DeviceId,
        device_data: &Self::DeviceData,
        desc: &crate::PipelineLayoutDescriptor<'_>,
    ) -> (Self::PipelineLayoutId, Self::PipelineLayoutData) {
        let temp_layouts = desc
            .bind_group_layouts
            .iter()
            .map(|bgl| {
                let bgl: &<ContextWebGpu as crate::Context>::BindGroupLayoutData =
                    downcast_ref(bgl.data.as_ref());
                &bgl.0
            })
            .collect::<js_sys::Array>();
        let mut mapped_desc = webgpu_sys::GpuPipelineLayoutDescriptor::new(&temp_layouts);
        if let Some(label) = desc.label {
            mapped_desc.label(label);
        }
        create_identified(device_data.0.create_pipeline_layout(&mapped_desc))
    }

    fn device_create_render_pipeline(
        &self,
        _device: &Self::DeviceId,
        device_data: &Self::DeviceData,
        desc: &crate::RenderPipelineDescriptor<'_>,
    ) -> (Self::RenderPipelineId, Self::RenderPipelineData) {
        let module: &<ContextWebGpu as crate::Context>::ShaderModuleData =
            downcast_ref(desc.vertex.module.data.as_ref());
<<<<<<< HEAD
        let mut mapped_vertex_state =
            web_sys::GpuVertexState::new(&module.0);
        mapped_vertex_state.entry_point(desc.vertex.entry_point);
        
=======
        let mut mapped_vertex_state = webgpu_sys::GpuVertexState::new(&module.0);
        mapped_vertex_state.entry_point(desc.vertex.entry_point);

>>>>>>> ed843f80
        let buffers = desc
            .vertex
            .buffers
            .iter()
            .map(|vbuf| {
                let mapped_attributes = vbuf
                    .attributes
                    .iter()
                    .map(|attr| {
                        webgpu_sys::GpuVertexAttribute::new(
                            map_vertex_format(attr.format),
                            attr.offset as f64,
                            attr.shader_location,
                        )
                    })
                    .collect::<js_sys::Array>();

                let mut mapped_vbuf = webgpu_sys::GpuVertexBufferLayout::new(
                    vbuf.array_stride as f64,
                    &mapped_attributes,
                );
                mapped_vbuf.step_mode(map_vertex_step_mode(vbuf.step_mode));
                mapped_vbuf
            })
            .collect::<js_sys::Array>();

        mapped_vertex_state.buffers(&buffers);

        let auto_layout = wasm_bindgen::JsValue::from(webgpu_sys::GpuAutoLayoutMode::Auto);
        let mut mapped_desc = webgpu_sys::GpuRenderPipelineDescriptor::new(
            &match desc.layout {
                Some(layout) => {
                    let layout: &<ContextWebGpu as crate::Context>::PipelineLayoutData =
                        downcast_ref(layout.data.as_ref());
                    JsValue::from(&layout.0)
                }
                None => auto_layout,
            },
            &mapped_vertex_state,
        );

        if let Some(label) = desc.label {
            mapped_desc.label(label);
        }

        if let Some(ref depth_stencil) = desc.depth_stencil {
            mapped_desc.depth_stencil(&map_depth_stencil_state(depth_stencil));
        }

        if let Some(ref frag) = desc.fragment {
            let targets = frag
                .targets
                .iter()
                .map(|target| match target {
                    Some(target) => {
                        let mapped_format = map_texture_format(target.format);
                        let mut mapped_color_state =
                            webgpu_sys::GpuColorTargetState::new(mapped_format);
                        if let Some(ref bs) = target.blend {
                            let alpha = map_blend_component(&bs.alpha);
                            let color = map_blend_component(&bs.color);
                            let mapped_blend_state = webgpu_sys::GpuBlendState::new(&alpha, &color);
                            mapped_color_state.blend(&mapped_blend_state);
                        }
                        mapped_color_state.write_mask(target.write_mask.bits());
                        wasm_bindgen::JsValue::from(mapped_color_state)
                    }
                    None => wasm_bindgen::JsValue::null(),
                })
                .collect::<js_sys::Array>();
            let module: &<ContextWebGpu as crate::Context>::ShaderModuleData =
                downcast_ref(frag.module.data.as_ref());
<<<<<<< HEAD
            let mut mapped_fragment_desc =
                web_sys::GpuFragmentState::new(&module.0, &targets);
=======
            let mut mapped_fragment_desc = webgpu_sys::GpuFragmentState::new(&module.0, &targets);
>>>>>>> ed843f80
            mapped_fragment_desc.entry_point(frag.entry_point);
            mapped_desc.fragment(&mapped_fragment_desc);
        }

        let mut mapped_multisample = webgpu_sys::GpuMultisampleState::new();
        mapped_multisample.count(desc.multisample.count);
        mapped_multisample.mask(desc.multisample.mask as u32);
        mapped_multisample.alpha_to_coverage_enabled(desc.multisample.alpha_to_coverage_enabled);
        mapped_desc.multisample(&mapped_multisample);

        let mapped_primitive = map_primitive_state(&desc.primitive);
        mapped_desc.primitive(&mapped_primitive);

        create_identified(device_data.0.create_render_pipeline(&mapped_desc))
    }

    fn device_create_compute_pipeline(
        &self,
        _device: &Self::DeviceId,
        device_data: &Self::DeviceData,
        desc: &crate::ComputePipelineDescriptor<'_>,
    ) -> (Self::ComputePipelineId, Self::ComputePipelineData) {
        let shader_module: &<ContextWebGpu as crate::Context>::ShaderModuleData =
            downcast_ref(desc.module.data.as_ref());
<<<<<<< HEAD
        let mut mapped_compute_stage =
            web_sys::GpuProgrammableStage::new(&shader_module.0);
        mapped_compute_stage.entry_point(desc.entry_point);
        let auto_layout = wasm_bindgen::JsValue::from(web_sys::GpuAutoLayoutMode::Auto);
        let mut mapped_desc = web_sys::GpuComputePipelineDescriptor::new(
=======
        let mut mapped_compute_stage = webgpu_sys::GpuProgrammableStage::new(&shader_module.0);
        mapped_compute_stage.entry_point(desc.entry_point);
        let auto_layout = wasm_bindgen::JsValue::from(webgpu_sys::GpuAutoLayoutMode::Auto);
        let mut mapped_desc = webgpu_sys::GpuComputePipelineDescriptor::new(
>>>>>>> ed843f80
            &match desc.layout {
                Some(layout) => {
                    let layout: &<ContextWebGpu as crate::Context>::PipelineLayoutData =
                        downcast_ref(layout.data.as_ref());
                    JsValue::from(&layout.0)
                }
                None => auto_layout,
            },
            &mapped_compute_stage,
        );
        if let Some(label) = desc.label {
            mapped_desc.label(label);
        }
        create_identified(device_data.0.create_compute_pipeline(&mapped_desc))
    }

    fn device_create_buffer(
        &self,
        _device: &Self::DeviceId,
        device_data: &Self::DeviceData,
        desc: &crate::BufferDescriptor<'_>,
    ) -> (Self::BufferId, Self::BufferData) {
        let mut mapped_desc =
            webgpu_sys::GpuBufferDescriptor::new(desc.size as f64, desc.usage.bits());
        mapped_desc.mapped_at_creation(desc.mapped_at_creation);
        if let Some(label) = desc.label {
            mapped_desc.label(label);
        }
        create_identified(WebBuffer::new(
            device_data.0.create_buffer(&mapped_desc),
            desc,
        ))
    }

    fn device_create_texture(
        &self,
        _device: &Self::DeviceId,
        device_data: &Self::DeviceData,
        desc: &crate::TextureDescriptor<'_>,
    ) -> (Self::TextureId, Self::TextureData) {
        let mut mapped_desc = webgpu_sys::GpuTextureDescriptor::new(
            map_texture_format(desc.format),
            &map_extent_3d(desc.size),
            desc.usage.bits(),
        );
        if let Some(label) = desc.label {
            mapped_desc.label(label);
        }
        mapped_desc.dimension(map_texture_dimension(desc.dimension));
        mapped_desc.mip_level_count(desc.mip_level_count);
        mapped_desc.sample_count(desc.sample_count);
        let mapped_view_formats = desc
            .view_formats
            .iter()
            .map(|format| JsValue::from(map_texture_format(*format)))
            .collect::<js_sys::Array>();
        mapped_desc.view_formats(&mapped_view_formats);
        create_identified(device_data.0.create_texture(&mapped_desc))
    }

    fn device_create_sampler(
        &self,
        _device: &Self::DeviceId,
        device_data: &Self::DeviceData,
        desc: &crate::SamplerDescriptor<'_>,
    ) -> (Self::SamplerId, Self::SamplerData) {
        let mut mapped_desc = webgpu_sys::GpuSamplerDescriptor::new();
        mapped_desc.address_mode_u(map_address_mode(desc.address_mode_u));
        mapped_desc.address_mode_v(map_address_mode(desc.address_mode_v));
        mapped_desc.address_mode_w(map_address_mode(desc.address_mode_w));
        if let Some(compare) = desc.compare {
            mapped_desc.compare(map_compare_function(compare));
        }
        mapped_desc.lod_max_clamp(desc.lod_max_clamp);
        mapped_desc.lod_min_clamp(desc.lod_min_clamp);
        mapped_desc.mag_filter(map_filter_mode(desc.mag_filter));
        mapped_desc.min_filter(map_filter_mode(desc.min_filter));
        mapped_desc.mipmap_filter(map_mipmap_filter_mode(desc.mipmap_filter));
        // TODO: `max_anisotropy` is not available on `desc` yet
        // mapped_desc.max_anisotropy(desc.max_anisotropy);
        if let Some(label) = desc.label {
            mapped_desc.label(label);
        }
        create_identified(device_data.0.create_sampler_with_descriptor(&mapped_desc))
    }

    fn device_create_query_set(
        &self,
        _device: &Self::DeviceId,
        device_data: &Self::DeviceData,
        desc: &wgt::QuerySetDescriptor<crate::Label<'_>>,
    ) -> (Self::QuerySetId, Self::QuerySetData) {
        let ty = match desc.ty {
            wgt::QueryType::Occlusion => webgpu_sys::GpuQueryType::Occlusion,
            wgt::QueryType::Timestamp => webgpu_sys::GpuQueryType::Timestamp,
            wgt::QueryType::PipelineStatistics(_) => unreachable!(),
        };
        let mut mapped_desc = webgpu_sys::GpuQuerySetDescriptor::new(desc.count, ty);
        if let Some(label) = desc.label {
            mapped_desc.label(label);
        }
        create_identified(device_data.0.create_query_set(&mapped_desc))
    }

    fn device_create_command_encoder(
        &self,
        _device: &Self::DeviceId,
        device_data: &Self::DeviceData,
        desc: &crate::CommandEncoderDescriptor<'_>,
    ) -> (Self::CommandEncoderId, Self::CommandEncoderData) {
        let mut mapped_desc = webgpu_sys::GpuCommandEncoderDescriptor::new();
        if let Some(label) = desc.label {
            mapped_desc.label(label);
        }
        create_identified(
            device_data
                .0
                .create_command_encoder_with_descriptor(&mapped_desc),
        )
    }

    fn device_create_render_bundle_encoder(
        &self,
        _device: &Self::DeviceId,
        device_data: &Self::DeviceData,
        desc: &crate::RenderBundleEncoderDescriptor<'_>,
    ) -> (Self::RenderBundleEncoderId, Self::RenderBundleEncoderData) {
        let mapped_color_formats = desc
            .color_formats
            .iter()
            .map(|cf| match cf {
                Some(cf) => wasm_bindgen::JsValue::from(map_texture_format(*cf)),
                None => wasm_bindgen::JsValue::null(),
            })
            .collect::<js_sys::Array>();
        let mut mapped_desc =
            webgpu_sys::GpuRenderBundleEncoderDescriptor::new(&mapped_color_formats);
        if let Some(label) = desc.label {
            mapped_desc.label(label);
        }
        if let Some(ds) = desc.depth_stencil {
            mapped_desc.depth_stencil_format(map_texture_format(ds.format));
            mapped_desc.depth_read_only(ds.depth_read_only);
            mapped_desc.stencil_read_only(ds.stencil_read_only);
        }
        mapped_desc.sample_count(desc.sample_count);
        create_identified(device_data.0.create_render_bundle_encoder(&mapped_desc))
    }

    #[doc(hidden)]
    fn device_make_invalid(&self, _device: &Self::DeviceId, _device_data: &Self::DeviceData) {
        // Unimplemented
    }

    fn device_drop(&self, _device: &Self::DeviceId, _device_data: &Self::DeviceData) {
        // Device is dropped automatically
    }

    fn device_destroy(&self, _buffer: &Self::DeviceId, device_data: &Self::DeviceData) {
        device_data.0.destroy();
    }

    fn device_mark_lost(
        &self,
        _device: &Self::DeviceId,
        _device_data: &Self::DeviceData,
        _message: &str,
    ) {
        // TODO: figure out the GPUDevice implementation of this, including resolving
        // the device.lost promise, which will require a different invocation pattern
        // with a callback.
    }

    fn queue_drop(&self, _queue: &Self::QueueId, _queue_data: &Self::QueueData) {
        // Queue is dropped automatically
    }

    fn device_set_device_lost_callback(
        &self,
        _device: &Self::DeviceId,
        device_data: &Self::DeviceData,
        device_lost_callback: crate::context::DeviceLostCallback,
    ) {
        use webgpu_sys::{GpuDeviceLostInfo, GpuDeviceLostReason};

        let closure = Closure::once(move |info: JsValue| {
            let info = info.dyn_into::<GpuDeviceLostInfo>().unwrap();
            device_lost_callback(
                match info.reason() {
                    GpuDeviceLostReason::Destroyed => crate::DeviceLostReason::Destroyed,
                    GpuDeviceLostReason::Unknown => crate::DeviceLostReason::Unknown,
                    _ => crate::DeviceLostReason::Unknown,
                },
                info.message(),
            );
        });
        let _ = device_data.0.lost().then(&closure);
    }

    fn device_poll(
        &self,
        _device: &Self::DeviceId,
        _device_data: &Self::DeviceData,
        _maintain: crate::Maintain,
    ) -> crate::MaintainResult {
        // Device is polled automatically
        crate::MaintainResult::SubmissionQueueEmpty
    }

    fn device_on_uncaptured_error(
        &self,
        _device: &Self::DeviceId,
        device_data: &Self::DeviceData,
        handler: Box<dyn UncapturedErrorHandler>,
    ) {
        let f = Closure::wrap(Box::new(move |event: webgpu_sys::GpuUncapturedErrorEvent| {
            let error = crate::Error::from_js(event.error().value_of());
            handler(error);
        }) as Box<dyn FnMut(_)>);
        device_data
            .0
            .set_onuncapturederror(Some(f.as_ref().unchecked_ref()));
        // TODO: This will leak the memory associated with the error handler by default.
        f.forget();
    }

    fn device_push_error_scope(
        &self,
        _device: &Self::DeviceId,
        device_data: &Self::DeviceData,
        filter: crate::ErrorFilter,
    ) {
        device_data.0.push_error_scope(match filter {
            crate::ErrorFilter::OutOfMemory => webgpu_sys::GpuErrorFilter::OutOfMemory,
            crate::ErrorFilter::Validation => webgpu_sys::GpuErrorFilter::Validation,
            crate::ErrorFilter::Internal => webgpu_sys::GpuErrorFilter::Internal,
        });
    }

    fn device_pop_error_scope(
        &self,
        _device: &Self::DeviceId,
        device_data: &Self::DeviceData,
    ) -> Self::PopErrorScopeFuture {
        let error_promise = device_data.0.pop_error_scope();
        MakeSendFuture::new(
            wasm_bindgen_futures::JsFuture::from(error_promise),
            future_pop_error_scope,
        )
    }

    fn buffer_map_async(
        &self,
        _buffer: &Self::BufferId,
        buffer_data: &Self::BufferData,
        mode: crate::MapMode,
        range: Range<wgt::BufferAddress>,
        callback: crate::context::BufferMapCallback,
    ) {
        let map_promise = buffer_data.0.buffer.map_async_with_f64_and_f64(
            map_map_mode(mode),
            range.start as f64,
            (range.end - range.start) as f64,
        );

        buffer_data.0.set_mapped_range(range);

        register_then_closures(&map_promise, callback, Ok(()), Err(crate::BufferAsyncError));
    }

    fn buffer_get_mapped_range(
        &self,
        _buffer: &Self::BufferId,
        buffer_data: &Self::BufferData,
        sub_range: Range<wgt::BufferAddress>,
    ) -> Box<dyn crate::context::BufferMappedRange> {
        let actual_mapping = buffer_data.0.get_mapped_range(sub_range);
        let temporary_mapping = actual_mapping.to_vec();
        Box::new(BufferMappedRange {
            actual_mapping,
            temporary_mapping,
        })
    }

    fn buffer_unmap(&self, _buffer: &Self::BufferId, buffer_data: &Self::BufferData) {
        buffer_data.0.buffer.unmap();
        buffer_data.0.mapping.borrow_mut().mapped_buffer = None;
    }

    fn texture_create_view(
        &self,
        _texture: &Self::TextureId,
        texture_data: &Self::TextureData,
        desc: &crate::TextureViewDescriptor<'_>,
    ) -> (Self::TextureViewId, Self::TextureViewData) {
        let mut mapped = webgpu_sys::GpuTextureViewDescriptor::new();
        if let Some(dim) = desc.dimension {
            mapped.dimension(map_texture_view_dimension(dim));
        }
        if let Some(format) = desc.format {
            mapped.format(map_texture_format(format));
        }
        mapped.aspect(map_texture_aspect(desc.aspect));
        mapped.base_array_layer(desc.base_array_layer);
        if let Some(count) = desc.array_layer_count {
            mapped.array_layer_count(count);
        }
        mapped.base_mip_level(desc.base_mip_level);
        if let Some(count) = desc.mip_level_count {
            mapped.mip_level_count(count);
        }
        if let Some(label) = desc.label {
            mapped.label(label);
        }
        create_identified(texture_data.0.create_view_with_descriptor(&mapped))
    }

    fn surface_drop(&self, _surface: &Self::SurfaceId, _surface_data: &Self::SurfaceData) {
        // Dropped automatically
    }

    fn adapter_drop(&self, _adapter: &Self::AdapterId, _adapter_data: &Self::AdapterData) {
        // Dropped automatically
    }

    fn buffer_destroy(&self, _buffer: &Self::BufferId, buffer_data: &Self::BufferData) {
        buffer_data.0.buffer.destroy();
    }

    fn buffer_drop(&self, _buffer: &Self::BufferId, _buffer_data: &Self::BufferData) {
        // Dropped automatically
    }

    fn texture_destroy(&self, _texture: &Self::TextureId, texture_data: &Self::TextureData) {
        texture_data.0.destroy();
    }

    fn texture_drop(&self, _texture: &Self::TextureId, _texture_data: &Self::TextureData) {
        // Dropped automatically
    }

    fn texture_view_drop(
        &self,
        _texture_view: &Self::TextureViewId,
        _texture_view_data: &Self::TextureViewData,
    ) {
        // Dropped automatically
    }

    fn sampler_drop(&self, _sampler: &Self::SamplerId, _sampler_data: &Self::SamplerData) {
        // Dropped automatically
    }

    fn query_set_drop(&self, _query_set: &Self::QuerySetId, _query_set_data: &Self::QuerySetData) {
        // Dropped automatically
    }

    fn bind_group_drop(
        &self,
        _bind_group: &Self::BindGroupId,
        _bind_group_data: &Self::BindGroupData,
    ) {
        // Dropped automatically
    }

    fn bind_group_layout_drop(
        &self,
        _bind_group_layout: &Self::BindGroupLayoutId,
        _bind_group_layout_data: &Self::BindGroupLayoutData,
    ) {
        // Dropped automatically
    }

    fn pipeline_layout_drop(
        &self,
        _pipeline_layout: &Self::PipelineLayoutId,
        _pipeline_layout_data: &Self::PipelineLayoutData,
    ) {
        // Dropped automatically
    }

    fn shader_module_drop(
        &self,
        _shader_module: &Self::ShaderModuleId,
        _shader_module_data: &Self::ShaderModuleData,
    ) {
        // Dropped automatically
    }

    fn command_encoder_drop(
        &self,
        _command_encoder: &Self::CommandEncoderId,
        _command_encoder_data: &Self::CommandEncoderData,
    ) {
        // Dropped automatically
    }

    fn command_buffer_drop(
        &self,
        _command_buffer: &Self::CommandBufferId,
        _command_buffer_data: &Self::CommandBufferData,
    ) {
        // Dropped automatically
    }

    fn render_bundle_drop(
        &self,
        _render_bundle: &Self::RenderBundleId,
        _render_bundle_data: &Self::RenderBundleData,
    ) {
        // Dropped automatically
    }

    fn compute_pipeline_drop(
        &self,
        _pipeline: &Self::ComputePipelineId,
        _pipeline_data: &Self::ComputePipelineData,
    ) {
        // Dropped automatically
    }

    fn render_pipeline_drop(
        &self,
        _pipeline: &Self::RenderPipelineId,
        _pipeline_data: &Self::RenderPipelineData,
    ) {
        // Dropped automatically
    }

    fn compute_pipeline_get_bind_group_layout(
        &self,
        _pipeline: &Self::ComputePipelineId,
        pipeline_data: &Self::ComputePipelineData,
        index: u32,
    ) -> (Self::BindGroupLayoutId, Self::BindGroupLayoutData) {
        create_identified(pipeline_data.0.get_bind_group_layout(index))
    }

    fn render_pipeline_get_bind_group_layout(
        &self,
        _pipeline: &Self::RenderPipelineId,
        pipeline_data: &Self::RenderPipelineData,
        index: u32,
    ) -> (Self::BindGroupLayoutId, Self::BindGroupLayoutData) {
        create_identified(pipeline_data.0.get_bind_group_layout(index))
    }

    fn command_encoder_copy_buffer_to_buffer(
        &self,
        _encoder: &Self::CommandEncoderId,
        encoder_data: &Self::CommandEncoderData,
        _source: &Self::BufferId,
        source_data: &Self::BufferData,
        source_offset: wgt::BufferAddress,
        _destination: &Self::BufferId,
        destination_data: &Self::BufferData,
        destination_offset: wgt::BufferAddress,
        copy_size: wgt::BufferAddress,
    ) {
        encoder_data
            .0
            .copy_buffer_to_buffer_with_f64_and_f64_and_f64(
                &source_data.0.buffer,
                source_offset as f64,
                &destination_data.0.buffer,
                destination_offset as f64,
                copy_size as f64,
            )
    }

    fn command_encoder_copy_buffer_to_texture(
        &self,
        _encoder: &Self::CommandEncoderId,
        encoder_data: &Self::CommandEncoderData,
        source: crate::ImageCopyBuffer<'_>,
        destination: crate::ImageCopyTexture<'_>,
        copy_size: wgt::Extent3d,
    ) {
        encoder_data
            .0
            .copy_buffer_to_texture_with_gpu_extent_3d_dict(
                &map_buffer_copy_view(source),
                &map_texture_copy_view(destination),
                &map_extent_3d(copy_size),
            )
    }

    fn command_encoder_copy_texture_to_buffer(
        &self,
        _encoder: &Self::CommandEncoderId,
        encoder_data: &Self::CommandEncoderData,
        source: crate::ImageCopyTexture<'_>,
        destination: crate::ImageCopyBuffer<'_>,
        copy_size: wgt::Extent3d,
    ) {
        encoder_data
            .0
            .copy_texture_to_buffer_with_gpu_extent_3d_dict(
                &map_texture_copy_view(source),
                &map_buffer_copy_view(destination),
                &map_extent_3d(copy_size),
            )
    }

    fn command_encoder_copy_texture_to_texture(
        &self,
        _encoder: &Self::CommandEncoderId,
        encoder_data: &Self::CommandEncoderData,
        source: crate::ImageCopyTexture<'_>,
        destination: crate::ImageCopyTexture<'_>,
        copy_size: wgt::Extent3d,
    ) {
        encoder_data
            .0
            .copy_texture_to_texture_with_gpu_extent_3d_dict(
                &map_texture_copy_view(source),
                &map_texture_copy_view(destination),
                &map_extent_3d(copy_size),
            )
    }

    fn command_encoder_begin_compute_pass(
        &self,
        _encoder: &Self::CommandEncoderId,
        encoder_data: &Self::CommandEncoderData,
        desc: &crate::ComputePassDescriptor<'_>,
    ) -> (Self::ComputePassId, Self::ComputePassData) {
        let mut mapped_desc = webgpu_sys::GpuComputePassDescriptor::new();
        if let Some(label) = desc.label {
            mapped_desc.label(label);
        }
        create_identified(
            encoder_data
                .0
                .begin_compute_pass_with_descriptor(&mapped_desc),
        )
    }

    fn command_encoder_end_compute_pass(
        &self,
        _encoder: &Self::CommandEncoderId,
        _encoder_data: &Self::CommandEncoderData,
        _pass: &mut Self::ComputePassId,
        pass_data: &mut Self::ComputePassData,
    ) {
        pass_data.0.end();
    }

    fn command_encoder_begin_render_pass(
        &self,
        _encoder: &Self::CommandEncoderId,
        encoder_data: &Self::CommandEncoderData,
        desc: &crate::RenderPassDescriptor<'_, '_>,
    ) -> (Self::RenderPassId, Self::RenderPassData) {
        let mapped_color_attachments = desc
            .color_attachments
            .iter()
            .map(|attachment| match attachment {
                Some(ca) => {
                    let mut clear_value: Option<wasm_bindgen::JsValue> = None;
                    let load_value = match ca.ops.load {
                        crate::LoadOp::Clear(color) => {
                            clear_value = Some(wasm_bindgen::JsValue::from(map_color(color)));
                            webgpu_sys::GpuLoadOp::Clear
                        }
                        crate::LoadOp::Load => webgpu_sys::GpuLoadOp::Load,
                    };

                    let view: &<ContextWebGpu as crate::Context>::TextureViewData =
                        downcast_ref(ca.view.data.as_ref());

                    let mut mapped_color_attachment = webgpu_sys::GpuRenderPassColorAttachment::new(
                        load_value,
                        map_store_op(ca.ops.store),
                        &view.0,
                    );
                    if let Some(cv) = clear_value {
                        mapped_color_attachment.clear_value(&cv);
                    }
                    if let Some(rt) = ca.resolve_target {
                        let resolve_target_view: &<ContextWebGpu as crate::Context>::TextureViewData =
                            downcast_ref(rt.data.as_ref());
                        mapped_color_attachment.resolve_target(&resolve_target_view.0);
                    }
                    mapped_color_attachment.store_op(map_store_op(ca.ops.store));

                    wasm_bindgen::JsValue::from(mapped_color_attachment)
                }
                None => wasm_bindgen::JsValue::null(),
            })
            .collect::<js_sys::Array>();

        let mut mapped_desc = webgpu_sys::GpuRenderPassDescriptor::new(&mapped_color_attachments);

        if let Some(label) = desc.label {
            mapped_desc.label(label);
        }

        if let Some(dsa) = &desc.depth_stencil_attachment {
            let depth_stencil_attachment: &<ContextWebGpu as crate::Context>::TextureViewData =
                downcast_ref(dsa.view.data.as_ref());
            let mut mapped_depth_stencil_attachment =
                webgpu_sys::GpuRenderPassDepthStencilAttachment::new(&depth_stencil_attachment.0);
            if let Some(ref ops) = dsa.depth_ops {
                let load_op = match ops.load {
                    crate::LoadOp::Clear(v) => {
                        mapped_depth_stencil_attachment.depth_clear_value(v);
                        webgpu_sys::GpuLoadOp::Clear
                    }
                    crate::LoadOp::Load => webgpu_sys::GpuLoadOp::Load,
                };
                mapped_depth_stencil_attachment.depth_load_op(load_op);
                mapped_depth_stencil_attachment.depth_store_op(map_store_op(ops.store));
            }
            mapped_depth_stencil_attachment.depth_read_only(dsa.depth_ops.is_none());
            if let Some(ref ops) = dsa.stencil_ops {
                let load_op = match ops.load {
                    crate::LoadOp::Clear(v) => {
                        mapped_depth_stencil_attachment.stencil_clear_value(v);
                        webgpu_sys::GpuLoadOp::Clear
                    }
                    crate::LoadOp::Load => webgpu_sys::GpuLoadOp::Load,
                };
                mapped_depth_stencil_attachment.stencil_load_op(load_op);
                mapped_depth_stencil_attachment.stencil_store_op(map_store_op(ops.store));
            }
            mapped_depth_stencil_attachment.stencil_read_only(dsa.stencil_ops.is_none());
            mapped_desc.depth_stencil_attachment(&mapped_depth_stencil_attachment);
        }

        create_identified(encoder_data.0.begin_render_pass(&mapped_desc))
    }

    fn command_encoder_end_render_pass(
        &self,
        _encoder: &Self::CommandEncoderId,
        _encoder_data: &Self::CommandEncoderData,
        _pass: &mut Self::RenderPassId,
        pass_data: &mut Self::RenderPassData,
    ) {
        pass_data.0.end();
    }

    fn command_encoder_finish(
        &self,
        _encoder: Self::CommandEncoderId,
        encoder_data: &mut Self::CommandEncoderData,
    ) -> (Self::CommandBufferId, Self::CommandBufferData) {
        let label = encoder_data.0.label();
        create_identified(if label.is_empty() {
            encoder_data.0.finish()
        } else {
            let mut mapped_desc = webgpu_sys::GpuCommandBufferDescriptor::new();
            mapped_desc.label(&label);
            encoder_data.0.finish_with_descriptor(&mapped_desc)
        })
    }

    fn command_encoder_clear_texture(
        &self,
        _encoder: &Self::CommandEncoderId,
        _encoder_data: &Self::CommandEncoderData,
        _texture: &crate::Texture,
        _subresource_range: &wgt::ImageSubresourceRange,
    ) {
        //TODO
    }

    fn command_encoder_clear_buffer(
        &self,
        _encoder: &Self::CommandEncoderId,
        encoder_data: &Self::CommandEncoderData,
        buffer: &crate::Buffer,
        offset: wgt::BufferAddress,
        size: Option<wgt::BufferAddress>,
    ) {
        let buffer: &<ContextWebGpu as crate::Context>::BufferData =
            downcast_ref(buffer.data.as_ref());
        match size {
            Some(size) => encoder_data.0.clear_buffer_with_f64_and_f64(
                &buffer.0.buffer,
                offset as f64,
                size as f64,
            ),
            None => encoder_data
                .0
                .clear_buffer_with_f64(&buffer.0.buffer, offset as f64),
        }
    }

    fn command_encoder_insert_debug_marker(
        &self,
        _encoder: &Self::CommandEncoderId,
        _encoder_data: &Self::CommandEncoderData,
        _label: &str,
    ) {
        // Not available in gecko yet
        // encoder.insert_debug_marker(label);
    }

    fn command_encoder_push_debug_group(
        &self,
        _encoder: &Self::CommandEncoderId,
        _encoder_data: &Self::CommandEncoderData,
        _label: &str,
    ) {
        // Not available in gecko yet
        // encoder.push_debug_group(label);
    }

    fn command_encoder_pop_debug_group(
        &self,
        _encoder: &Self::CommandEncoderId,
        _encoder_data: &Self::CommandEncoderData,
    ) {
        // Not available in gecko yet
        // encoder.pop_debug_group();
    }
    fn command_encoder_write_timestamp(
        &self,
        _encoder: &Self::CommandEncoderId,
        _encoder_data: &Self::CommandEncoderData,
        _query_set: &Self::QuerySetId,
        _query_set_data: &Self::QuerySetData,
        _query_index: u32,
    ) {
<<<<<<< HEAD
        //encoder_data
            //.0
            //.write_timestamp(&query_set_data.0, query_index);

        // This function is officially removed from the WebGPU spec.
=======
        // Not available on WebGPU.
        // This was part of the spec originally but got removed, see https://github.com/gpuweb/gpuweb/pull/4370
        panic!("TIMESTAMP_QUERY_INSIDE_ENCODERS feature must be enabled to call write_timestamp on a command encoder.")
>>>>>>> ed843f80
    }

    fn command_encoder_resolve_query_set(
        &self,
        _encoder: &Self::CommandEncoderId,
        encoder_data: &Self::CommandEncoderData,
        _query_set: &Self::QuerySetId,
        query_set_data: &Self::QuerySetData,
        first_query: u32,
        query_count: u32,
        _destination: &Self::BufferId,
        destination_data: &Self::BufferData,
        destination_offset: wgt::BufferAddress,
    ) {
        encoder_data.0.resolve_query_set_with_u32(
            &query_set_data.0,
            first_query,
            query_count,
            &destination_data.0.buffer,
            destination_offset as u32,
        );
    }

    fn render_bundle_encoder_finish(
        &self,
        _encoder: Self::RenderBundleEncoderId,
        encoder_data: Self::RenderBundleEncoderData,
        desc: &crate::RenderBundleDescriptor<'_>,
    ) -> (Self::RenderBundleId, Self::RenderBundleData) {
        create_identified(match desc.label {
            Some(label) => {
                let mut mapped_desc = webgpu_sys::GpuRenderBundleDescriptor::new();
                mapped_desc.label(label);
                encoder_data.0.finish_with_descriptor(&mapped_desc)
            }
            None => encoder_data.0.finish(),
        })
    }

    fn queue_write_buffer(
        &self,
        _queue: &Self::QueueId,
        queue_data: &Self::QueueData,
        _buffer: &Self::BufferId,
        buffer_data: &Self::BufferData,
        offset: wgt::BufferAddress,
        data: &[u8],
    ) {
        /* Skip the copy once gecko allows BufferSource instead of ArrayBuffer
        queue_data.0.write_buffer_with_f64_and_u8_array_and_f64_and_f64(
            &buffer_data.0,
            offset as f64,
            data,
            0f64,
            data.len() as f64,
        );
        */
        queue_data
            .0
            .write_buffer_with_f64_and_buffer_source_and_f64_and_f64(
                &buffer_data.0.buffer,
                offset as f64,
                &js_sys::Uint8Array::from(data).buffer(),
                0f64,
                data.len() as f64,
            );
    }

    fn queue_validate_write_buffer(
        &self,
        _queue: &Self::QueueId,
        _queue_data: &Self::QueueData,
        _buffer: &Self::BufferId,
        buffer_data: &Self::BufferData,
        offset: wgt::BufferAddress,
        size: wgt::BufferSize,
    ) -> Option<()> {
        let usage = wgt::BufferUsages::from_bits_truncate(buffer_data.0.buffer.usage());
        // TODO: actually send this down the error scope
        if !usage.contains(wgt::BufferUsages::COPY_DST) {
            log::error!("Destination buffer is missing the `COPY_DST` usage flag");
            return None;
        }
        let write_size = u64::from(size);
        if write_size % wgt::COPY_BUFFER_ALIGNMENT != 0 {
            log::error!(
                "Copy size {} does not respect `COPY_BUFFER_ALIGNMENT`",
                size
            );
            return None;
        }
        if offset % wgt::COPY_BUFFER_ALIGNMENT != 0 {
            log::error!(
                "Buffer offset {} is not aligned to block size or `COPY_BUFFER_ALIGNMENT`",
                offset
            );
            return None;
        }
        if write_size + offset > buffer_data.0.buffer.size() as u64 {
            log::error!("copy of {}..{} would end up overrunning the bounds of the destination buffer of size {}", offset, offset + write_size, buffer_data.0.buffer.size());
            return None;
        }
        Some(())
    }

    fn queue_create_staging_buffer(
        &self,
        _queue: &Self::QueueId,
        _queue_data: &Self::QueueData,
        size: wgt::BufferSize,
    ) -> Option<Box<dyn QueueWriteBuffer>> {
        Some(Box::new(WebQueueWriteBuffer(
            vec![0; size.get() as usize].into_boxed_slice(),
        )))
    }

    fn queue_write_staging_buffer(
        &self,
        queue: &Self::QueueId,
        queue_data: &Self::QueueData,
        buffer: &Self::BufferId,
        buffer_data: &Self::BufferData,
        offset: wgt::BufferAddress,
        staging_buffer: &dyn QueueWriteBuffer,
    ) {
        let staging_buffer = staging_buffer
            .as_any()
            .downcast_ref::<WebQueueWriteBuffer>()
            .unwrap()
            .slice();
        self.queue_write_buffer(
            queue,
            queue_data,
            buffer,
            buffer_data,
            offset,
            staging_buffer,
        )
    }

    fn queue_write_texture(
        &self,
        _queue: &Self::QueueId,
        queue_data: &Self::QueueData,
        texture: crate::ImageCopyTexture<'_>,
        data: &[u8],
        data_layout: wgt::ImageDataLayout,
        size: wgt::Extent3d,
    ) {
        let mut mapped_data_layout = webgpu_sys::GpuImageDataLayout::new();
        if let Some(bytes_per_row) = data_layout.bytes_per_row {
            mapped_data_layout.bytes_per_row(bytes_per_row);
        }
        if let Some(rows_per_image) = data_layout.rows_per_image {
            mapped_data_layout.rows_per_image(rows_per_image);
        }
        mapped_data_layout.offset(data_layout.offset as f64);

        /* Skip the copy once gecko allows BufferSource instead of ArrayBuffer
        queue_data.0.write_texture_with_u8_array_and_gpu_extent_3d_dict(
            &map_texture_copy_view(texture),
            data,
            &mapped_data_layout,
            &map_extent_3d(size),
        );
        */
        queue_data
            .0
            .write_texture_with_buffer_source_and_gpu_extent_3d_dict(
                &map_texture_copy_view(texture),
                &js_sys::Uint8Array::from(data).buffer(),
                &mapped_data_layout,
                &map_extent_3d(size),
            );
    }

    fn queue_copy_external_image_to_texture(
        &self,
        _queue: &Self::QueueId,
        queue_data: &Self::QueueData,
        source: &wgt::ImageCopyExternalImage,
        dest: crate::ImageCopyTextureTagged<'_>,
        size: wgt::Extent3d,
    ) {
        queue_data
            .0
            .copy_external_image_to_texture_with_gpu_extent_3d_dict(
                &map_external_texture_copy_view(source),
                &map_tagged_texture_copy_view(dest),
                &map_extent_3d(size),
            );
    }

    fn queue_submit<I: Iterator<Item = (Self::CommandBufferId, Self::CommandBufferData)>>(
        &self,
        _queue: &Self::QueueId,
        queue_data: &Self::QueueData,
        command_buffers: I,
    ) -> (Self::SubmissionIndex, Self::SubmissionIndexData) {
        let temp_command_buffers = command_buffers
            .map(|(_, data)| data.0)
            .collect::<js_sys::Array>();

        queue_data.0.submit(&temp_command_buffers);

        (Unused, ())
    }

    fn queue_get_timestamp_period(
        &self,
        _queue: &Self::QueueId,
        _queue_data: &Self::QueueData,
    ) -> f32 {
        // Timestamp values are always in nanoseconds, see https://gpuweb.github.io/gpuweb/#timestamp
        1.0
    }

    fn queue_on_submitted_work_done(
        &self,
        _queue: &Self::QueueId,
        _queue_data: &Self::QueueData,
        _callback: crate::context::SubmittedWorkDoneCallback,
    ) {
        unimplemented!()
    }

    fn device_start_capture(&self, _device: &Self::DeviceId, _device_data: &Self::DeviceData) {}
    fn device_stop_capture(&self, _device: &Self::DeviceId, _device_data: &Self::DeviceData) {}

    fn compute_pass_set_pipeline(
        &self,
        _pass: &mut Self::ComputePassId,
        pass_data: &mut Self::ComputePassData,
        _pipeline: &Self::ComputePipelineId,
        pipeline_data: &Self::ComputePipelineData,
    ) {
        pass_data.0.set_pipeline(&pipeline_data.0)
    }

    fn compute_pass_set_bind_group(
        &self,
        _pass: &mut Self::ComputePassId,
        pass_data: &mut Self::ComputePassData,
        index: u32,
        _bind_group: &Self::BindGroupId,
        bind_group_data: &Self::BindGroupData,
        offsets: &[wgt::DynamicOffset],
    ) {
        if offsets.is_empty() {
            pass_data.0.set_bind_group(index, Some(&bind_group_data.0));
        } else {
            pass_data
                .0
                .set_bind_group_with_u32_array_and_f64_and_dynamic_offsets_data_length(
                    index,
                    Some(&bind_group_data.0),
                    offsets,
                    0f64,
                    offsets.len() as u32,
                );
        }
    }

    fn compute_pass_set_push_constants(
        &self,
        _pass: &mut Self::ComputePassId,
        _pass_data: &mut Self::ComputePassData,
        _offset: u32,
        _data: &[u8],
    ) {
        panic!("PUSH_CONSTANTS feature must be enabled to call multi_draw_indexed_indirect")
    }

    fn compute_pass_insert_debug_marker(
        &self,
        _pass: &mut Self::ComputePassId,
        _pass_data: &mut Self::ComputePassData,
        _label: &str,
    ) {
        // Not available in gecko yet
        // self.0.insert_debug_marker(label);
    }

    fn compute_pass_push_debug_group(
        &self,
        _pass: &mut Self::ComputePassId,
        _pass_data: &mut Self::ComputePassData,
        _group_label: &str,
    ) {
        // Not available in gecko yet
        // self.0.push_debug_group(group_label);
    }

    fn compute_pass_pop_debug_group(
        &self,
        _pass: &mut Self::ComputePassId,
        _pass_data: &mut Self::ComputePassData,
    ) {
        // Not available in gecko yet
        // self.0.pop_debug_group();
    }

    fn compute_pass_write_timestamp(
        &self,
        _pass: &mut Self::ComputePassId,
        _pass_data: &mut Self::ComputePassData,
        _query_set: &Self::QuerySetId,
        _query_set_data: &Self::QuerySetData,
        _query_index: u32,
    ) {
        panic!("TIMESTAMP_QUERY_INSIDE_PASSES feature must be enabled to call write_timestamp in a compute pass.")
    }

    fn compute_pass_begin_pipeline_statistics_query(
        &self,
        _pass: &mut Self::ComputePassId,
        _pass_data: &mut Self::ComputePassData,
        _query_set: &Self::QuerySetId,
        _query_set_data: &Self::QuerySetData,
        _query_index: u32,
    ) {
        // Not available in gecko yet
    }

    fn compute_pass_end_pipeline_statistics_query(
        &self,
        _pass: &mut Self::ComputePassId,
        _pass_data: &mut Self::ComputePassData,
    ) {
        // Not available in gecko yet
    }

    fn compute_pass_dispatch_workgroups(
        &self,
        _pass: &mut Self::ComputePassId,
        pass_data: &mut Self::ComputePassData,
        x: u32,
        y: u32,
        z: u32,
    ) {
        pass_data
            .0
            .dispatch_workgroups_with_workgroup_count_y_and_workgroup_count_z(x, y, z);
    }

    fn compute_pass_dispatch_workgroups_indirect(
        &self,
        _pass: &mut Self::ComputePassId,
        pass_data: &mut Self::ComputePassData,
        _indirect_buffer: &Self::BufferId,
        indirect_buffer_data: &Self::BufferData,
        indirect_offset: wgt::BufferAddress,
    ) {
        pass_data.0.dispatch_workgroups_indirect_with_f64(
            &indirect_buffer_data.0.buffer,
            indirect_offset as f64,
        );
    }

    fn render_bundle_encoder_set_pipeline(
        &self,
        _encoder: &mut Self::RenderBundleEncoderId,
        encoder_data: &mut Self::RenderBundleEncoderData,
        _pipeline: &Self::RenderPipelineId,
        pipeline_data: &Self::RenderPipelineData,
    ) {
        encoder_data.0.set_pipeline(&pipeline_data.0);
    }

    fn render_bundle_encoder_set_bind_group(
        &self,
        _encoder: &mut Self::RenderBundleEncoderId,
        encoder_data: &mut Self::RenderBundleEncoderData,
        index: u32,
        _bind_group: &Self::BindGroupId,
        bind_group_data: &Self::BindGroupData,
        offsets: &[wgt::DynamicOffset],
    ) {
        if offsets.is_empty() {
            encoder_data
                .0
                .set_bind_group(index, Some(&bind_group_data.0));
        } else {
            encoder_data
                .0
                .set_bind_group_with_u32_array_and_f64_and_dynamic_offsets_data_length(
                    index,
                    Some(&bind_group_data.0),
                    offsets,
                    0f64,
                    offsets.len() as u32,
                );
        }
    }

    fn render_bundle_encoder_set_index_buffer(
        &self,
        _encoder: &mut Self::RenderBundleEncoderId,
        encoder_data: &mut Self::RenderBundleEncoderData,
        _buffer: &Self::BufferId,
        buffer_data: &Self::BufferData,
        index_format: wgt::IndexFormat,
        offset: wgt::BufferAddress,
        size: Option<wgt::BufferSize>,
    ) {
        match size {
            Some(s) => {
                encoder_data.0.set_index_buffer_with_f64_and_f64(
                    &buffer_data.0.buffer,
                    map_index_format(index_format),
                    offset as f64,
                    s.get() as f64,
                );
            }
            None => {
                encoder_data.0.set_index_buffer_with_f64(
                    &buffer_data.0.buffer,
                    map_index_format(index_format),
                    offset as f64,
                );
            }
        };
    }

    fn render_bundle_encoder_set_vertex_buffer(
        &self,
        _encoder: &mut Self::RenderBundleEncoderId,
        encoder_data: &mut Self::RenderBundleEncoderData,
        slot: u32,
        _buffer: &Self::BufferId,
        buffer_data: &Self::BufferData,
        offset: wgt::BufferAddress,
        size: Option<wgt::BufferSize>,
    ) {
        match size {
            Some(s) => {
                encoder_data.0.set_vertex_buffer_with_f64_and_f64(
                    slot,
                    Some(&buffer_data.0.buffer),
                    offset as f64,
                    s.get() as f64,
                );
            }
            None => {
                encoder_data.0.set_vertex_buffer_with_f64(
                    slot,
                    Some(&buffer_data.0.buffer),
                    offset as f64,
                );
            }
        };
    }

    fn render_bundle_encoder_set_push_constants(
        &self,
        _encoder: &mut Self::RenderBundleEncoderId,
        _encoder_data: &mut Self::RenderBundleEncoderData,
        _stages: wgt::ShaderStages,
        _offset: u32,
        _data: &[u8],
    ) {
        panic!("PUSH_CONSTANTS feature must be enabled to call multi_draw_indexed_indirect")
    }

    fn render_bundle_encoder_draw(
        &self,
        _encoder: &mut Self::RenderBundleEncoderId,
        encoder_data: &mut Self::RenderBundleEncoderData,
        vertices: Range<u32>,
        instances: Range<u32>,
    ) {
        encoder_data
            .0
            .draw_with_instance_count_and_first_vertex_and_first_instance(
                vertices.end - vertices.start,
                instances.end - instances.start,
                vertices.start,
                instances.start,
            );
    }

    fn render_bundle_encoder_draw_indexed(
        &self,
        _encoder: &mut Self::RenderBundleEncoderId,
        encoder_data: &mut Self::RenderBundleEncoderData,
        indices: Range<u32>,
        base_vertex: i32,
        instances: Range<u32>,
    ) {
        encoder_data
            .0
            .draw_indexed_with_instance_count_and_first_index_and_base_vertex_and_first_instance(
                indices.end - indices.start,
                instances.end - instances.start,
                indices.start,
                base_vertex,
                instances.start,
            );
    }

    fn render_bundle_encoder_draw_indirect(
        &self,
        _encoder: &mut Self::RenderBundleEncoderId,
        encoder_data: &mut Self::RenderBundleEncoderData,
        _indirect_buffer: &Self::BufferId,
        indirect_buffer_data: &Self::BufferData,
        indirect_offset: wgt::BufferAddress,
    ) {
        encoder_data
            .0
            .draw_indirect_with_f64(&indirect_buffer_data.0.buffer, indirect_offset as f64);
    }

    fn render_bundle_encoder_draw_indexed_indirect(
        &self,
        _encoder: &mut Self::RenderBundleEncoderId,
        encoder_data: &mut Self::RenderBundleEncoderData,
        _indirect_buffer: &Self::BufferId,
        indirect_buffer_data: &Self::BufferData,
        indirect_offset: wgt::BufferAddress,
    ) {
        encoder_data
            .0
            .draw_indexed_indirect_with_f64(&indirect_buffer_data.0.buffer, indirect_offset as f64);
    }

    fn render_bundle_encoder_multi_draw_indirect(
        &self,
        _encoder: &mut Self::RenderBundleEncoderId,
        _encoder_data: &mut Self::RenderBundleEncoderData,
        _indirect_buffer: &Self::BufferId,
        _indirect_buffer_data: &Self::BufferData,
        _indirect_offset: wgt::BufferAddress,
        _count: u32,
    ) {
        panic!("MULTI_DRAW_INDIRECT feature must be enabled to call multi_draw_indirect")
    }

    fn render_bundle_encoder_multi_draw_indexed_indirect(
        &self,
        _encoder: &mut Self::RenderBundleEncoderId,
        _encoder_data: &mut Self::RenderBundleEncoderData,
        _indirect_buffer: &Self::BufferId,
        _indirect_buffer_data: &Self::BufferData,
        _indirect_offset: wgt::BufferAddress,
        _count: u32,
    ) {
        panic!("MULTI_DRAW_INDIRECT feature must be enabled to call multi_draw_indexed_indirect")
    }

    fn render_bundle_encoder_multi_draw_indirect_count(
        &self,
        _encoder: &mut Self::RenderBundleEncoderId,
        _encoder_data: &mut Self::RenderBundleEncoderData,
        _indirect_buffer: &Self::BufferId,
        _indirect_buffer_data: &Self::BufferData,
        _indirect_offset: wgt::BufferAddress,
        _count_buffer: &Self::BufferId,
        _count_buffer_data: &Self::BufferData,
        _count_buffer_offset: wgt::BufferAddress,
        _max_count: u32,
    ) {
        panic!(
            "MULTI_DRAW_INDIRECT_COUNT feature must be enabled to call multi_draw_indirect_count"
        )
    }

    fn render_bundle_encoder_multi_draw_indexed_indirect_count(
        &self,
        _encoder: &mut Self::RenderBundleEncoderId,
        _encoder_data: &mut Self::RenderBundleEncoderData,
        _indirect_buffer: &Self::BufferId,
        _indirect_buffer_data: &Self::BufferData,
        _indirect_offset: wgt::BufferAddress,
        _count_buffer: &Self::BufferId,
        _count_buffer_data: &Self::BufferData,
        _count_buffer_offset: wgt::BufferAddress,
        _max_count: u32,
    ) {
        panic!("MULTI_DRAW_INDIRECT_COUNT feature must be enabled to call multi_draw_indexed_indirect_count")
    }

    fn render_pass_set_pipeline(
        &self,
        _pass: &mut Self::RenderPassId,
        pass_data: &mut Self::RenderPassData,
        _pipeline: &Self::RenderPipelineId,
        pipeline_data: &Self::RenderPipelineData,
    ) {
        pass_data.0.set_pipeline(&pipeline_data.0);
    }

    fn render_pass_set_bind_group(
        &self,
        _pass: &mut Self::RenderPassId,
        pass_data: &mut Self::RenderPassData,
        index: u32,
        _bind_group: &Self::BindGroupId,
        bind_group_data: &Self::BindGroupData,
        offsets: &[wgt::DynamicOffset],
    ) {
        if offsets.is_empty() {
            pass_data.0.set_bind_group(index, Some(&bind_group_data.0));
        } else {
            pass_data
                .0
                .set_bind_group_with_u32_array_and_f64_and_dynamic_offsets_data_length(
                    index,
                    Some(&bind_group_data.0),
                    offsets,
                    0f64,
                    offsets.len() as u32,
                );
        }
    }

    fn render_pass_set_index_buffer(
        &self,
        _pass: &mut Self::RenderPassId,
        pass_data: &mut Self::RenderPassData,
        _buffer: &Self::BufferId,
        buffer_data: &Self::BufferData,
        index_format: wgt::IndexFormat,
        offset: wgt::BufferAddress,
        size: Option<wgt::BufferSize>,
    ) {
        match size {
            Some(s) => {
                pass_data.0.set_index_buffer_with_f64_and_f64(
                    &buffer_data.0.buffer,
                    map_index_format(index_format),
                    offset as f64,
                    s.get() as f64,
                );
            }
            None => {
                pass_data.0.set_index_buffer_with_f64(
                    &buffer_data.0.buffer,
                    map_index_format(index_format),
                    offset as f64,
                );
            }
        };
    }

    fn render_pass_set_vertex_buffer(
        &self,
        _pass: &mut Self::RenderPassId,
        pass_data: &mut Self::RenderPassData,
        slot: u32,
        _buffer: &Self::BufferId,
        buffer_data: &Self::BufferData,
        offset: wgt::BufferAddress,
        size: Option<wgt::BufferSize>,
    ) {
        match size {
            Some(s) => {
                pass_data.0.set_vertex_buffer_with_f64_and_f64(
                    slot,
                    Some(&buffer_data.0.buffer),
                    offset as f64,
                    s.get() as f64,
                );
            }
            None => {
                pass_data.0.set_vertex_buffer_with_f64(
                    slot,
                    Some(&buffer_data.0.buffer),
                    offset as f64,
                );
            }
        };
    }

    fn render_pass_set_push_constants(
        &self,
        _pass: &mut Self::RenderPassId,
        _pass_data: &mut Self::RenderPassData,
        _stages: wgt::ShaderStages,
        _offset: u32,
        _data: &[u8],
    ) {
        panic!("PUSH_CONSTANTS feature must be enabled to call multi_draw_indexed_indirect")
    }

    fn render_pass_draw(
        &self,
        _pass: &mut Self::RenderPassId,
        pass_data: &mut Self::RenderPassData,
        vertices: Range<u32>,
        instances: Range<u32>,
    ) {
        pass_data
            .0
            .draw_with_instance_count_and_first_vertex_and_first_instance(
                vertices.end - vertices.start,
                instances.end - instances.start,
                vertices.start,
                instances.start,
            );
    }

    fn render_pass_draw_indexed(
        &self,
        _pass: &mut Self::RenderPassId,
        pass_data: &mut Self::RenderPassData,
        indices: Range<u32>,
        base_vertex: i32,
        instances: Range<u32>,
    ) {
        pass_data
            .0
            .draw_indexed_with_instance_count_and_first_index_and_base_vertex_and_first_instance(
                indices.end - indices.start,
                instances.end - instances.start,
                indices.start,
                base_vertex,
                instances.start,
            );
    }

    fn render_pass_draw_indirect(
        &self,
        _pass: &mut Self::RenderPassId,
        pass_data: &mut Self::RenderPassData,
        _indirect_buffer: &Self::BufferId,
        indirect_buffer_data: &Self::BufferData,
        indirect_offset: wgt::BufferAddress,
    ) {
        pass_data
            .0
            .draw_indirect_with_f64(&indirect_buffer_data.0.buffer, indirect_offset as f64);
    }

    fn render_pass_draw_indexed_indirect(
        &self,
        _pass: &mut Self::RenderPassId,
        pass_data: &mut Self::RenderPassData,
        _indirect_buffer: &Self::BufferId,
        indirect_buffer_data: &Self::BufferData,
        indirect_offset: wgt::BufferAddress,
    ) {
        pass_data
            .0
            .draw_indexed_indirect_with_f64(&indirect_buffer_data.0.buffer, indirect_offset as f64);
    }

    fn render_pass_multi_draw_indirect(
        &self,
        _pass: &mut Self::RenderPassId,
        _pass_data: &mut Self::RenderPassData,
        _indirect_buffer: &Self::BufferId,
        _indirect_buffer_data: &Self::BufferData,
        _indirect_offset: wgt::BufferAddress,
        _count: u32,
    ) {
        panic!("MULTI_DRAW_INDIRECT feature must be enabled to call multi_draw_indirect")
    }

    fn render_pass_multi_draw_indexed_indirect(
        &self,
        _pass: &mut Self::RenderPassId,
        _pass_data: &mut Self::RenderPassData,
        _indirect_buffer: &Self::BufferId,
        _indirect_buffer_data: &Self::BufferData,
        _indirect_offset: wgt::BufferAddress,
        _count: u32,
    ) {
        panic!("MULTI_DRAW_INDIRECT feature must be enabled to call multi_draw_indexed_indirect")
    }

    fn render_pass_multi_draw_indirect_count(
        &self,
        _pass: &mut Self::RenderPassId,
        _pass_data: &mut Self::RenderPassData,
        _indirect_buffer: &Self::BufferId,
        _indirect_buffer_data: &Self::BufferData,
        _indirect_offset: wgt::BufferAddress,
        _count_buffer: &Self::BufferId,
        _count_buffer_data: &Self::BufferData,
        _count_buffer_offset: wgt::BufferAddress,
        _max_count: u32,
    ) {
        panic!(
            "MULTI_DRAW_INDIRECT_COUNT feature must be enabled to call multi_draw_indirect_count"
        )
    }

    fn render_pass_multi_draw_indexed_indirect_count(
        &self,
        _pass: &mut Self::RenderPassId,
        _pass_data: &mut Self::RenderPassData,
        _indirect_buffer: &Self::BufferId,
        _indirect_buffer_data: &Self::BufferData,
        _indirect_offset: wgt::BufferAddress,
        _count_buffer: &Self::BufferId,
        _count_buffer_data: &Self::BufferData,
        _count_buffer_offset: wgt::BufferAddress,
        _max_count: u32,
    ) {
        panic!("MULTI_DRAW_INDIRECT_COUNT feature must be enabled to call multi_draw_indexed_indirect_count")
    }

    fn render_pass_set_blend_constant(
        &self,
        _pass: &mut Self::RenderPassId,
        pass_data: &mut Self::RenderPassData,
        color: wgt::Color,
    ) {
        pass_data
            .0
            .set_blend_constant_with_gpu_color_dict(&map_color(color));
    }

    fn render_pass_set_scissor_rect(
        &self,
        _pass: &mut Self::RenderPassId,
        pass_data: &mut Self::RenderPassData,
        x: u32,
        y: u32,
        width: u32,
        height: u32,
    ) {
        pass_data.0.set_scissor_rect(x, y, width, height);
    }

    fn render_pass_set_viewport(
        &self,
        _pass: &mut Self::RenderPassId,
        pass_data: &mut Self::RenderPassData,
        x: f32,
        y: f32,
        width: f32,
        height: f32,
        min_depth: f32,
        max_depth: f32,
    ) {
        pass_data
            .0
            .set_viewport(x, y, width, height, min_depth, max_depth);
    }

    fn render_pass_set_stencil_reference(
        &self,
        _pass: &mut Self::RenderPassId,
        pass_data: &mut Self::RenderPassData,
        reference: u32,
    ) {
        pass_data.0.set_stencil_reference(reference);
    }

    fn render_pass_insert_debug_marker(
        &self,
        _pass: &mut Self::RenderPassId,
        _pass_data: &mut Self::RenderPassData,
        _label: &str,
    ) {
        // Not available in gecko yet
        // self.0.insert_debug_marker(label);
    }

    fn render_pass_push_debug_group(
        &self,
        _pass: &mut Self::RenderPassId,
        _pass_data: &mut Self::RenderPassData,
        _group_label: &str,
    ) {
        // Not available in gecko yet
        // self.0.push_debug_group(group_label);
    }

    fn render_pass_pop_debug_group(
        &self,
        _pass: &mut Self::RenderPassId,
        _pass_data: &mut Self::RenderPassData,
    ) {
        // Not available in gecko yet
        // self.0.pop_debug_group();
    }

    fn render_pass_write_timestamp(
        &self,
        _pass: &mut Self::RenderPassId,
        _pass_data: &mut Self::RenderPassData,
        _query_set: &Self::QuerySetId,
        _query_set_data: &Self::QuerySetData,
        _query_index: u32,
    ) {
        panic!("TIMESTAMP_QUERY_INSIDE_PASSES feature must be enabled to call write_timestamp in a render pass.")
    }

    fn render_pass_begin_occlusion_query(
        &self,
        _pass: &mut Self::RenderPassId,
        _pass_data: &mut Self::RenderPassData,
        _query_index: u32,
    ) {
        // Not available in gecko yet
    }

    fn render_pass_end_occlusion_query(
        &self,
        _pass: &mut Self::RenderPassId,
        _pass_data: &mut Self::RenderPassData,
    ) {
        // Not available in gecko yet
    }

    fn render_pass_begin_pipeline_statistics_query(
        &self,
        _pass: &mut Self::RenderPassId,
        _pass_data: &mut Self::RenderPassData,
        _query_set: &Self::QuerySetId,
        _query_set_data: &Self::QuerySetData,
        _query_index: u32,
    ) {
        // Not available in gecko yet
    }

    fn render_pass_end_pipeline_statistics_query(
        &self,
        _pass: &mut Self::RenderPassId,
        _pass_data: &mut Self::RenderPassData,
    ) {
        // Not available in gecko yet
    }

    fn render_pass_execute_bundles(
        &self,
        _pass: &mut Self::RenderPassId,
        pass_data: &mut Self::RenderPassData,
        render_bundles: &mut dyn Iterator<Item = (Self::RenderBundleId, &Self::RenderBundleData)>,
    ) {
        let mapped = render_bundles
            .map(|(_, bundle_data)| &bundle_data.0)
            .collect::<js_sys::Array>();
        pass_data.0.execute_bundles(&mapped);
    }
}

pub(crate) type SurfaceOutputDetail = ();

#[derive(Debug)]
pub struct WebQueueWriteBuffer(Box<[u8]>);

impl QueueWriteBuffer for WebQueueWriteBuffer {
    fn slice(&self) -> &[u8] {
        &self.0
    }

    #[inline]
    fn slice_mut(&mut self) -> &mut [u8] {
        &mut self.0
    }

    fn as_any(&self) -> &dyn Any {
        self
    }
}

/// Stores the state of a GPU buffer and a reference to its mapped `ArrayBuffer` (if any).
/// The WebGPU specification forbids calling `getMappedRange` on a `webgpu_sys::GpuBuffer` more than
/// once, so this struct stores the initial mapped range and re-uses it, allowing for multiple `get_mapped_range`
/// calls on the Rust-side.
#[derive(Debug)]
pub struct WebBuffer {
    /// The associated GPU buffer.
    buffer: webgpu_sys::GpuBuffer,
    /// The mapped array buffer and mapped range.
    mapping: RefCell<WebBufferMapState>,
}

impl WebBuffer {
    /// Creates a new web buffer for the given Javascript object and description.
    fn new(buffer: webgpu_sys::GpuBuffer, desc: &crate::BufferDescriptor<'_>) -> Self {
        Self {
            buffer,
            mapping: RefCell::new(WebBufferMapState {
                mapped_buffer: None,
                range: 0..desc.size,
            }),
        }
    }

    /// Creates a raw Javascript array buffer over the provided range.
    fn get_mapped_array_buffer(&self, sub_range: Range<wgt::BufferAddress>) -> js_sys::ArrayBuffer {
        self.buffer.get_mapped_range_with_f64_and_f64(
            sub_range.start as f64,
            (sub_range.end - sub_range.start) as f64,
        )
    }

    /// Obtains a reference to the re-usable buffer mapping as a Javascript array view.
    fn get_mapped_range(&self, sub_range: Range<wgt::BufferAddress>) -> js_sys::Uint8Array {
        let mut mapping = self.mapping.borrow_mut();
        let range = mapping.range.clone();
        let array_buffer = mapping.mapped_buffer.get_or_insert_with(|| {
            self.buffer.get_mapped_range_with_f64_and_f64(
                range.start as f64,
                (range.end - range.start) as f64,
            )
        });
        js_sys::Uint8Array::new_with_byte_offset_and_length(
            array_buffer,
            (sub_range.start - range.start) as u32,
            (sub_range.end - sub_range.start) as u32,
        )
    }

    /// Sets the range of the buffer which is presently mapped.
    fn set_mapped_range(&self, range: Range<wgt::BufferAddress>) {
        self.mapping.borrow_mut().range = range;
    }
}

/// Remembers which portion of a buffer has been mapped, along with a reference
/// to the mapped portion.
#[derive(Debug)]
struct WebBufferMapState {
    /// The mapped memory of the buffer.
    pub mapped_buffer: Option<js_sys::ArrayBuffer>,
    /// The total range which has been mapped in the buffer overall.
    pub range: Range<wgt::BufferAddress>,
}

#[derive(Debug)]
pub struct BufferMappedRange {
    actual_mapping: js_sys::Uint8Array,
    temporary_mapping: Vec<u8>,
}

impl crate::context::BufferMappedRange for BufferMappedRange {
    #[inline]
    fn slice(&self) -> &[u8] {
        &self.temporary_mapping
    }

    #[inline]
    fn slice_mut(&mut self) -> &mut [u8] {
        &mut self.temporary_mapping
    }
}

impl Drop for BufferMappedRange {
    fn drop(&mut self) {
        // Copy from the temporary mapping back into the array buffer that was
        // originally provided by the browser
        let temporary_mapping_slice = self.temporary_mapping.as_slice();
        unsafe {
            // Note: no allocations can happen between `view` and `set`, or this
            // will break
            self.actual_mapping
                .set(&js_sys::Uint8Array::view(temporary_mapping_slice), 0);
        }
    }
}<|MERGE_RESOLUTION|>--- conflicted
+++ resolved
@@ -374,15 +374,9 @@
     mapped
 }
 
-<<<<<<< HEAD
-fn map_depth_stencil_state(desc: &wgt::DepthStencilState) -> web_sys::GpuDepthStencilState {
-    let mut mapped = web_sys::GpuDepthStencilState::new(
-        map_texture_format(desc.format),
-    );
-=======
+
 fn map_depth_stencil_state(desc: &wgt::DepthStencilState) -> webgpu_sys::GpuDepthStencilState {
     let mut mapped = webgpu_sys::GpuDepthStencilState::new(map_texture_format(desc.format));
->>>>>>> ed843f80
     mapped.depth_compare(map_compare_function(desc.depth_compare));
     mapped.depth_write_enabled(desc.depth_write_enabled);
     mapped.depth_bias(desc.bias.constant);
@@ -1703,16 +1697,10 @@
     ) -> (Self::RenderPipelineId, Self::RenderPipelineData) {
         let module: &<ContextWebGpu as crate::Context>::ShaderModuleData =
             downcast_ref(desc.vertex.module.data.as_ref());
-<<<<<<< HEAD
-        let mut mapped_vertex_state =
-            web_sys::GpuVertexState::new(&module.0);
-        mapped_vertex_state.entry_point(desc.vertex.entry_point);
-        
-=======
+
         let mut mapped_vertex_state = webgpu_sys::GpuVertexState::new(&module.0);
         mapped_vertex_state.entry_point(desc.vertex.entry_point);
 
->>>>>>> ed843f80
         let buffers = desc
             .vertex
             .buffers
@@ -1785,12 +1773,9 @@
                 .collect::<js_sys::Array>();
             let module: &<ContextWebGpu as crate::Context>::ShaderModuleData =
                 downcast_ref(frag.module.data.as_ref());
-<<<<<<< HEAD
-            let mut mapped_fragment_desc =
-                web_sys::GpuFragmentState::new(&module.0, &targets);
-=======
+
             let mut mapped_fragment_desc = webgpu_sys::GpuFragmentState::new(&module.0, &targets);
->>>>>>> ed843f80
+          
             mapped_fragment_desc.entry_point(frag.entry_point);
             mapped_desc.fragment(&mapped_fragment_desc);
         }
@@ -1815,18 +1800,12 @@
     ) -> (Self::ComputePipelineId, Self::ComputePipelineData) {
         let shader_module: &<ContextWebGpu as crate::Context>::ShaderModuleData =
             downcast_ref(desc.module.data.as_ref());
-<<<<<<< HEAD
-        let mut mapped_compute_stage =
-            web_sys::GpuProgrammableStage::new(&shader_module.0);
-        mapped_compute_stage.entry_point(desc.entry_point);
-        let auto_layout = wasm_bindgen::JsValue::from(web_sys::GpuAutoLayoutMode::Auto);
-        let mut mapped_desc = web_sys::GpuComputePipelineDescriptor::new(
-=======
+
         let mut mapped_compute_stage = webgpu_sys::GpuProgrammableStage::new(&shader_module.0);
         mapped_compute_stage.entry_point(desc.entry_point);
         let auto_layout = wasm_bindgen::JsValue::from(webgpu_sys::GpuAutoLayoutMode::Auto);
         let mut mapped_desc = webgpu_sys::GpuComputePipelineDescriptor::new(
->>>>>>> ed843f80
+
             &match desc.layout {
                 Some(layout) => {
                     let layout: &<ContextWebGpu as crate::Context>::PipelineLayoutData =
@@ -2553,17 +2532,9 @@
         _query_set_data: &Self::QuerySetData,
         _query_index: u32,
     ) {
-<<<<<<< HEAD
-        //encoder_data
-            //.0
-            //.write_timestamp(&query_set_data.0, query_index);
-
-        // This function is officially removed from the WebGPU spec.
-=======
         // Not available on WebGPU.
         // This was part of the spec originally but got removed, see https://github.com/gpuweb/gpuweb/pull/4370
         panic!("TIMESTAMP_QUERY_INSIDE_ENCODERS feature must be enabled to call write_timestamp on a command encoder.")
->>>>>>> ed843f80
     }
 
     fn command_encoder_resolve_query_set(
