--- conflicted
+++ resolved
@@ -91,7 +91,6 @@
         }
     }
 
-<<<<<<< HEAD
     #[cfg(any(not(target_arch = "wasm32"), feature = "emscripten"))]
     pub fn texture_format_as_hal<A: wgc::hub::HalApi>(
         &self,
@@ -101,9 +100,6 @@
         self.0.texture_format_as_hal::<A>(adapter, texture_format)
     }
 
-    #[cfg(any(not(target_arch = "wasm32"), feature = "emscripten"))]
-=======
->>>>>>> 9dc834a0
     pub unsafe fn create_device_from_hal<A: wgc::hub::HalApi>(
         &self,
         adapter: &wgc::id::AdapterId,
@@ -188,7 +184,6 @@
         }
     }
 
-<<<<<<< HEAD
     #[cfg(any(not(target_arch = "wasm32"), feature = "emscripten"))]
     pub unsafe fn command_encoder_as_hal_mut<
         A: wgc::hub::HalApi,
@@ -209,9 +204,6 @@
 
     #[cfg(any(not(target_arch = "wasm32"), feature = "emscripten"))]
     pub unsafe fn texture_as_hal<A: wgc::hub::HalApi, F: FnOnce(Option<&A::Texture>) -> R, R>(
-=======
-    pub unsafe fn texture_as_hal<A: wgc::hub::HalApi, F: FnOnce(Option<&A::Texture>)>(
->>>>>>> 9dc834a0
         &self,
         texture: &Texture,
         hal_texture_callback: F,
