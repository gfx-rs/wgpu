--- conflicted
+++ resolved
@@ -2072,7 +2072,7 @@
     fn queue_write_buffer(
         &self,
         queue: &Self::QueueId,
-        _queue_data: &Self::QueueData,
+        queue_data: &Self::QueueData,
         buffer: &Self::BufferId,
         _buffer_data: &Self::BufferData,
         offset: wgt::BufferAddress,
@@ -2083,14 +2083,16 @@
             *queue => global.queue_write_buffer(*queue, *buffer, offset, data)
         ) {
             Ok(()) => (),
-            Err(err) => self.handle_error_nolabel(&queue.error_sink, err, "Queue::write_buffer"),
+            Err(err) => {
+                self.handle_error_nolabel(&queue_data.error_sink, err, "Queue::write_buffer")
+            }
         }
     }
 
     fn queue_validate_write_buffer(
         &self,
         queue: &Self::QueueId,
-        _queue_data: &Self::QueueData,
+        queue_data: &Self::QueueData,
         buffer: &Self::BufferId,
         _buffer_data: &Self::BufferData,
         offset: wgt::BufferAddress,
@@ -2102,7 +2104,7 @@
         ) {
             Ok(()) => Some(()),
             Err(err) => {
-                self.handle_error_nolabel(&queue.error_sink, err, "Queue::write_buffer_with");
+                self.handle_error_nolabel(&queue_data.error_sink, err, "Queue::write_buffer_with");
                 None
             }
         }
@@ -2111,36 +2113,24 @@
     fn queue_create_staging_buffer(
         &self,
         queue: &Self::QueueId,
-        _queue_data: &Self::QueueData,
+        queue_data: &Self::QueueData,
         size: wgt::BufferSize,
-<<<<<<< HEAD
-    ) -> Option<QueueWriteBuffer> {
-=======
-    ) -> Box<dyn crate::context::QueueWriteBuffer> {
->>>>>>> 5241633b
+    ) -> Option<Box<dyn crate::context::QueueWriteBuffer>> {
         let global = &self.0;
         match wgc::gfx_select!(
             *queue => global.queue_create_staging_buffer(*queue, size, ())
         ) {
-<<<<<<< HEAD
-            Ok((buffer_id, ptr)) => Some(QueueWriteBuffer {
-=======
-            Ok((buffer_id, ptr)) => Box::new(QueueWriteBuffer {
->>>>>>> 5241633b
+            Ok((buffer_id, ptr)) => Some(Box::new(QueueWriteBuffer {
                 buffer_id,
                 mapping: BufferMappedRange {
                     ptr,
                     size: size.get() as usize,
                 },
-            }),
-<<<<<<< HEAD
+            })),
             Err(err) => {
-                self.handle_error_nolabel(&queue.error_sink, err, "Queue::write_buffer_with");
+                self.handle_error_nolabel(&queue_data.error_sink, err, "Queue::write_buffer_with");
                 None
             }
-=======
-            Err(err) => self.handle_error_fatal(err, "Queue::write_buffer_with"),
->>>>>>> 5241633b
         }
     }
 
