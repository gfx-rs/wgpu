--- conflicted
+++ resolved
@@ -24,18 +24,13 @@
     sync::Arc,
 };
 use wgc::{
-<<<<<<< HEAD
     command::{bundle_ffi::*, render_commands::*},
+    device::DeviceLostClosure,
     gfx_select,
     id::CommandEncoderId,
-=======
-    command::{bundle_ffi::*, compute_commands::*, render_commands::*},
-    device::DeviceLostClosure,
-    id::{CommandEncoderId, TextureViewId},
+    id::TextureViewId,
     pipeline::CreateShaderModuleError,
->>>>>>> 00456cfb
 };
-use wgc::{device::DeviceLostClosure, id::TextureViewId};
 use wgt::WasmNotSendSync;
 
 const LABEL: &str = "label";
