#![allow(clippy::type_complexity)]

use js_sys::Promise;
use std::{
    cell::RefCell,
    fmt,
    future::Future,
    ops::Range,
    pin::Pin,
    rc::Rc,
    task::{self, Poll},
};
use wasm_bindgen::{prelude::*, JsCast};

// We need to make a wrapper for some of the handle types returned by the web backend to make them
// implement `Send` and `Sync` to match native.
//
// SAFETY: All webgpu handle types in wasm32 are internally a `JsValue`, and `JsValue` is neither
// Send nor Sync.  Currently, wasm32 has no threading support so implementing `Send` or `Sync` for a
// type is (for now) harmless.  Eventually wasm32 will support threading, and depending on how this
// is integrated (or not integrated) with values like those in webgpu, this may become unsound.

#[derive(Clone, Debug)]
pub(crate) struct Sendable<T>(T);
unsafe impl<T> Send for Sendable<T> {}
unsafe impl<T> Sync for Sendable<T> {}

pub(crate) struct Context(web_sys::Gpu);
unsafe impl Send for Context {}
unsafe impl Sync for Context {}

impl fmt::Debug for Context {
    fn fmt(&self, f: &mut fmt::Formatter<'_>) -> fmt::Result {
        f.debug_struct("Context").field("type", &"Web").finish()
    }
}

impl crate::Error {
    fn from_js(js_error: js_sys::Object) -> Self {
        let source = Box::<dyn std::error::Error + Send + Sync>::from("<WebGPU Error>");
        if let Some(js_error) = js_error.dyn_ref::<web_sys::GpuValidationError>() {
            crate::Error::Validation {
                source,
                description: js_error.message(),
            }
        } else if js_error.has_type::<web_sys::GpuOutOfMemoryError>() {
            crate::Error::OutOfMemory { source }
        } else {
            panic!("Unexpected error");
        }
    }
}

#[derive(Debug)]
pub(crate) struct ComputePass(web_sys::GpuComputePassEncoder);
#[derive(Debug)]
pub(crate) struct RenderPass(web_sys::GpuRenderPassEncoder);
#[derive(Debug)]
pub(crate) struct RenderBundleEncoder(web_sys::GpuRenderBundleEncoder);

// We need to assert that any future we return is Send to match the native API.
//
// This is safe on wasm32 *for now*, but similarly to the unsafe Send impls for the handle type
// wrappers, the full story for threading on wasm32 is still unfolding.

pub(crate) struct MakeSendFuture<F, M> {
    future: F,
    map: M,
}

impl<F: Future, M: Fn(F::Output) -> T, T> Future for MakeSendFuture<F, M> {
    type Output = T;

    fn poll(self: Pin<&mut Self>, cx: &mut task::Context) -> Poll<Self::Output> {
        // This is safe because we have no Drop implementation to violate the Pin requirements and
        // do not provide any means of moving the inner future.
        unsafe {
            let this = self.get_unchecked_mut();
            match Pin::new_unchecked(&mut this.future).poll(cx) {
                task::Poll::Ready(value) => task::Poll::Ready((this.map)(value)),
                task::Poll::Pending => task::Poll::Pending,
            }
        }
    }
}

impl<F, M> MakeSendFuture<F, M> {
    fn new(future: F, map: M) -> Self {
        Self { future, map }
    }
}

unsafe impl<F, M> Send for MakeSendFuture<F, M> {}

impl crate::ComputePassInner<Context> for ComputePass {
    fn set_pipeline(&mut self, pipeline: &Sendable<web_sys::GpuComputePipeline>) {
        self.0.set_pipeline(&pipeline.0);
    }
    fn set_bind_group(
        &mut self,
        index: u32,
        bind_group: &Sendable<web_sys::GpuBindGroup>,
        offsets: &[wgt::DynamicOffset],
    ) {
        self.0
            .set_bind_group_with_u32_array_and_f64_and_dynamic_offsets_data_length(
                index,
                &bind_group.0,
                offsets,
                0f64,
                offsets.len() as u32,
            );
    }

    fn set_push_constants(&mut self, _offset: u32, _data: &[u8]) {
        panic!("PUSH_CONSTANTS feature must be enabled to call multi_draw_indexed_indirect")
    }

    fn insert_debug_marker(&mut self, _label: &str) {
        // Not available in gecko yet
        // self.0.insert_debug_marker(label);
    }

    fn push_debug_group(&mut self, _group_label: &str) {
        // Not available in gecko yet
        // self.0.push_debug_group(group_label);
    }

    fn pop_debug_group(&mut self) {
        // Not available in gecko yet
        // self.0.pop_debug_group();
    }

    fn dispatch_workgroups(&mut self, x: u32, y: u32, z: u32) {
        self.0
            .dispatch_workgroups_with_workgroup_count_y_and_workgroup_count_z(x, y, z);
    }
    fn dispatch_workgroups_indirect(
        &mut self,
        indirect_buffer: &Sendable<web_sys::GpuBuffer>,
        indirect_offset: wgt::BufferAddress,
    ) {
        self.0
            .dispatch_workgroups_indirect_with_f64(&indirect_buffer.0, indirect_offset as f64);
    }

    fn write_timestamp(&mut self, _query_set: &(), _query_index: u32) {
        panic!("WRITE_TIMESTAMP_INSIDE_PASSES feature must be enabled to call write_timestamp in a compute pass")
    }

    fn begin_pipeline_statistics_query(&mut self, _query_set: &(), _query_index: u32) {
        // Not available in gecko yet
    }

    fn end_pipeline_statistics_query(&mut self) {
        // Not available in gecko yet
    }
}

impl crate::RenderInner<Context> for RenderPass {
    fn set_pipeline(&mut self, pipeline: &Sendable<web_sys::GpuRenderPipeline>) {
        self.0.set_pipeline(&pipeline.0);
    }
    fn set_bind_group(
        &mut self,
        index: u32,
        bind_group: &Sendable<web_sys::GpuBindGroup>,
        offsets: &[wgt::DynamicOffset],
    ) {
        self.0
            .set_bind_group_with_u32_array_and_f64_and_dynamic_offsets_data_length(
                index,
                &bind_group.0,
                offsets,
                0f64,
                offsets.len() as u32,
            );
    }
    fn set_index_buffer(
        &mut self,
        buffer: &Sendable<web_sys::GpuBuffer>,
        index_format: wgt::IndexFormat,
        offset: wgt::BufferAddress,
        size: Option<wgt::BufferSize>,
    ) {
        match size {
            Some(s) => {
                self.0.set_index_buffer_with_f64_and_f64(
                    &buffer.0,
                    map_index_format(index_format),
                    offset as f64,
                    s.get() as f64,
                );
            }
            None => {
                self.0.set_index_buffer_with_f64(
                    &buffer.0,
                    map_index_format(index_format),
                    offset as f64,
                );
            }
        };
    }
    fn set_vertex_buffer(
        &mut self,
        slot: u32,
        buffer: &Sendable<web_sys::GpuBuffer>,
        offset: wgt::BufferAddress,
        size: Option<wgt::BufferSize>,
    ) {
        match size {
            Some(s) => {
                self.0.set_vertex_buffer_with_f64_and_f64(
                    slot,
                    &buffer.0,
                    offset as f64,
                    s.get() as f64,
                );
            }
            None => {
                self.0
                    .set_vertex_buffer_with_f64(slot, &buffer.0, offset as f64);
            }
        };
    }
    fn set_push_constants(&mut self, _stages: wgt::ShaderStages, _offset: u32, _data: &[u8]) {
        panic!("PUSH_CONSTANTS feature must be enabled to call multi_draw_indexed_indirect")
    }
    fn draw(&mut self, vertices: Range<u32>, instances: Range<u32>) {
        self.0
            .draw_with_instance_count_and_first_vertex_and_first_instance(
                vertices.end - vertices.start,
                instances.end - instances.start,
                vertices.start,
                instances.start,
            );
    }
    fn draw_indexed(&mut self, indices: Range<u32>, base_vertex: i32, instances: Range<u32>) {
        self.0
            .draw_indexed_with_instance_count_and_first_index_and_base_vertex_and_first_instance(
                indices.end - indices.start,
                instances.end - instances.start,
                indices.start,
                base_vertex,
                instances.start,
            );
    }
    fn draw_indirect(
        &mut self,
        indirect_buffer: &Sendable<web_sys::GpuBuffer>,
        indirect_offset: wgt::BufferAddress,
    ) {
        self.0
            .draw_indirect_with_f64(&indirect_buffer.0, indirect_offset as f64);
    }
    fn draw_indexed_indirect(
        &mut self,
        indirect_buffer: &Sendable<web_sys::GpuBuffer>,
        indirect_offset: wgt::BufferAddress,
    ) {
        self.0
            .draw_indexed_indirect_with_f64(&indirect_buffer.0, indirect_offset as f64);
    }
    fn multi_draw_indirect(
        &mut self,
        _indirect_buffer: &Sendable<web_sys::GpuBuffer>,
        _indirect_offset: wgt::BufferAddress,
        _count: u32,
    ) {
        panic!("MULTI_DRAW_INDIRECT feature must be enabled to call multi_draw_indirect")
    }
    fn multi_draw_indexed_indirect(
        &mut self,
        _indirect_buffer: &Sendable<web_sys::GpuBuffer>,
        _indirect_offset: wgt::BufferAddress,
        _count: u32,
    ) {
        panic!("MULTI_DRAW_INDIRECT feature must be enabled to call multi_draw_indexed_indirect")
    }
    fn multi_draw_indirect_count(
        &mut self,
        _indirect_buffer: &Sendable<web_sys::GpuBuffer>,
        _indirect_offset: wgt::BufferAddress,
        _count_buffer: &Sendable<web_sys::GpuBuffer>,
        _count_buffer_offset: wgt::BufferAddress,
        _max_count: u32,
    ) {
        panic!(
            "MULTI_DRAW_INDIRECT_COUNT feature must be enabled to call multi_draw_indirect_count"
        )
    }
    fn multi_draw_indexed_indirect_count(
        &mut self,
        _indirect_buffer: &Sendable<web_sys::GpuBuffer>,
        _indirect_offset: wgt::BufferAddress,
        _count_buffer: &Sendable<web_sys::GpuBuffer>,
        _count_buffer_offset: wgt::BufferAddress,
        _max_count: u32,
    ) {
        panic!("MULTI_DRAW_INDIRECT_COUNT feature must be enabled to call multi_draw_indexed_indirect_count")
    }
}

impl crate::RenderInner<Context> for RenderBundleEncoder {
    fn set_pipeline(&mut self, pipeline: &Sendable<web_sys::GpuRenderPipeline>) {
        self.0.set_pipeline(&pipeline.0);
    }
    fn set_bind_group(
        &mut self,
        index: u32,
        bind_group: &Sendable<web_sys::GpuBindGroup>,
        offsets: &[wgt::DynamicOffset],
    ) {
        self.0
            .set_bind_group_with_u32_array_and_f64_and_dynamic_offsets_data_length(
                index,
                &bind_group.0,
                offsets,
                0f64,
                offsets.len() as u32,
            );
    }
    fn set_index_buffer(
        &mut self,
        buffer: &Sendable<web_sys::GpuBuffer>,
        index_format: wgt::IndexFormat,
        offset: wgt::BufferAddress,
        size: Option<wgt::BufferSize>,
    ) {
        match size {
            Some(s) => {
                self.0.set_index_buffer_with_f64_and_f64(
                    &buffer.0,
                    map_index_format(index_format),
                    offset as f64,
                    s.get() as f64,
                );
            }
            None => {
                self.0.set_index_buffer_with_f64(
                    &buffer.0,
                    map_index_format(index_format),
                    offset as f64,
                );
            }
        };
    }
    fn set_vertex_buffer(
        &mut self,
        slot: u32,
        buffer: &Sendable<web_sys::GpuBuffer>,
        offset: wgt::BufferAddress,
        size: Option<wgt::BufferSize>,
    ) {
        match size {
            Some(s) => {
                self.0.set_vertex_buffer_with_f64_and_f64(
                    slot,
                    &buffer.0,
                    offset as f64,
                    s.get() as f64,
                );
            }
            None => {
                self.0
                    .set_vertex_buffer_with_f64(slot, &buffer.0, offset as f64);
            }
        };
    }
    fn set_push_constants(&mut self, _stages: wgt::ShaderStages, _offset: u32, _data: &[u8]) {
        panic!("PUSH_CONSTANTS feature must be enabled to call multi_draw_indexed_indirect")
    }
    fn draw(&mut self, vertices: Range<u32>, instances: Range<u32>) {
        self.0
            .draw_with_instance_count_and_first_vertex_and_first_instance(
                vertices.end - vertices.start,
                instances.end - instances.start,
                vertices.start,
                instances.start,
            );
    }
    fn draw_indexed(&mut self, indices: Range<u32>, base_vertex: i32, instances: Range<u32>) {
        self.0
            .draw_indexed_with_instance_count_and_first_index_and_base_vertex_and_first_instance(
                indices.end - indices.start,
                instances.end - instances.start,
                indices.start,
                base_vertex,
                instances.start,
            );
    }
    fn draw_indirect(
        &mut self,
        indirect_buffer: &Sendable<web_sys::GpuBuffer>,
        indirect_offset: wgt::BufferAddress,
    ) {
        self.0
            .draw_indirect_with_f64(&indirect_buffer.0, indirect_offset as f64);
    }
    fn draw_indexed_indirect(
        &mut self,
        indirect_buffer: &Sendable<web_sys::GpuBuffer>,
        indirect_offset: wgt::BufferAddress,
    ) {
        self.0
            .draw_indexed_indirect_with_f64(&indirect_buffer.0, indirect_offset as f64);
    }
    fn multi_draw_indirect(
        &mut self,
        _indirect_buffer: &Sendable<web_sys::GpuBuffer>,
        _indirect_offset: wgt::BufferAddress,
        _count: u32,
    ) {
        panic!("MULTI_DRAW_INDIRECT feature must be enabled to call multi_draw_indirect")
    }
    fn multi_draw_indexed_indirect(
        &mut self,
        _indirect_buffer: &Sendable<web_sys::GpuBuffer>,
        _indirect_offset: wgt::BufferAddress,
        _count: u32,
    ) {
        panic!("MULTI_DRAW_INDIRECT feature must be enabled to call multi_draw_indexed_indirect")
    }
    fn multi_draw_indirect_count(
        &mut self,
        _indirect_buffer: &Sendable<web_sys::GpuBuffer>,
        _indirect_offset: wgt::BufferAddress,
        _count_buffer: &Sendable<web_sys::GpuBuffer>,
        _count_buffer_offset: wgt::BufferAddress,
        _max_count: u32,
    ) {
        panic!(
            "MULTI_DRAW_INDIRECT_COUNT feature must be enabled to call multi_draw_indirect_count"
        )
    }
    fn multi_draw_indexed_indirect_count(
        &mut self,
        _indirect_buffer: &Sendable<web_sys::GpuBuffer>,
        _indirect_offset: wgt::BufferAddress,
        _count_buffer: &Sendable<web_sys::GpuBuffer>,
        _count_buffer_offset: wgt::BufferAddress,
        _max_count: u32,
    ) {
        panic!("MULTI_DRAW_INDIRECT_COUNT feature must be enabled to call multi_draw_indexed_indirect_count")
    }
}

impl crate::RenderPassInner<Context> for RenderPass {
    fn set_blend_constant(&mut self, color: wgt::Color) {
        self.0
            .set_blend_constant_with_gpu_color_dict(&map_color(color));
    }
    fn set_scissor_rect(&mut self, x: u32, y: u32, width: u32, height: u32) {
        self.0.set_scissor_rect(x, y, width, height);
    }
    fn set_viewport(
        &mut self,
        x: f32,
        y: f32,
        width: f32,
        height: f32,
        min_depth: f32,
        max_depth: f32,
    ) {
        self.0
            .set_viewport(x, y, width, height, min_depth, max_depth);
    }
    fn set_stencil_reference(&mut self, reference: u32) {
        self.0.set_stencil_reference(reference);
    }

    fn insert_debug_marker(&mut self, _label: &str) {
        // Not available in gecko yet
        // self.0.insert_debug_marker(label);
    }

    fn push_debug_group(&mut self, _group_label: &str) {
        // Not available in gecko yet
        // self.0.push_debug_group(group_label);
    }

    fn pop_debug_group(&mut self) {
        // Not available in gecko yet
        // self.0.pop_debug_group();
    }

    fn execute_bundles<'a, I: Iterator<Item = &'a Sendable<web_sys::GpuRenderBundle>>>(
        &mut self,
        render_bundles: I,
    ) {
        let mapped = render_bundles
            .map(|bundle| &bundle.0)
            .collect::<js_sys::Array>();
        self.0.execute_bundles(&mapped);
    }

    fn write_timestamp(&mut self, _query_set: &(), _query_index: u32) {
        panic!("WRITE_TIMESTAMP_INSIDE_PASSES feature must be enabled to call write_timestamp in a compute pass")
    }

    fn begin_pipeline_statistics_query(&mut self, _query_set: &(), _query_index: u32) {
        // Not available in gecko yet
    }

    fn end_pipeline_statistics_query(&mut self) {
        // Not available in gecko yet
    }
}

fn map_texture_format(texture_format: wgt::TextureFormat) -> web_sys::GpuTextureFormat {
    use web_sys::GpuTextureFormat as tf;
    use wgt::TextureFormat;
    match texture_format {
        TextureFormat::R8Unorm => tf::R8unorm,
        TextureFormat::R8Snorm => tf::R8snorm,
        TextureFormat::R8Uint => tf::R8uint,
        TextureFormat::R8Sint => tf::R8sint,
        TextureFormat::R16Uint => tf::R16uint,
        TextureFormat::R16Sint => tf::R16sint,
        TextureFormat::R16Float => tf::R16float,
        TextureFormat::Rg8Unorm => tf::Rg8unorm,
        TextureFormat::Rg8Snorm => tf::Rg8snorm,
        TextureFormat::Rg8Uint => tf::Rg8uint,
        TextureFormat::Rg8Sint => tf::Rg8sint,
        TextureFormat::R32Uint => tf::R32uint,
        TextureFormat::R32Sint => tf::R32sint,
        TextureFormat::R32Float => tf::R32float,
        TextureFormat::Rg16Uint => tf::Rg16uint,
        TextureFormat::Rg16Sint => tf::Rg16sint,
        TextureFormat::Rg16Float => tf::Rg16float,
        TextureFormat::Rgba8Unorm => tf::Rgba8unorm,
        TextureFormat::Rgba8UnormSrgb => tf::Rgba8unormSrgb,
        TextureFormat::Rgba8Snorm => tf::Rgba8snorm,
        TextureFormat::Rgba8Uint => tf::Rgba8uint,
        TextureFormat::Rgba8Sint => tf::Rgba8sint,
        TextureFormat::Bgra8Unorm => tf::Bgra8unorm,
        TextureFormat::Bgra8UnormSrgb => tf::Bgra8unormSrgb,
        TextureFormat::Rgb10a2Unorm => tf::Rgb10a2unorm,
        TextureFormat::Rg11b10Float => tf::Rg11b10ufloat,
        TextureFormat::Rg32Uint => tf::Rg32uint,
        TextureFormat::Rg32Sint => tf::Rg32sint,
        TextureFormat::Rg32Float => tf::Rg32float,
        TextureFormat::Rgba16Uint => tf::Rgba16uint,
        TextureFormat::Rgba16Sint => tf::Rgba16sint,
        TextureFormat::Rgba16Float => tf::Rgba16float,
        TextureFormat::Rgba32Uint => tf::Rgba32uint,
        TextureFormat::Rgba32Sint => tf::Rgba32sint,
        TextureFormat::Rgba32Float => tf::Rgba32float,
        TextureFormat::Depth32Float => tf::Depth32float,
        TextureFormat::Depth32FloatStencil8 => tf::Depth32floatStencil8,
        TextureFormat::Depth24Plus => tf::Depth24plus,
        TextureFormat::Depth24PlusStencil8 => tf::Depth24plusStencil8,
        TextureFormat::Depth24UnormStencil8 => tf::Depth24unormStencil8,
        _ => unimplemented!(),
    }
}

fn map_texture_component_type(
    sample_type: wgt::TextureSampleType,
) -> web_sys::GpuTextureSampleType {
    use web_sys::GpuTextureSampleType as ts;
    use wgt::TextureSampleType;
    match sample_type {
        TextureSampleType::Float { filterable: true } => ts::Float,
        TextureSampleType::Float { filterable: false } => ts::UnfilterableFloat,
        TextureSampleType::Sint => ts::Sint,
        TextureSampleType::Uint => ts::Uint,
        TextureSampleType::Depth => ts::Depth,
    }
}

fn map_cull_mode(cull_mode: Option<wgt::Face>) -> web_sys::GpuCullMode {
    use web_sys::GpuCullMode as cm;
    use wgt::Face;
    match cull_mode {
        None => cm::None,
        Some(Face::Front) => cm::Front,
        Some(Face::Back) => cm::Back,
    }
}

fn map_front_face(front_face: wgt::FrontFace) -> web_sys::GpuFrontFace {
    use web_sys::GpuFrontFace as ff;
    use wgt::FrontFace;
    match front_face {
        FrontFace::Ccw => ff::Ccw,
        FrontFace::Cw => ff::Cw,
    }
}

fn map_primitive_state(primitive: &wgt::PrimitiveState) -> web_sys::GpuPrimitiveState {
    use web_sys::GpuPrimitiveTopology as pt;
    use wgt::PrimitiveTopology;

    let mut mapped = web_sys::GpuPrimitiveState::new();
    mapped.cull_mode(map_cull_mode(primitive.cull_mode));
    mapped.front_face(map_front_face(primitive.front_face));

    if let Some(format) = primitive.strip_index_format {
        mapped.strip_index_format(map_index_format(format));
    }

    mapped.topology(match primitive.topology {
        PrimitiveTopology::PointList => pt::PointList,
        PrimitiveTopology::LineList => pt::LineList,
        PrimitiveTopology::LineStrip => pt::LineStrip,
        PrimitiveTopology::TriangleList => pt::TriangleList,
        PrimitiveTopology::TriangleStrip => pt::TriangleStrip,
    });

    //TODO:
    //mapped.unclipped_depth(primitive.unclipped_depth);

    mapped
}

fn map_compare_function(compare_fn: wgt::CompareFunction) -> web_sys::GpuCompareFunction {
    use web_sys::GpuCompareFunction as cf;
    use wgt::CompareFunction;
    match compare_fn {
        CompareFunction::Never => cf::Never,
        CompareFunction::Less => cf::Less,
        CompareFunction::Equal => cf::Equal,
        CompareFunction::LessEqual => cf::LessEqual,
        CompareFunction::Greater => cf::Greater,
        CompareFunction::NotEqual => cf::NotEqual,
        CompareFunction::GreaterEqual => cf::GreaterEqual,
        CompareFunction::Always => cf::Always,
    }
}

fn map_stencil_operation(op: wgt::StencilOperation) -> web_sys::GpuStencilOperation {
    use web_sys::GpuStencilOperation as so;
    use wgt::StencilOperation;
    match op {
        StencilOperation::Keep => so::Keep,
        StencilOperation::Zero => so::Zero,
        StencilOperation::Replace => so::Replace,
        StencilOperation::Invert => so::Invert,
        StencilOperation::IncrementClamp => so::IncrementClamp,
        StencilOperation::DecrementClamp => so::DecrementClamp,
        StencilOperation::IncrementWrap => so::IncrementWrap,
        StencilOperation::DecrementWrap => so::DecrementWrap,
    }
}

fn map_stencil_state_face(desc: &wgt::StencilFaceState) -> web_sys::GpuStencilFaceState {
    let mut mapped = web_sys::GpuStencilFaceState::new();
    mapped.compare(map_compare_function(desc.compare));
    mapped.depth_fail_op(map_stencil_operation(desc.depth_fail_op));
    mapped.fail_op(map_stencil_operation(desc.fail_op));
    mapped.pass_op(map_stencil_operation(desc.pass_op));
    mapped
}

fn map_depth_stencil_state(desc: &wgt::DepthStencilState) -> web_sys::GpuDepthStencilState {
    let mut mapped = web_sys::GpuDepthStencilState::new(map_texture_format(desc.format));
    mapped.depth_bias(desc.bias.constant);
    mapped.depth_bias_clamp(desc.bias.clamp);
    mapped.depth_bias_slope_scale(desc.bias.slope_scale);
    mapped.depth_compare(map_compare_function(desc.depth_compare));
    mapped.depth_write_enabled(desc.depth_write_enabled);
    mapped.stencil_back(&map_stencil_state_face(&desc.stencil.back));
    mapped.stencil_front(&map_stencil_state_face(&desc.stencil.front));
    mapped.stencil_read_mask(desc.stencil.read_mask);
    mapped.stencil_write_mask(desc.stencil.write_mask);
    mapped
}

fn map_blend_component(desc: &wgt::BlendComponent) -> web_sys::GpuBlendComponent {
    let mut mapped = web_sys::GpuBlendComponent::new();
    mapped.dst_factor(map_blend_factor(desc.dst_factor));
    mapped.operation(map_blend_operation(desc.operation));
    mapped.src_factor(map_blend_factor(desc.src_factor));
    mapped
}

fn map_blend_factor(factor: wgt::BlendFactor) -> web_sys::GpuBlendFactor {
    use web_sys::GpuBlendFactor as bf;
    use wgt::BlendFactor;
    match factor {
        BlendFactor::Zero => bf::Zero,
        BlendFactor::One => bf::One,
        BlendFactor::Src => bf::Src,
        BlendFactor::OneMinusSrc => bf::OneMinusSrc,
        BlendFactor::SrcAlpha => bf::SrcAlpha,
        BlendFactor::OneMinusSrcAlpha => bf::OneMinusSrcAlpha,
        BlendFactor::Dst => bf::Dst,
        BlendFactor::OneMinusDst => bf::OneMinusDst,
        BlendFactor::DstAlpha => bf::DstAlpha,
        BlendFactor::OneMinusDstAlpha => bf::OneMinusDstAlpha,
        BlendFactor::SrcAlphaSaturated => bf::SrcAlphaSaturated,
        BlendFactor::Constant => bf::Constant,
        BlendFactor::OneMinusConstant => bf::OneMinusConstant,
    }
}

fn map_blend_operation(op: wgt::BlendOperation) -> web_sys::GpuBlendOperation {
    use web_sys::GpuBlendOperation as bo;
    use wgt::BlendOperation;
    match op {
        BlendOperation::Add => bo::Add,
        BlendOperation::Subtract => bo::Subtract,
        BlendOperation::ReverseSubtract => bo::ReverseSubtract,
        BlendOperation::Min => bo::Min,
        BlendOperation::Max => bo::Max,
    }
}

fn map_index_format(format: wgt::IndexFormat) -> web_sys::GpuIndexFormat {
    use web_sys::GpuIndexFormat as f;
    use wgt::IndexFormat;
    match format {
        IndexFormat::Uint16 => f::Uint16,
        IndexFormat::Uint32 => f::Uint32,
    }
}

fn map_vertex_format(format: wgt::VertexFormat) -> web_sys::GpuVertexFormat {
    use web_sys::GpuVertexFormat as vf;
    use wgt::VertexFormat;
    match format {
        VertexFormat::Uint8x2 => vf::Uint8x2,
        VertexFormat::Uint8x4 => vf::Uint8x4,
        VertexFormat::Sint8x2 => vf::Sint8x2,
        VertexFormat::Sint8x4 => vf::Sint8x4,
        VertexFormat::Unorm8x2 => vf::Unorm8x2,
        VertexFormat::Unorm8x4 => vf::Unorm8x4,
        VertexFormat::Snorm8x2 => vf::Snorm8x2,
        VertexFormat::Snorm8x4 => vf::Snorm8x4,
        VertexFormat::Uint16x2 => vf::Uint16x2,
        VertexFormat::Uint16x4 => vf::Uint16x4,
        VertexFormat::Sint16x2 => vf::Sint16x2,
        VertexFormat::Sint16x4 => vf::Sint16x4,
        VertexFormat::Unorm16x2 => vf::Unorm16x2,
        VertexFormat::Unorm16x4 => vf::Unorm16x4,
        VertexFormat::Snorm16x2 => vf::Snorm16x2,
        VertexFormat::Snorm16x4 => vf::Snorm16x4,
        VertexFormat::Float16x2 => vf::Float16x2,
        VertexFormat::Float16x4 => vf::Float16x4,
        VertexFormat::Float32 => vf::Float32,
        VertexFormat::Float32x2 => vf::Float32x2,
        VertexFormat::Float32x3 => vf::Float32x3,
        VertexFormat::Float32x4 => vf::Float32x4,
        VertexFormat::Uint32 => vf::Uint32,
        VertexFormat::Uint32x2 => vf::Uint32x2,
        VertexFormat::Uint32x3 => vf::Uint32x3,
        VertexFormat::Uint32x4 => vf::Uint32x4,
        VertexFormat::Sint32 => vf::Sint32,
        VertexFormat::Sint32x2 => vf::Sint32x2,
        VertexFormat::Sint32x3 => vf::Sint32x3,
        VertexFormat::Sint32x4 => vf::Sint32x4,
        VertexFormat::Float64
        | VertexFormat::Float64x2
        | VertexFormat::Float64x3
        | VertexFormat::Float64x4 => {
            panic!("VERTEX_ATTRIBUTE_64BIT feature must be enabled to use Double formats")
        }
    }
}

fn map_vertex_step_mode(mode: wgt::VertexStepMode) -> web_sys::GpuVertexStepMode {
    use web_sys::GpuVertexStepMode as sm;
    use wgt::VertexStepMode;
    match mode {
        VertexStepMode::Vertex => sm::Vertex,
        VertexStepMode::Instance => sm::Instance,
    }
}

fn map_extent_3d(extent: wgt::Extent3d) -> web_sys::GpuExtent3dDict {
    let mut mapped = web_sys::GpuExtent3dDict::new(extent.width);
    mapped.height(extent.height);
    mapped.depth_or_array_layers(extent.depth_or_array_layers);
    mapped
}

fn map_origin_3d(origin: wgt::Origin3d) -> web_sys::GpuOrigin3dDict {
    let mut mapped = web_sys::GpuOrigin3dDict::new();
    mapped.x(origin.x);
    mapped.y(origin.y);
    mapped.z(origin.z);
    mapped
}

fn map_texture_dimension(texture_dimension: wgt::TextureDimension) -> web_sys::GpuTextureDimension {
    match texture_dimension {
        wgt::TextureDimension::D1 => web_sys::GpuTextureDimension::N1d,
        wgt::TextureDimension::D2 => web_sys::GpuTextureDimension::N2d,
        wgt::TextureDimension::D3 => web_sys::GpuTextureDimension::N3d,
    }
}

fn map_texture_view_dimension(
    texture_view_dimension: wgt::TextureViewDimension,
) -> web_sys::GpuTextureViewDimension {
    use web_sys::GpuTextureViewDimension as tvd;
    match texture_view_dimension {
        wgt::TextureViewDimension::D1 => tvd::N1d,
        wgt::TextureViewDimension::D2 => tvd::N2d,
        wgt::TextureViewDimension::D2Array => tvd::N2dArray,
        wgt::TextureViewDimension::Cube => tvd::Cube,
        wgt::TextureViewDimension::CubeArray => tvd::CubeArray,
        wgt::TextureViewDimension::D3 => tvd::N3d,
    }
}

fn map_buffer_copy_view(view: crate::ImageCopyBuffer) -> web_sys::GpuImageCopyBuffer {
    let mut mapped = web_sys::GpuImageCopyBuffer::new(&view.buffer.id.0);
    if let Some(bytes_per_row) = view.layout.bytes_per_row {
        mapped.bytes_per_row(bytes_per_row.get());
    }
    if let Some(rows_per_image) = view.layout.rows_per_image {
        mapped.rows_per_image(rows_per_image.get());
    }
    mapped.offset(view.layout.offset as f64);
    mapped
}

fn map_texture_copy_view(view: crate::ImageCopyTexture) -> web_sys::GpuImageCopyTexture {
    let mut mapped = web_sys::GpuImageCopyTexture::new(&view.texture.id.0);
    mapped.mip_level(view.mip_level);
    mapped.origin(&map_origin_3d(view.origin));
    mapped
}

fn map_texture_aspect(aspect: wgt::TextureAspect) -> web_sys::GpuTextureAspect {
    match aspect {
        wgt::TextureAspect::All => web_sys::GpuTextureAspect::All,
        wgt::TextureAspect::StencilOnly => web_sys::GpuTextureAspect::StencilOnly,
        wgt::TextureAspect::DepthOnly => web_sys::GpuTextureAspect::DepthOnly,
    }
}

fn map_filter_mode(mode: wgt::FilterMode) -> web_sys::GpuFilterMode {
    match mode {
        wgt::FilterMode::Nearest => web_sys::GpuFilterMode::Nearest,
        wgt::FilterMode::Linear => web_sys::GpuFilterMode::Linear,
    }
}

fn map_mipmap_filter_mode(mode: wgt::FilterMode) -> web_sys::GpuMipmapFilterMode {
    match mode {
        wgt::FilterMode::Nearest => web_sys::GpuMipmapFilterMode::Nearest,
        wgt::FilterMode::Linear => web_sys::GpuMipmapFilterMode::Linear,
    }
}

fn map_address_mode(mode: wgt::AddressMode) -> web_sys::GpuAddressMode {
    match mode {
        wgt::AddressMode::ClampToEdge => web_sys::GpuAddressMode::ClampToEdge,
        wgt::AddressMode::Repeat => web_sys::GpuAddressMode::Repeat,
        wgt::AddressMode::MirrorRepeat => web_sys::GpuAddressMode::MirrorRepeat,
        wgt::AddressMode::ClampToBorder => panic!("Clamp to border is not supported"),
    }
}

fn map_color(color: wgt::Color) -> web_sys::GpuColorDict {
    web_sys::GpuColorDict::new(color.a, color.b, color.g, color.r)
}

fn map_store_op(store: bool) -> web_sys::GpuStoreOp {
    if store {
        web_sys::GpuStoreOp::Store
    } else {
        web_sys::GpuStoreOp::Discard
    }
}

fn map_map_mode(mode: crate::MapMode) -> u32 {
    match mode {
        crate::MapMode::Read => web_sys::gpu_map_mode::READ,
        crate::MapMode::Write => web_sys::gpu_map_mode::WRITE,
    }
}

type JsFutureResult = Result<wasm_bindgen::JsValue, wasm_bindgen::JsValue>;

fn future_request_adapter(result: JsFutureResult) -> Option<Sendable<web_sys::GpuAdapter>> {
    match result.and_then(wasm_bindgen::JsCast::dyn_into) {
        Ok(adapter) => Some(Sendable(adapter)),
        Err(_) => None,
    }
}

fn future_request_device(
    result: JsFutureResult,
) -> Result<(Sendable<web_sys::GpuDevice>, Sendable<web_sys::GpuQueue>), crate::RequestDeviceError>
{
    result
        .map(|js_value| {
            let device_id = web_sys::GpuDevice::from(js_value);
            let queue_id = device_id.queue();
            (Sendable(device_id), Sendable(queue_id))
        })
        .map_err(|_| crate::RequestDeviceError)
}

fn future_pop_error_scope(result: JsFutureResult) -> Option<crate::Error> {
    match result {
        Ok(js_value) if js_value.is_object() => {
            let js_error = wasm_bindgen::JsCast::dyn_into(js_value).unwrap();
            Some(crate::Error::from_js(js_error))
        }
        _ => None,
    }
}

/// Calls `callback(success_value)` when the promise completes successfully, calls `callback(failure_value)`
/// when the promise completes unsuccessfully.
fn register_then_closures<F, T>(promise: &Promise, callback: F, success_value: T, failure_value: T)
where
    F: FnOnce(T) + 'static,
    T: 'static,
{
    // Both the 'success' and 'rejected' closures need access to callback, but only one
    // of them will ever run. We have them both hold a reference to a `Rc<RefCell<Option<impl FnOnce...>>>`,
    // and then take ownership of callback when invoked.
    //
    // We also only need Rc's because these will only ever be called on our thread.
    //
    // We also store the actual closure types inside this Rc, as the closures need to be kept alive
    // until they are actually called by the callback. It is valid to drop a closure inside of a callback.
    // This allows us to keep the closures alive without leaking them.
    let rc_callback: Rc<RefCell<Option<(_, _, F)>>> = Rc::new(RefCell::new(None));

    let rc_callback_clone1 = rc_callback.clone();
    let rc_callback_clone2 = rc_callback.clone();
    let closure_success = wasm_bindgen::closure::Closure::once(move |_| {
        let (success_closure, rejection_closure, callback) =
            rc_callback_clone1.borrow_mut().take().unwrap();
        callback(success_value);
        // drop the closures, including ourselves, which will free any captured memory.
        drop((success_closure, rejection_closure));
    });
    let closure_rejected = wasm_bindgen::closure::Closure::once(move |_| {
        let (success_closure, rejection_closure, callback) =
            rc_callback_clone2.borrow_mut().take().unwrap();
        callback(failure_value);
        // drop the closures, including ourselves, which will free any captured memory.
        drop((success_closure, rejection_closure));
    });

    // Calling then before setting the value in the Rc seems like a race, but it isn't
    // because the promise callback will run on this thread, so there is no race.
    let _ = promise.then2(&closure_success, &closure_rejected);

    *rc_callback.borrow_mut() = Some((closure_success, closure_rejected, callback));
}

impl Context {
    pub fn instance_create_surface_from_canvas(
        &self,
        canvas: &web_sys::HtmlCanvasElement,
    ) -> <Self as crate::Context>::SurfaceId {
        let context: wasm_bindgen::JsValue = match canvas.get_context("webgpu") {
            Ok(Some(ctx)) => ctx.into(),
            _ => panic!("expected to get context from canvas"),
        };
        Sendable(context.into())
    }

    pub fn instance_create_surface_from_offscreen_canvas(
        &self,
        canvas: &web_sys::OffscreenCanvas,
    ) -> <Self as crate::Context>::SurfaceId {
        let context: wasm_bindgen::JsValue = match canvas.get_context("webgpu") {
            Ok(Some(ctx)) => ctx.into(),
            _ => panic!("expected to get context from canvas"),
        };
        Sendable(context.into())
    }
}

<<<<<<< HEAD
// Represents the global object in the JavaScript context.
// It can be cast to from `web_sys::global` and exposes two getters `window` and `worker` of which only one is defined depending on the caller's context.
// When called from the UI thread only `window` is defined whereas `worker` is only defined within a web worker context.
// See: https://github.com/rustwasm/gloo/blob/2c9e776701ecb90c53e62dec1abd19c2b70e47c7/crates/timers/src/callback.rs#L8-L40
#[wasm_bindgen]
extern "C" {
    type Global;

    #[wasm_bindgen(method, getter, js_name = Window)]
    fn window(this: &Global) -> JsValue;

    #[wasm_bindgen(method, getter, js_name = WorkerGlobalScope)]
    fn worker(this: &Global) -> JsValue;
}
=======
// The web doesn't provide any way to identify specific queue
// submissions. But Clippy gets concerned if we pass around `()` as if
// it were meaningful.
#[derive(Debug, Clone, Copy)]
pub struct SubmissionIndex;
>>>>>>> 18d053d5

impl crate::Context for Context {
    type AdapterId = Sendable<web_sys::GpuAdapter>;
    type DeviceId = Sendable<web_sys::GpuDevice>;
    type QueueId = Sendable<web_sys::GpuQueue>;
    type ShaderModuleId = Sendable<web_sys::GpuShaderModule>;
    type BindGroupLayoutId = Sendable<web_sys::GpuBindGroupLayout>;
    type BindGroupId = Sendable<web_sys::GpuBindGroup>;
    type TextureViewId = Sendable<web_sys::GpuTextureView>;
    type SamplerId = Sendable<web_sys::GpuSampler>;
    type BufferId = Sendable<web_sys::GpuBuffer>;
    type TextureId = Sendable<web_sys::GpuTexture>;
    type QuerySetId = (); //TODO!
    type PipelineLayoutId = Sendable<web_sys::GpuPipelineLayout>;
    type RenderPipelineId = Sendable<web_sys::GpuRenderPipeline>;
    type ComputePipelineId = Sendable<web_sys::GpuComputePipeline>;
    type CommandEncoderId = web_sys::GpuCommandEncoder;
    type ComputePassId = ComputePass;
    type RenderPassId = RenderPass;
    type CommandBufferId = Sendable<web_sys::GpuCommandBuffer>;
    type RenderBundleEncoderId = RenderBundleEncoder;
    type RenderBundleId = Sendable<web_sys::GpuRenderBundle>;
    type SurfaceId = Sendable<web_sys::GpuCanvasContext>;

    type SurfaceOutputDetail = SurfaceOutputDetail;
    type SubmissionIndex = SubmissionIndex;

    type RequestAdapterFuture = MakeSendFuture<
        wasm_bindgen_futures::JsFuture,
        fn(JsFutureResult) -> Option<Self::AdapterId>,
    >;
    type RequestDeviceFuture = MakeSendFuture<
        wasm_bindgen_futures::JsFuture,
        fn(JsFutureResult) -> Result<(Self::DeviceId, Self::QueueId), crate::RequestDeviceError>,
    >;
    type PopErrorScopeFuture =
        MakeSendFuture<wasm_bindgen_futures::JsFuture, fn(JsFutureResult) -> Option<crate::Error>>;

    fn init(_backends: wgt::Backends) -> Self {
        let global: Global = js_sys::global().unchecked_into();
        let gpu = if !global.window().is_undefined() {
            global.unchecked_into::<web_sys::Window>().navigator().gpu()
        } else if !global.worker().is_undefined() {
            global
                .unchecked_into::<web_sys::WorkerGlobalScope>()
                .navigator()
                .gpu()
        } else {
            panic!(
                "Accessing the GPU is only supported on the main thread or from a dedicated worker"
            );
        };
        Context(gpu)
    }

    fn instance_create_surface(
        &self,
        handle: &impl raw_window_handle::HasRawWindowHandle,
    ) -> Self::SurfaceId {
        let canvas_attribute = match handle.raw_window_handle() {
            raw_window_handle::RawWindowHandle::Web(web_handle) => web_handle.id,
            _ => panic!("expected valid handle for canvas"),
        };
        let canvas_node: wasm_bindgen::JsValue = web_sys::window()
            .and_then(|win| win.document())
            .and_then(|doc| {
                doc.query_selector_all(&format!("[data-raw-handle=\"{}\"]", canvas_attribute))
                    .ok()
            })
            .and_then(|nodes| nodes.get(0))
            .expect("expected to find single canvas")
            .into();
        let canvas_element: web_sys::HtmlCanvasElement = canvas_node.into();
        self.instance_create_surface_from_canvas(&canvas_element)
    }

    fn adapter_is_surface_supported(
        &self,
        _adapter: &Self::AdapterId,
        _surface: &Self::SurfaceId,
    ) -> bool {
        true
    }

    fn instance_request_adapter(
        &self,
        options: &crate::RequestAdapterOptions<'_>,
    ) -> Self::RequestAdapterFuture {
        //TODO: support this check, return `None` if the flag is not set.
        // It's not trivial, since we need the Future logic to have this check,
        // and currently the Future here has no room for extra parameter `backends`.
        //assert!(backends.contains(wgt::Backends::BROWSER_WEBGPU));
        let mut mapped_options = web_sys::GpuRequestAdapterOptions::new();
        let mapped_power_preference = match options.power_preference {
            wgt::PowerPreference::LowPower => web_sys::GpuPowerPreference::LowPower,
            wgt::PowerPreference::HighPerformance => web_sys::GpuPowerPreference::HighPerformance,
        };
        mapped_options.power_preference(mapped_power_preference);
        let adapter_promise = self.0.request_adapter_with_options(&mapped_options);

        MakeSendFuture::new(
            wasm_bindgen_futures::JsFuture::from(adapter_promise),
            future_request_adapter,
        )
    }

    fn instance_poll_all_devices(&self, _force_wait: bool) -> bool {
        // Devices are automatically polled.
        true
    }

    fn adapter_request_device(
        &self,
        adapter: &Self::AdapterId,
        desc: &crate::DeviceDescriptor,
        trace_dir: Option<&std::path::Path>,
    ) -> Self::RequestDeviceFuture {
        use web_sys::GpuFeatureName as Gfn;

        if trace_dir.is_some() {
            //Error: Tracing isn't supported on the Web target
        }

        // TODO: non-guaranteed limits
        let mut mapped_desc = web_sys::GpuDeviceDescriptor::new();

        let possible_features = [
            //TODO: update the name
            (wgt::Features::DEPTH_CLIP_CONTROL, Gfn::DepthClipControl),
            (
                wgt::Features::DEPTH32FLOAT_STENCIL8,
                Gfn::Depth32floatStencil8,
            ),
            (
                wgt::Features::TEXTURE_COMPRESSION_BC,
                Gfn::TextureCompressionBc,
            ),
            (
                wgt::Features::TEXTURE_COMPRESSION_ETC2,
                Gfn::TextureCompressionEtc2,
            ),
            (
                wgt::Features::TEXTURE_COMPRESSION_ASTC_LDR,
                Gfn::TextureCompressionAstc,
            ),
            (wgt::Features::TIMESTAMP_QUERY, Gfn::TimestampQuery),
            (
                wgt::Features::INDIRECT_FIRST_INSTANCE,
                Gfn::IndirectFirstInstance,
            ),
            (wgt::Features::SHADER_FLOAT16, Gfn::ShaderF16),
        ];
        let required_features = possible_features
            .iter()
            .copied()
            .flat_map(|(flag, value)| {
                if desc.features.contains(flag) {
                    Some(JsValue::from(value))
                } else {
                    None
                }
            })
            .collect::<js_sys::Array>();
        mapped_desc.required_features(&required_features);

        if let Some(label) = desc.label {
            mapped_desc.label(label);
        }

        let device_promise = adapter.0.request_device_with_descriptor(&mapped_desc);

        MakeSendFuture::new(
            wasm_bindgen_futures::JsFuture::from(device_promise),
            future_request_device,
        )
    }

    fn adapter_features(&self, adapter: &Self::AdapterId) -> wgt::Features {
        // TODO
        let _features = adapter.0.features();
        wgt::Features::empty()
    }

    fn adapter_limits(&self, adapter: &Self::AdapterId) -> wgt::Limits {
        let limits = adapter.0.limits();
        wgt::Limits {
            max_texture_dimension_1d: limits.max_texture_dimension_1d(),
            max_texture_dimension_2d: limits.max_texture_dimension_2d(),
            max_texture_dimension_3d: limits.max_texture_dimension_3d(),
            max_texture_array_layers: limits.max_texture_array_layers(),
            max_bind_groups: limits.max_bind_groups(),
            max_dynamic_uniform_buffers_per_pipeline_layout: limits
                .max_dynamic_uniform_buffers_per_pipeline_layout(),
            max_dynamic_storage_buffers_per_pipeline_layout: limits
                .max_dynamic_storage_buffers_per_pipeline_layout(),
            max_sampled_textures_per_shader_stage: limits.max_sampled_textures_per_shader_stage(),
            max_samplers_per_shader_stage: limits.max_samplers_per_shader_stage(),
            max_storage_buffers_per_shader_stage: limits.max_storage_buffers_per_shader_stage(),
            max_storage_textures_per_shader_stage: limits.max_storage_textures_per_shader_stage(),
            max_uniform_buffers_per_shader_stage: limits.max_uniform_buffers_per_shader_stage(),
            max_uniform_buffer_binding_size: limits.max_uniform_buffer_binding_size() as u32,
            max_storage_buffer_binding_size: limits.max_storage_buffer_binding_size() as u32,
            max_vertex_buffers: limits.max_vertex_buffers(),
            max_vertex_attributes: limits.max_vertex_attributes(),
            max_vertex_buffer_array_stride: limits.max_vertex_buffer_array_stride(),
            ..wgt::Limits::default()
        }
    }

    fn adapter_downlevel_capabilities(
        &self,
        _adapter: &Self::AdapterId,
    ) -> wgt::DownlevelCapabilities {
        // WebGPU is assumed to be fully compliant
        wgt::DownlevelCapabilities::default()
    }

    fn adapter_get_info(&self, _adapter: &Self::AdapterId) -> wgt::AdapterInfo {
        // TODO: web-sys has no way of getting information on adapters
        wgt::AdapterInfo {
            name: String::new(),
            vendor: 0,
            device: 0,
            device_type: wgt::DeviceType::Other,
            backend: wgt::Backend::BrowserWebGpu,
        }
    }

    fn adapter_get_texture_format_features(
        &self,
        _adapter: &Self::AdapterId,
        format: wgt::TextureFormat,
    ) -> wgt::TextureFormatFeatures {
        format.describe().guaranteed_format_features
    }

    fn surface_get_supported_formats(
        &self,
        _surface: &Self::SurfaceId,
        _adapter: &Self::AdapterId,
    ) -> Vec<wgt::TextureFormat> {
        // https://gpuweb.github.io/gpuweb/#supported-context-formats
        vec![
            wgt::TextureFormat::Bgra8Unorm,
            wgt::TextureFormat::Rgba8Unorm,
            wgt::TextureFormat::Rgba16Float,
        ]
    }

    fn surface_get_supported_modes(
        &self,
        _surface: &Self::SurfaceId,
        _adapter: &Self::AdapterId,
    ) -> Vec<wgt::PresentMode> {
        vec![wgt::PresentMode::Fifo]
    }

    fn surface_configure(
        &self,
        surface: &Self::SurfaceId,
        device: &Self::DeviceId,
        config: &wgt::SurfaceConfiguration,
    ) {
        if let wgt::PresentMode::Mailbox | wgt::PresentMode::Immediate = config.present_mode {
            panic!("Only FIFO/Auto* is supported on web");
        }
        let mut mapped =
            web_sys::GpuCanvasConfiguration::new(&device.0, map_texture_format(config.format));
        mapped.usage(config.usage.bits());
        surface.0.configure(&mapped);
    }

    fn surface_get_current_texture(
        &self,
        surface: &Self::SurfaceId,
    ) -> (
        Option<Self::TextureId>,
        wgt::SurfaceStatus,
        Self::SurfaceOutputDetail,
    ) {
        (
            Some(Sendable(surface.0.get_current_texture())),
            wgt::SurfaceStatus::Good,
            (),
        )
    }

    fn surface_present(&self, _texture: &Self::TextureId, _detail: &Self::SurfaceOutputDetail) {
        // Swapchain is presented automatically
    }

    fn surface_texture_discard(
        &self,
        _texture: &Self::TextureId,
        _detail: &Self::SurfaceOutputDetail,
    ) {
        // Can't really discard this on the Web
    }

    fn device_features(&self, _device: &Self::DeviceId) -> wgt::Features {
        // TODO
        wgt::Features::empty()
    }

    fn device_limits(&self, _device: &Self::DeviceId) -> wgt::Limits {
        // TODO
        wgt::Limits::default()
    }

    fn device_downlevel_properties(&self, _device: &Self::DeviceId) -> wgt::DownlevelCapabilities {
        // WebGPU is assumed to be fully compliant
        wgt::DownlevelCapabilities::default()
    }

    fn device_create_shader_module(
        &self,
        device: &Self::DeviceId,
        desc: crate::ShaderModuleDescriptor,
        _shader_bound_checks: wgt::ShaderBoundChecks,
    ) -> Self::ShaderModuleId {
        let mut descriptor = match desc.source {
            #[cfg(feature = "spirv")]
            crate::ShaderSource::SpirV(ref spv) => {
                use naga::{back, front, valid};

                let options = naga::front::spv::Options {
                    adjust_coordinate_space: false,
                    strict_capabilities: true,
                    block_ctx_dump_prefix: None,
                };
                let spv_parser = front::spv::Parser::new(spv.iter().cloned(), &options);
                let spv_module = spv_parser.parse().unwrap();

                let mut validator = valid::Validator::new(
                    valid::ValidationFlags::all(),
                    valid::Capabilities::all(),
                );
                let spv_module_info = validator.validate(&spv_module).unwrap();

                let writer_flags = naga::back::wgsl::WriterFlags::empty();
                let wgsl_text =
                    back::wgsl::write_string(&spv_module, &spv_module_info, writer_flags).unwrap();
                web_sys::GpuShaderModuleDescriptor::new(wgsl_text.as_str())
            }
            #[cfg(feature = "glsl")]
            crate::ShaderSource::Glsl {
                ref shader,
                stage,
                ref defines,
            } => {
                use naga::{back, front, valid};

                // Parse the given shader code and store its representation.
                let options = front::glsl::Options {
                    stage,
                    defines: defines.clone(),
                };
                let mut parser = front::glsl::Parser::default();
                let glsl_module = parser.parse(&options, shader).unwrap();

                let mut validator = valid::Validator::new(
                    valid::ValidationFlags::all(),
                    valid::Capabilities::all(),
                );
                let glsl_module_info = validator.validate(&glsl_module).unwrap();

                let writer_flags = naga::back::wgsl::WriterFlags::empty();
                let wgsl_text =
                    back::wgsl::write_string(&glsl_module, &glsl_module_info, writer_flags)
                        .unwrap();
                web_sys::GpuShaderModuleDescriptor::new(wgsl_text.as_str())
            }
            crate::ShaderSource::Wgsl(ref code) => web_sys::GpuShaderModuleDescriptor::new(code),
            #[cfg(feature = "naga")]
            crate::ShaderSource::Naga(module) => {
                use naga::{back, valid};

                let mut validator = valid::Validator::new(
                    valid::ValidationFlags::all(),
                    valid::Capabilities::all(),
                );
                let module_info = validator.validate(&module).unwrap();

                let writer_flags = naga::back::wgsl::WriterFlags::empty();
                let wgsl_text =
                    back::wgsl::write_string(&module, &module_info, writer_flags).unwrap();
                web_sys::GpuShaderModuleDescriptor::new(wgsl_text.as_str())
            }
        };
        if let Some(label) = desc.label {
            descriptor.label(label);
        }
        Sendable(device.0.create_shader_module(&descriptor))
    }

    fn device_create_bind_group_layout(
        &self,
        device: &Self::DeviceId,
        desc: &crate::BindGroupLayoutDescriptor,
    ) -> Self::BindGroupLayoutId {
        let mapped_bindings = desc
            .entries
            .iter()
            .map(|bind| {
                let mut mapped_entry =
                    web_sys::GpuBindGroupLayoutEntry::new(bind.binding, bind.visibility.bits());

                match bind.ty {
                    wgt::BindingType::Buffer {
                        ty,
                        has_dynamic_offset,
                        min_binding_size,
                    } => {
                        let mut buffer = web_sys::GpuBufferBindingLayout::new();
                        buffer.has_dynamic_offset(has_dynamic_offset);
                        if let Some(size) = min_binding_size {
                            buffer.min_binding_size(size.get() as f64);
                        }
                        buffer.type_(match ty {
                            wgt::BufferBindingType::Uniform => {
                                web_sys::GpuBufferBindingType::Uniform
                            }
                            wgt::BufferBindingType::Storage { read_only: false } => {
                                web_sys::GpuBufferBindingType::Storage
                            }
                            wgt::BufferBindingType::Storage { read_only: true } => {
                                web_sys::GpuBufferBindingType::ReadOnlyStorage
                            }
                        });
                        mapped_entry.buffer(&buffer);
                    }
                    wgt::BindingType::Sampler(ty) => {
                        let mut sampler = web_sys::GpuSamplerBindingLayout::new();
                        sampler.type_(match ty {
                            wgt::SamplerBindingType::NonFiltering => {
                                web_sys::GpuSamplerBindingType::NonFiltering
                            }
                            wgt::SamplerBindingType::Filtering => {
                                web_sys::GpuSamplerBindingType::Filtering
                            }
                            wgt::SamplerBindingType::Comparison => {
                                web_sys::GpuSamplerBindingType::Comparison
                            }
                        });
                        mapped_entry.sampler(&sampler);
                    }
                    wgt::BindingType::Texture {
                        multisampled,
                        sample_type,
                        view_dimension,
                    } => {
                        let mut texture = web_sys::GpuTextureBindingLayout::new();
                        texture.multisampled(multisampled);
                        texture.sample_type(map_texture_component_type(sample_type));
                        texture.view_dimension(map_texture_view_dimension(view_dimension));
                        mapped_entry.texture(&texture);
                    }
                    wgt::BindingType::StorageTexture {
                        access,
                        format,
                        view_dimension,
                    } => {
                        let mapped_access = match access {
                            wgt::StorageTextureAccess::WriteOnly => {
                                web_sys::GpuStorageTextureAccess::WriteOnly
                            }
                            wgt::StorageTextureAccess::ReadOnly => {
                                panic!("ReadOnly is not available")
                            }
                            wgt::StorageTextureAccess::ReadWrite => {
                                panic!("ReadWrite is not available")
                            }
                        };
                        let mut storage_texture = web_sys::GpuStorageTextureBindingLayout::new(
                            map_texture_format(format),
                        );
                        storage_texture.access(mapped_access);
                        storage_texture.view_dimension(map_texture_view_dimension(view_dimension));
                        mapped_entry.storage_texture(&storage_texture);
                    }
                }

                mapped_entry
            })
            .collect::<js_sys::Array>();

        let mut mapped_desc = web_sys::GpuBindGroupLayoutDescriptor::new(&mapped_bindings);
        if let Some(label) = desc.label {
            mapped_desc.label(label);
        }
        Sendable(device.0.create_bind_group_layout(&mapped_desc))
    }

    unsafe fn device_create_shader_module_spirv(
        &self,
        _device: &Self::DeviceId,
        _desc: &crate::ShaderModuleDescriptorSpirV,
    ) -> Self::ShaderModuleId {
        unreachable!("SPIRV_SHADER_PASSTHROUGH is not enabled for this backend")
    }

    fn device_create_bind_group(
        &self,
        device: &Self::DeviceId,
        desc: &crate::BindGroupDescriptor,
    ) -> Self::BindGroupId {
        let mapped_entries = desc
            .entries
            .iter()
            .map(|binding| {
                let mapped_resource = match binding.resource {
                    crate::BindingResource::Buffer(crate::BufferBinding {
                        buffer,
                        offset,
                        size,
                    }) => {
                        let mut mapped_buffer_binding =
                            web_sys::GpuBufferBinding::new(&buffer.id.0);
                        mapped_buffer_binding.offset(offset as f64);
                        if let Some(s) = size {
                            mapped_buffer_binding.size(s.get() as f64);
                        }
                        JsValue::from(mapped_buffer_binding)
                    }
                    crate::BindingResource::BufferArray(..) => {
                        panic!("Web backend does not support arrays of buffers")
                    }
                    crate::BindingResource::Sampler(sampler) => JsValue::from(sampler.id.0.clone()),
                    crate::BindingResource::SamplerArray(..) => {
                        panic!("Web backend does not support arrays of samplers")
                    }
                    crate::BindingResource::TextureView(texture_view) => {
                        JsValue::from(texture_view.id.0.clone())
                    }
                    crate::BindingResource::TextureViewArray(..) => {
                        panic!("Web backend does not support BINDING_INDEXING extension")
                    }
                };

                web_sys::GpuBindGroupEntry::new(binding.binding, &mapped_resource)
            })
            .collect::<js_sys::Array>();

        let mut mapped_desc =
            web_sys::GpuBindGroupDescriptor::new(&mapped_entries, &desc.layout.id.0);
        if let Some(label) = desc.label {
            mapped_desc.label(label);
        }
        Sendable(device.0.create_bind_group(&mapped_desc))
    }

    fn device_create_pipeline_layout(
        &self,
        device: &Self::DeviceId,
        desc: &crate::PipelineLayoutDescriptor,
    ) -> Self::PipelineLayoutId {
        let temp_layouts = desc
            .bind_group_layouts
            .iter()
            .map(|bgl| bgl.id.0.clone())
            .collect::<js_sys::Array>();
        let mut mapped_desc = web_sys::GpuPipelineLayoutDescriptor::new(&temp_layouts);
        if let Some(label) = desc.label {
            mapped_desc.label(label);
        }
        Sendable(device.0.create_pipeline_layout(&mapped_desc))
    }

    fn device_create_render_pipeline(
        &self,
        device: &Self::DeviceId,
        desc: &crate::RenderPipelineDescriptor,
    ) -> Self::RenderPipelineId {
        let mut mapped_vertex_state =
            web_sys::GpuVertexState::new(desc.vertex.entry_point, &desc.vertex.module.id.0);

        let buffers = desc
            .vertex
            .buffers
            .iter()
            .map(|vbuf| {
                let mapped_attributes = vbuf
                    .attributes
                    .iter()
                    .map(|attr| {
                        web_sys::GpuVertexAttribute::new(
                            map_vertex_format(attr.format),
                            attr.offset as f64,
                            attr.shader_location,
                        )
                    })
                    .collect::<js_sys::Array>();

                let mut mapped_vbuf = web_sys::GpuVertexBufferLayout::new(
                    vbuf.array_stride as f64,
                    &mapped_attributes,
                );
                mapped_vbuf.step_mode(map_vertex_step_mode(vbuf.step_mode));
                mapped_vbuf
            })
            .collect::<js_sys::Array>();

        mapped_vertex_state.buffers(&buffers);

        let auto_layout = wasm_bindgen::JsValue::from(web_sys::GpuAutoLayoutMode::Auto);
        let mut mapped_desc = web_sys::GpuRenderPipelineDescriptor::new(
            match desc.layout {
                Some(layout) => &layout.id.0,
                None => &auto_layout,
            },
            &mapped_vertex_state,
        );

        if let Some(label) = desc.label {
            mapped_desc.label(label);
        }

        if let Some(ref depth_stencil) = desc.depth_stencil {
            mapped_desc.depth_stencil(&map_depth_stencil_state(depth_stencil));
        }

        if let Some(ref frag) = desc.fragment {
            let targets = frag
                .targets
                .iter()
                .map(|target| match target {
                    Some(target) => {
                        let mapped_format = map_texture_format(target.format);
                        let mut mapped_color_state =
                            web_sys::GpuColorTargetState::new(mapped_format);
                        if let Some(ref bs) = target.blend {
                            let alpha = map_blend_component(&bs.alpha);
                            let color = map_blend_component(&bs.color);
                            let mapped_blend_state = web_sys::GpuBlendState::new(&alpha, &color);
                            mapped_color_state.blend(&mapped_blend_state);
                        }
                        mapped_color_state.write_mask(target.write_mask.bits());
                        wasm_bindgen::JsValue::from(mapped_color_state)
                    }
                    None => wasm_bindgen::JsValue::null(),
                })
                .collect::<js_sys::Array>();
            let mapped_fragment_desc =
                web_sys::GpuFragmentState::new(frag.entry_point, &frag.module.id.0, &targets);
            mapped_desc.fragment(&mapped_fragment_desc);
        }

        let mut mapped_multisample = web_sys::GpuMultisampleState::new();
        mapped_multisample.count(desc.multisample.count);
        mapped_multisample.mask(desc.multisample.mask as u32);
        mapped_multisample.alpha_to_coverage_enabled(desc.multisample.alpha_to_coverage_enabled);
        mapped_desc.multisample(&mapped_multisample);

        let mapped_primitive = map_primitive_state(&desc.primitive);
        mapped_desc.primitive(&mapped_primitive);

        Sendable(device.0.create_render_pipeline(&mapped_desc))
    }

    fn device_create_compute_pipeline(
        &self,
        device: &Self::DeviceId,
        desc: &crate::ComputePipelineDescriptor,
    ) -> Self::ComputePipelineId {
        let mapped_compute_stage =
            web_sys::GpuProgrammableStage::new(desc.entry_point, &desc.module.id.0);
        let auto_layout = wasm_bindgen::JsValue::from(web_sys::GpuAutoLayoutMode::Auto);
        let mut mapped_desc = web_sys::GpuComputePipelineDescriptor::new(
            match desc.layout {
                Some(layout) => &layout.id.0,
                None => &auto_layout,
            },
            &mapped_compute_stage,
        );
        if let Some(label) = desc.label {
            mapped_desc.label(label);
        }
        Sendable(device.0.create_compute_pipeline(&mapped_desc))
    }

    fn device_create_buffer(
        &self,
        device: &Self::DeviceId,
        desc: &crate::BufferDescriptor,
    ) -> Self::BufferId {
        let mut mapped_desc =
            web_sys::GpuBufferDescriptor::new(desc.size as f64, desc.usage.bits());
        mapped_desc.mapped_at_creation(desc.mapped_at_creation);
        if let Some(label) = desc.label {
            mapped_desc.label(label);
        }
        Sendable(device.0.create_buffer(&mapped_desc))
    }

    fn device_create_texture(
        &self,
        device: &Self::DeviceId,
        desc: &crate::TextureDescriptor,
    ) -> Self::TextureId {
        let mut mapped_desc = web_sys::GpuTextureDescriptor::new(
            map_texture_format(desc.format),
            &map_extent_3d(desc.size),
            desc.usage.bits(),
        );
        if let Some(label) = desc.label {
            mapped_desc.label(label);
        }
        mapped_desc.dimension(map_texture_dimension(desc.dimension));
        mapped_desc.mip_level_count(desc.mip_level_count);
        mapped_desc.sample_count(desc.sample_count);
        Sendable(device.0.create_texture(&mapped_desc))
    }

    fn device_create_sampler(
        &self,
        device: &Self::DeviceId,
        desc: &crate::SamplerDescriptor,
    ) -> Self::SamplerId {
        let mut mapped_desc = web_sys::GpuSamplerDescriptor::new();
        mapped_desc.address_mode_u(map_address_mode(desc.address_mode_u));
        mapped_desc.address_mode_v(map_address_mode(desc.address_mode_v));
        mapped_desc.address_mode_w(map_address_mode(desc.address_mode_w));
        if let Some(compare) = desc.compare {
            mapped_desc.compare(map_compare_function(compare));
        }
        mapped_desc.lod_max_clamp(desc.lod_max_clamp);
        mapped_desc.lod_min_clamp(desc.lod_min_clamp);
        mapped_desc.mag_filter(map_filter_mode(desc.mag_filter));
        mapped_desc.min_filter(map_filter_mode(desc.min_filter));
        mapped_desc.mipmap_filter(map_mipmap_filter_mode(desc.mipmap_filter));
        // TODO: `max_anisotropy` is not available on `desc` yet
        // mapped_desc.max_anisotropy(desc.max_anisotropy);
        if let Some(label) = desc.label {
            mapped_desc.label(label);
        }
        Sendable(device.0.create_sampler_with_descriptor(&mapped_desc))
    }

    fn device_create_query_set(
        &self,
        _device: &Self::DeviceId,
        _desc: &wgt::QuerySetDescriptor<crate::Label>,
    ) -> Self::QuerySetId {
    }

    fn device_create_command_encoder(
        &self,
        device: &Self::DeviceId,
        desc: &crate::CommandEncoderDescriptor,
    ) -> Self::CommandEncoderId {
        let mut mapped_desc = web_sys::GpuCommandEncoderDescriptor::new();
        if let Some(label) = desc.label {
            mapped_desc.label(label);
        }
        device
            .0
            .create_command_encoder_with_descriptor(&mapped_desc)
    }

    fn device_create_render_bundle_encoder(
        &self,
        device: &Self::DeviceId,
        desc: &crate::RenderBundleEncoderDescriptor,
    ) -> Self::RenderBundleEncoderId {
        let mapped_color_formats = desc
            .color_formats
            .iter()
            .map(|cf| match cf {
                Some(cf) => wasm_bindgen::JsValue::from(map_texture_format(*cf)),
                None => wasm_bindgen::JsValue::null(),
            })
            .collect::<js_sys::Array>();
        let mut mapped_desc = web_sys::GpuRenderBundleEncoderDescriptor::new(&mapped_color_formats);
        if let Some(label) = desc.label {
            mapped_desc.label(label);
        }
        if let Some(ds) = desc.depth_stencil {
            mapped_desc.depth_stencil_format(map_texture_format(ds.format));
        }
        mapped_desc.sample_count(desc.sample_count);
        RenderBundleEncoder(device.0.create_render_bundle_encoder(&mapped_desc))
    }

    fn device_drop(&self, _device: &Self::DeviceId) {
        // Device is dropped automatically
    }

    fn device_poll(&self, _device: &Self::DeviceId, _maintain: crate::Maintain) -> bool {
        // Device is polled automatically
        true
    }

    fn device_on_uncaptured_error(
        &self,
        device: &Self::DeviceId,
        handler: impl crate::UncapturedErrorHandler,
    ) {
        let f = Closure::wrap(Box::new(move |event: web_sys::GpuUncapturedErrorEvent| {
            let error = crate::Error::from_js(event.error().value_of());
            handler(error);
        }) as Box<dyn FnMut(_)>);
        device
            .0
            .set_onuncapturederror(Some(f.as_ref().unchecked_ref()));
        // TODO: This will leak the memory associated with the error handler by default.
        f.forget();
    }

    fn device_push_error_scope(&self, device: &Self::DeviceId, filter: crate::ErrorFilter) {
        device.0.push_error_scope(match filter {
            crate::ErrorFilter::OutOfMemory => web_sys::GpuErrorFilter::OutOfMemory,
            crate::ErrorFilter::Validation => web_sys::GpuErrorFilter::Validation,
        });
    }

    fn device_pop_error_scope(&self, device: &Self::DeviceId) -> Self::PopErrorScopeFuture {
        let error_promise = device.0.pop_error_scope();
        MakeSendFuture::new(
            wasm_bindgen_futures::JsFuture::from(error_promise),
            future_pop_error_scope,
        )
    }

    fn buffer_map_async<F>(
        &self,
        buffer: &Self::BufferId,
        mode: crate::MapMode,
        range: Range<wgt::BufferAddress>,
        callback: F,
    ) where
        F: FnOnce(Result<(), crate::BufferAsyncError>) + Send + 'static,
    {
        let map_promise = buffer.0.map_async_with_f64_and_f64(
            map_map_mode(mode),
            range.start as f64,
            (range.end - range.start) as f64,
        );

        register_then_closures(&map_promise, callback, Ok(()), Err(crate::BufferAsyncError));
    }

    fn buffer_get_mapped_range(
        &self,
        buffer: &Self::BufferId,
        sub_range: Range<wgt::BufferAddress>,
    ) -> BufferMappedRange {
        let array_buffer = buffer.0.get_mapped_range_with_f64_and_f64(
            sub_range.start as f64,
            (sub_range.end - sub_range.start) as f64,
        );
        let actual_mapping = js_sys::Uint8Array::new(&array_buffer);
        let temporary_mapping = actual_mapping.to_vec();
        BufferMappedRange {
            actual_mapping,
            temporary_mapping,
        }
    }

    fn buffer_unmap(&self, buffer: &Self::BufferId) {
        buffer.0.unmap();
    }

    fn texture_create_view(
        &self,
        texture: &Self::TextureId,
        desc: &crate::TextureViewDescriptor,
    ) -> Self::TextureViewId {
        let mut mapped = web_sys::GpuTextureViewDescriptor::new();
        if let Some(dim) = desc.dimension {
            mapped.dimension(map_texture_view_dimension(dim));
        }
        if let Some(format) = desc.format {
            mapped.format(map_texture_format(format));
        }
        mapped.aspect(map_texture_aspect(desc.aspect));
        mapped.base_array_layer(desc.base_array_layer);
        if let Some(count) = desc.array_layer_count {
            mapped.array_layer_count(count.get());
        }
        mapped.base_mip_level(desc.base_mip_level);
        if let Some(count) = desc.mip_level_count {
            mapped.mip_level_count(count.get());
        }
        if let Some(label) = desc.label {
            mapped.label(label);
        }
        Sendable(texture.0.create_view_with_descriptor(&mapped))
    }

    fn surface_drop(&self, _surface: &Self::SurfaceId) {
        // Dropped automatically
    }

    fn adapter_drop(&self, _adapter: &Self::AdapterId) {
        // Dropped automatically
    }

    fn buffer_destroy(&self, buffer: &Self::BufferId) {
        buffer.0.destroy();
    }

    fn buffer_drop(&self, _buffer: &Self::BufferId) {
        // Dropped automatically
    }

    fn texture_drop(&self, _texture: &Self::TextureId) {
        // Dropped automatically
    }

    fn texture_destroy(&self, texture: &Self::TextureId) {
        texture.0.destroy();
    }

    fn texture_view_drop(&self, _texture_view: &Self::TextureViewId) {
        // Dropped automatically
    }

    fn sampler_drop(&self, _sampler: &Self::SamplerId) {
        // Dropped automatically
    }

    fn query_set_drop(&self, _query_set: &Self::QuerySetId) {
        // Dropped automatically
    }

    fn bind_group_drop(&self, _bind_group: &Self::BindGroupId) {
        // Dropped automatically
    }

    fn bind_group_layout_drop(&self, _bind_group_layout: &Self::BindGroupLayoutId) {
        // Dropped automatically
    }

    fn pipeline_layout_drop(&self, _pipeline_layout: &Self::PipelineLayoutId) {
        // Dropped automatically
    }

    fn shader_module_drop(&self, _shader_module: &Self::ShaderModuleId) {
        // Dropped automatically
    }

    fn command_encoder_drop(&self, _command_encoder: &Self::CommandEncoderId) {
        // Dropped automatically
    }

    fn command_buffer_drop(&self, _command_buffer: &Self::CommandBufferId) {
        // Dropped automatically
    }

    fn render_bundle_drop(&self, _render_bundle: &Self::RenderBundleId) {
        // Dropped automatically
    }

    fn compute_pipeline_drop(&self, _pipeline: &Self::ComputePipelineId) {
        // Dropped automatically
    }

    fn render_pipeline_drop(&self, _pipeline: &Self::RenderPipelineId) {
        // Dropped automatically
    }

    fn compute_pipeline_get_bind_group_layout(
        &self,
        pipeline: &Self::ComputePipelineId,
        index: u32,
    ) -> Self::BindGroupLayoutId {
        Sendable(pipeline.0.get_bind_group_layout(index))
    }

    fn render_pipeline_get_bind_group_layout(
        &self,
        pipeline: &Self::RenderPipelineId,
        index: u32,
    ) -> Self::BindGroupLayoutId {
        Sendable(pipeline.0.get_bind_group_layout(index))
    }

    fn command_encoder_copy_buffer_to_buffer(
        &self,
        encoder: &Self::CommandEncoderId,
        source: &Self::BufferId,
        source_offset: wgt::BufferAddress,
        destination: &Self::BufferId,
        destination_offset: wgt::BufferAddress,
        copy_size: wgt::BufferAddress,
    ) {
        encoder.copy_buffer_to_buffer_with_f64_and_f64_and_f64(
            &source.0,
            source_offset as f64,
            &destination.0,
            destination_offset as f64,
            copy_size as f64,
        )
    }

    fn command_encoder_copy_buffer_to_texture(
        &self,
        encoder: &Self::CommandEncoderId,
        source: crate::ImageCopyBuffer,
        destination: crate::ImageCopyTexture,
        copy_size: wgt::Extent3d,
    ) {
        encoder.copy_buffer_to_texture_with_gpu_extent_3d_dict(
            &map_buffer_copy_view(source),
            &map_texture_copy_view(destination),
            &map_extent_3d(copy_size),
        )
    }

    fn command_encoder_copy_texture_to_buffer(
        &self,
        encoder: &Self::CommandEncoderId,
        source: crate::ImageCopyTexture,
        destination: crate::ImageCopyBuffer,
        copy_size: wgt::Extent3d,
    ) {
        encoder.copy_texture_to_buffer_with_gpu_extent_3d_dict(
            &map_texture_copy_view(source),
            &map_buffer_copy_view(destination),
            &map_extent_3d(copy_size),
        )
    }

    fn command_encoder_copy_texture_to_texture(
        &self,
        encoder: &Self::CommandEncoderId,
        source: crate::ImageCopyTexture,
        destination: crate::ImageCopyTexture,
        copy_size: wgt::Extent3d,
    ) {
        encoder.copy_texture_to_texture_with_gpu_extent_3d_dict(
            &map_texture_copy_view(source),
            &map_texture_copy_view(destination),
            &map_extent_3d(copy_size),
        )
    }

    fn command_encoder_begin_compute_pass(
        &self,
        encoder: &Self::CommandEncoderId,
        desc: &crate::ComputePassDescriptor,
    ) -> Self::ComputePassId {
        let mut mapped_desc = web_sys::GpuComputePassDescriptor::new();
        if let Some(label) = desc.label {
            mapped_desc.label(label);
        }
        ComputePass(encoder.begin_compute_pass_with_descriptor(&mapped_desc))
    }

    fn command_encoder_end_compute_pass(
        &self,
        _encoder: &Self::CommandEncoderId,
        pass: &mut Self::ComputePassId,
    ) {
        pass.0.end();
    }

    fn command_encoder_begin_render_pass<'a>(
        &self,
        encoder: &Self::CommandEncoderId,
        desc: &crate::RenderPassDescriptor<'a, '_>,
    ) -> Self::RenderPassId {
        let mapped_color_attachments = desc
            .color_attachments
            .iter()
            .map(|attachment| match attachment {
                Some(ca) => {
                    let mut clear_value: Option<wasm_bindgen::JsValue> = None;
                    let load_value = match ca.ops.load {
                        crate::LoadOp::Clear(color) => {
                            clear_value = Some(wasm_bindgen::JsValue::from(map_color(color)));
                            web_sys::GpuLoadOp::Clear
                        }
                        crate::LoadOp::Load => web_sys::GpuLoadOp::Load,
                    };

                    let mut mapped_color_attachment = web_sys::GpuRenderPassColorAttachment::new(
                        load_value,
                        map_store_op(ca.ops.store),
                        &ca.view.id.0,
                    );
                    if let Some(cv) = clear_value {
                        mapped_color_attachment.clear_value(&cv);
                    }
                    if let Some(rt) = ca.resolve_target {
                        mapped_color_attachment.resolve_target(&rt.id.0);
                    }
                    mapped_color_attachment.store_op(map_store_op(ca.ops.store));

                    wasm_bindgen::JsValue::from(mapped_color_attachment)
                }
                None => wasm_bindgen::JsValue::null(),
            })
            .collect::<js_sys::Array>();

        let mut mapped_desc = web_sys::GpuRenderPassDescriptor::new(&mapped_color_attachments);

        if let Some(label) = desc.label {
            mapped_desc.label(label);
        }

        if let Some(dsa) = &desc.depth_stencil_attachment {
            let (depth_load_op, depth_store_op) = match dsa.depth_ops {
                Some(ref ops) => {
                    let load_op = match ops.load {
                        crate::LoadOp::Clear(_) => web_sys::GpuLoadOp::Clear,
                        crate::LoadOp::Load => web_sys::GpuLoadOp::Load,
                    };
                    (load_op, map_store_op(ops.store))
                }
                None => (web_sys::GpuLoadOp::Load, web_sys::GpuStoreOp::Store),
            };
            let (stencil_load_op, stencil_store_op) = match dsa.stencil_ops {
                Some(ref ops) => {
                    let load_op = match ops.load {
                        crate::LoadOp::Clear(_) => web_sys::GpuLoadOp::Clear,
                        crate::LoadOp::Load => web_sys::GpuLoadOp::Load,
                    };
                    (load_op, map_store_op(ops.store))
                }
                None => (web_sys::GpuLoadOp::Load, web_sys::GpuStoreOp::Store),
            };
            let mut mapped_depth_stencil_attachment =
                web_sys::GpuRenderPassDepthStencilAttachment::new(&dsa.view.id.0);
            mapped_depth_stencil_attachment.depth_load_op(depth_load_op);
            mapped_depth_stencil_attachment.depth_store_op(depth_store_op);
            mapped_depth_stencil_attachment.stencil_load_op(stencil_load_op);
            mapped_depth_stencil_attachment.stencil_store_op(stencil_store_op);
            mapped_desc.depth_stencil_attachment(&mapped_depth_stencil_attachment);
        }

        RenderPass(encoder.begin_render_pass(&mapped_desc))
    }

    fn command_encoder_end_render_pass(
        &self,
        _encoder: &Self::CommandEncoderId,
        pass: &mut Self::RenderPassId,
    ) {
        pass.0.end();
    }

    fn command_encoder_finish(&self, encoder: Self::CommandEncoderId) -> Self::CommandBufferId {
        let label = encoder.label();
        Sendable(if label.is_empty() {
            encoder.finish()
        } else {
            let mut mapped_desc = web_sys::GpuCommandBufferDescriptor::new();
            mapped_desc.label(&label);
            encoder.finish_with_descriptor(&mapped_desc)
        })
    }

    fn command_encoder_clear_texture(
        &self,
        _encoder: &Self::CommandEncoderId,
        _texture: &crate::Texture,
        _subresource_range: &wgt::ImageSubresourceRange,
    ) {
        //TODO
    }

    fn command_encoder_clear_buffer(
        &self,
        _encoder: &Self::CommandEncoderId,
        _buffer: &crate::Buffer,
        _offset: wgt::BufferAddress,
        _size: Option<wgt::BufferSize>,
    ) {
        //TODO
    }

    fn command_encoder_insert_debug_marker(&self, _encoder: &Self::CommandEncoderId, _label: &str) {
        // Not available in gecko yet
        // encoder.insert_debug_marker(label);
    }

    fn command_encoder_push_debug_group(&self, _encoder: &Self::CommandEncoderId, _label: &str) {
        // Not available in gecko yet
        // encoder.push_debug_group(label);
    }

    fn command_encoder_pop_debug_group(&self, _encoder: &Self::CommandEncoderId) {
        // Not available in gecko yet
        // encoder.pop_debug_group();
    }

    fn command_encoder_write_timestamp(
        &self,
        _encoder: &Self::CommandEncoderId,
        _query_set: &Self::QuerySetId,
        _query_index: u32,
    ) {
        unimplemented!();
    }

    fn command_encoder_resolve_query_set(
        &self,
        _encoder: &Self::CommandEncoderId,
        _query_set: &Self::QuerySetId,
        _first_query: u32,
        _query_count: u32,
        _destination: &Self::BufferId,
        _destination_offset: wgt::BufferAddress,
    ) {
        unimplemented!();
    }

    fn render_bundle_encoder_finish(
        &self,
        encoder: Self::RenderBundleEncoderId,
        desc: &crate::RenderBundleDescriptor,
    ) -> Self::RenderBundleId {
        Sendable(match desc.label {
            Some(label) => {
                let mut mapped_desc = web_sys::GpuRenderBundleDescriptor::new();
                mapped_desc.label(label);
                encoder.0.finish_with_descriptor(&mapped_desc)
            }
            None => encoder.0.finish(),
        })
    }

    fn queue_write_buffer(
        &self,
        queue: &Self::QueueId,
        buffer: &Self::BufferId,
        offset: wgt::BufferAddress,
        data: &[u8],
    ) {
        /* Skip the copy once gecko allows BufferSource instead of ArrayBuffer
        queue.0.write_buffer_with_f64_and_u8_array_and_f64_and_f64(
            &buffer.0,
            offset as f64,
            data,
            0f64,
            data.len() as f64,
        );
        */
        queue
            .0
            .write_buffer_with_f64_and_buffer_source_and_f64_and_f64(
                &buffer.0,
                offset as f64,
                &js_sys::Uint8Array::from(data).buffer(),
                0f64,
                data.len() as f64,
            );
    }

    fn queue_validate_write_buffer(
        &self,
        _queue: &Self::QueueId,
        _buffer: &Self::BufferId,
        _offset: wgt::BufferAddress,
        _size: wgt::BufferSize,
    ) {
        // TODO
    }

    fn queue_create_staging_buffer(
        &self,
        _queue: &Self::QueueId,
        size: wgt::BufferSize,
    ) -> QueueWriteBuffer {
        QueueWriteBuffer(vec![0; size.get() as usize].into_boxed_slice())
    }

    fn queue_write_staging_buffer(
        &self,
        queue: &Self::QueueId,
        buffer: &Self::BufferId,
        offset: wgt::BufferAddress,
        staging_buffer: &QueueWriteBuffer,
    ) {
        self.queue_write_buffer(queue, buffer, offset, staging_buffer)
    }

    fn queue_write_texture(
        &self,
        queue: &Self::QueueId,
        texture: crate::ImageCopyTexture,
        data: &[u8],
        data_layout: wgt::ImageDataLayout,
        size: wgt::Extent3d,
    ) {
        let mut mapped_data_layout = web_sys::GpuImageDataLayout::new();
        if let Some(bytes_per_row) = data_layout.bytes_per_row {
            mapped_data_layout.bytes_per_row(bytes_per_row.get());
        }
        if let Some(rows_per_image) = data_layout.rows_per_image {
            mapped_data_layout.rows_per_image(rows_per_image.get());
        }
        mapped_data_layout.offset(data_layout.offset as f64);

        /* Skip the copy once gecko allows BufferSource instead of ArrayBuffer
        queue.0.write_texture_with_u8_array_and_gpu_extent_3d_dict(
            &map_texture_copy_view(texture),
            data,
            &mapped_data_layout,
            &map_extent_3d(size),
        );
        */
        queue
            .0
            .write_texture_with_buffer_source_and_gpu_extent_3d_dict(
                &map_texture_copy_view(texture),
                &js_sys::Uint8Array::from(data).buffer(),
                &mapped_data_layout,
                &map_extent_3d(size),
            );
    }

    fn queue_submit<I: Iterator<Item = Self::CommandBufferId>>(
        &self,
        queue: &Self::QueueId,
        command_buffers: I,
    ) -> Self::SubmissionIndex {
        let temp_command_buffers = command_buffers.map(|i| i.0).collect::<js_sys::Array>();

        queue.0.submit(&temp_command_buffers);

        SubmissionIndex
    }

    fn queue_get_timestamp_period(&self, _queue: &Self::QueueId) -> f32 {
        1.0 //TODO
    }

    fn queue_on_submitted_work_done(
        &self,
        _queue: &Self::QueueId,
        _callback: Box<dyn FnOnce() + Send + 'static>,
    ) {
        unimplemented!()
    }

    fn device_start_capture(&self, _device: &Self::DeviceId) {}
    fn device_stop_capture(&self, _device: &Self::DeviceId) {}
}

pub(crate) type SurfaceOutputDetail = ();

#[derive(Debug)]
pub struct QueueWriteBuffer(Box<[u8]>);

impl std::ops::Deref for QueueWriteBuffer {
    type Target = [u8];

    fn deref(&self) -> &Self::Target {
        panic!("QueueWriteBuffer is write-only!");
    }
}

impl std::ops::DerefMut for QueueWriteBuffer {
    fn deref_mut(&mut self) -> &mut Self::Target {
        &mut self.0
    }
}

#[derive(Debug)]
pub struct BufferMappedRange {
    actual_mapping: js_sys::Uint8Array,
    temporary_mapping: Vec<u8>,
}

impl crate::BufferMappedRangeSlice for BufferMappedRange {
    fn slice(&self) -> &[u8] {
        &self.temporary_mapping
    }

    fn slice_mut(&mut self) -> &mut [u8] {
        &mut self.temporary_mapping
    }
}

impl Drop for BufferMappedRange {
    fn drop(&mut self) {
        // Copy from the temporary mapping back into the array buffer that was
        // originally provided by the browser
        let temporary_mapping_slice = self.temporary_mapping.as_slice();
        unsafe {
            // Note: no allocations can happen between `view` and `set`, or this
            // will break
            self.actual_mapping
                .set(&js_sys::Uint8Array::view(temporary_mapping_slice), 0);
        }
    }
}<|MERGE_RESOLUTION|>--- conflicted
+++ resolved
@@ -972,7 +972,6 @@
     }
 }
 
-<<<<<<< HEAD
 // Represents the global object in the JavaScript context.
 // It can be cast to from `web_sys::global` and exposes two getters `window` and `worker` of which only one is defined depending on the caller's context.
 // When called from the UI thread only `window` is defined whereas `worker` is only defined within a web worker context.
@@ -987,13 +986,12 @@
     #[wasm_bindgen(method, getter, js_name = WorkerGlobalScope)]
     fn worker(this: &Global) -> JsValue;
 }
-=======
+
 // The web doesn't provide any way to identify specific queue
 // submissions. But Clippy gets concerned if we pass around `()` as if
 // it were meaningful.
 #[derive(Debug, Clone, Copy)]
 pub struct SubmissionIndex;
->>>>>>> 18d053d5
 
 impl crate::Context for Context {
     type AdapterId = Sendable<web_sys::GpuAdapter>;
