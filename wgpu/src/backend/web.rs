#![allow(clippy::type_complexity)]

use js_sys::Promise;
use std::{
    any::Any,
    cell::RefCell,
    fmt,
    future::Future,
    marker::PhantomData,
    ops::Range,
    pin::Pin,
    rc::Rc,
    task::{self, Poll},
};
use wasm_bindgen::{prelude::*, JsCast};

use crate::{
    context::{downcast_ref, ObjectId, QueueWriteBuffer, Unused},
    UncapturedErrorHandler,
};

fn create_identified<T>(value: T) -> (Identified<T>, Sendable<T>) {
    cfg_if::cfg_if! {
        if #[cfg(feature = "expose-ids")] {
            static NEXT_ID: std::sync::atomic::AtomicU64 = std::sync::atomic::AtomicU64::new(1);
            let id = NEXT_ID.fetch_add(1, std::sync::atomic::Ordering::Relaxed);
            (Identified(core::num::NonZeroU64::new(id).unwrap(), PhantomData), Sendable(value))
        } else {
            (Identified(PhantomData), Sendable(value))
        }
    }
}

// We need to make a wrapper for some of the handle types returned by the web backend to make them
// implement `Send` and `Sync` to match native.
//
// SAFETY: All webgpu handle types in wasm32 are internally a `JsValue`, and `JsValue` is neither
// Send nor Sync.  Currently, wasm32 has no threading support so implementing `Send` or `Sync` for a
// type is (for now) harmless.  Eventually wasm32 will support threading, and depending on how this
// is integrated (or not integrated) with values like those in webgpu, this may become unsound.

#[allow(unused_variables)]
impl<T> From<ObjectId> for Identified<T> {
    fn from(object_id: ObjectId) -> Self {
        Self(
            #[cfg(feature = "expose-ids")]
            object_id.global_id(),
            PhantomData,
        )
    }
}

#[allow(unused_variables)]
impl<T> From<Identified<T>> for ObjectId {
    fn from(identified: Identified<T>) -> Self {
        Self::new(
            // TODO: the ID isn't used, so we hardcode it to 1 for now until we rework this
            // API.
            core::num::NonZeroU64::new(1).unwrap(),
            #[cfg(feature = "expose-ids")]
            identified.0,
        )
    }
}

#[derive(Clone, Debug)]
pub(crate) struct Sendable<T>(T);
#[cfg(all(
    feature = "fragile-send-sync-non-atomic-wasm",
    not(target_feature = "atomics")
))]
unsafe impl<T> Send for Sendable<T> {}
#[cfg(all(
    feature = "fragile-send-sync-non-atomic-wasm",
    not(target_feature = "atomics")
))]
unsafe impl<T> Sync for Sendable<T> {}

#[derive(Clone, Debug)]
pub(crate) struct Identified<T>(
    #[cfg(feature = "expose-ids")] std::num::NonZeroU64,
    PhantomData<T>,
);
#[cfg(all(
    feature = "fragile-send-sync-non-atomic-wasm",
    not(target_feature = "atomics")
))]
unsafe impl<T> Send for Identified<T> {}
#[cfg(all(
    feature = "fragile-send-sync-non-atomic-wasm",
    not(target_feature = "atomics")
))]
unsafe impl<T> Sync for Identified<T> {}

pub(crate) struct Context(web_sys::Gpu);
#[cfg(all(
    feature = "fragile-send-sync-non-atomic-wasm",
    not(target_feature = "atomics")
))]
unsafe impl Send for Context {}
#[cfg(all(
    feature = "fragile-send-sync-non-atomic-wasm",
    not(target_feature = "atomics")
))]
unsafe impl Sync for Context {}

impl fmt::Debug for Context {
    fn fmt(&self, f: &mut fmt::Formatter<'_>) -> fmt::Result {
        f.debug_struct("Context").field("type", &"Web").finish()
    }
}

impl crate::Error {
    fn from_js(js_error: js_sys::Object) -> Self {
        let source = Box::<dyn std::error::Error + Send + Sync>::from("<WebGPU Error>");
        if let Some(js_error) = js_error.dyn_ref::<web_sys::GpuValidationError>() {
            crate::Error::Validation {
                source,
                description: js_error.message(),
            }
        } else if js_error.has_type::<web_sys::GpuOutOfMemoryError>() {
            crate::Error::OutOfMemory { source }
        } else {
            panic!("Unexpected error");
        }
    }
}

// We need to assert that any future we return is Send to match the native API.
//
// This is safe on wasm32 *for now*, but similarly to the unsafe Send impls for the handle type
// wrappers, the full story for threading on wasm32 is still unfolding.

pub(crate) struct MakeSendFuture<F, M> {
    future: F,
    map: M,
}

impl<F: Future, M: Fn(F::Output) -> T, T> Future for MakeSendFuture<F, M> {
    type Output = T;

    fn poll(self: Pin<&mut Self>, cx: &mut task::Context) -> Poll<Self::Output> {
        // This is safe because we have no Drop implementation to violate the Pin requirements and
        // do not provide any means of moving the inner future.
        unsafe {
            let this = self.get_unchecked_mut();
            match Pin::new_unchecked(&mut this.future).poll(cx) {
                task::Poll::Ready(value) => task::Poll::Ready((this.map)(value)),
                task::Poll::Pending => task::Poll::Pending,
            }
        }
    }
}

impl<F, M> MakeSendFuture<F, M> {
    fn new(future: F, map: M) -> Self {
        Self { future, map }
    }
}

#[cfg(all(
    feature = "fragile-send-sync-non-atomic-wasm",
    not(target_feature = "atomics")
))]
unsafe impl<F, M> Send for MakeSendFuture<F, M> {}

fn map_texture_format(texture_format: wgt::TextureFormat) -> web_sys::GpuTextureFormat {
    use web_sys::GpuTextureFormat as tf;
    use wgt::TextureFormat;
    match texture_format {
        // 8-bit formats
        TextureFormat::R8Unorm => tf::R8unorm,
        TextureFormat::R8Snorm => tf::R8snorm,
        TextureFormat::R8Uint => tf::R8uint,
        TextureFormat::R8Sint => tf::R8sint,
        // 16-bit formats
        TextureFormat::R16Uint => tf::R16uint,
        TextureFormat::R16Sint => tf::R16sint,
        TextureFormat::R16Float => tf::R16float,
        TextureFormat::Rg8Unorm => tf::Rg8unorm,
        TextureFormat::Rg8Snorm => tf::Rg8snorm,
        TextureFormat::Rg8Uint => tf::Rg8uint,
        TextureFormat::Rg8Sint => tf::Rg8sint,
        // 32-bit formats
        TextureFormat::R32Uint => tf::R32uint,
        TextureFormat::R32Sint => tf::R32sint,
        TextureFormat::R32Float => tf::R32float,
        TextureFormat::Rg16Uint => tf::Rg16uint,
        TextureFormat::Rg16Sint => tf::Rg16sint,
        TextureFormat::Rg16Float => tf::Rg16float,
        TextureFormat::Rgba8Unorm => tf::Rgba8unorm,
        TextureFormat::Rgba8UnormSrgb => tf::Rgba8unormSrgb,
        TextureFormat::Rgba8Snorm => tf::Rgba8snorm,
        TextureFormat::Rgba8Uint => tf::Rgba8uint,
        TextureFormat::Rgba8Sint => tf::Rgba8sint,
        TextureFormat::Bgra8Unorm => tf::Bgra8unorm,
        TextureFormat::Bgra8UnormSrgb => tf::Bgra8unormSrgb,
        // Packed 32-bit formats
        TextureFormat::Rgb9e5Ufloat => tf::Rgb9e5ufloat,
        TextureFormat::Rgb10a2Unorm => tf::Rgb10a2unorm,
        TextureFormat::Rg11b10Float => tf::Rg11b10ufloat,
        // 64-bit formats
        TextureFormat::Rg32Uint => tf::Rg32uint,
        TextureFormat::Rg32Sint => tf::Rg32sint,
        TextureFormat::Rg32Float => tf::Rg32float,
        TextureFormat::Rgba16Uint => tf::Rgba16uint,
        TextureFormat::Rgba16Sint => tf::Rgba16sint,
        TextureFormat::Rgba16Float => tf::Rgba16float,
        // 128-bit formats
        TextureFormat::Rgba32Uint => tf::Rgba32uint,
        TextureFormat::Rgba32Sint => tf::Rgba32sint,
        TextureFormat::Rgba32Float => tf::Rgba32float,
        // Depth/stencil formats
        TextureFormat::Stencil8 => tf::Stencil8,
        TextureFormat::Depth16Unorm => tf::Depth16unorm,
        TextureFormat::Depth24Plus => tf::Depth24plus,
        TextureFormat::Depth24PlusStencil8 => tf::Depth24plusStencil8,
        TextureFormat::Depth32Float => tf::Depth32float,
        // "depth32float-stencil8" feature
        TextureFormat::Depth32FloatStencil8 => tf::Depth32floatStencil8,

        TextureFormat::Bc1RgbaUnorm => tf::Bc1RgbaUnorm,
        TextureFormat::Bc1RgbaUnormSrgb => tf::Bc1RgbaUnormSrgb,
        TextureFormat::Bc2RgbaUnorm => tf::Bc2RgbaUnorm,
        TextureFormat::Bc2RgbaUnormSrgb => tf::Bc2RgbaUnormSrgb,
        TextureFormat::Bc3RgbaUnorm => tf::Bc3RgbaUnorm,
        TextureFormat::Bc3RgbaUnormSrgb => tf::Bc3RgbaUnormSrgb,
        TextureFormat::Bc4RUnorm => tf::Bc4RUnorm,
        TextureFormat::Bc4RSnorm => tf::Bc4RSnorm,
        TextureFormat::Bc5RgUnorm => tf::Bc5RgUnorm,
        TextureFormat::Bc5RgSnorm => tf::Bc5RgSnorm,
        TextureFormat::Bc6hRgbUfloat => tf::Bc6hRgbUfloat,
        TextureFormat::Bc6hRgbFloat => tf::Bc6hRgbFloat,
        TextureFormat::Bc7RgbaUnorm => tf::Bc7RgbaUnorm,
        TextureFormat::Bc7RgbaUnormSrgb => tf::Bc7RgbaUnormSrgb,
        TextureFormat::Etc2Rgb8Unorm => tf::Etc2Rgb8unorm,
        TextureFormat::Etc2Rgb8UnormSrgb => tf::Etc2Rgb8unormSrgb,
        TextureFormat::Etc2Rgb8A1Unorm => tf::Etc2Rgb8a1unorm,
        TextureFormat::Etc2Rgb8A1UnormSrgb => tf::Etc2Rgb8a1unormSrgb,
        TextureFormat::Etc2Rgba8Unorm => tf::Etc2Rgba8unorm,
        TextureFormat::Etc2Rgba8UnormSrgb => tf::Etc2Rgba8unormSrgb,
        TextureFormat::EacR11Unorm => tf::EacR11unorm,
        TextureFormat::EacR11Snorm => tf::EacR11snorm,
        TextureFormat::EacRg11Unorm => tf::EacRg11unorm,
        TextureFormat::EacRg11Snorm => tf::EacRg11snorm,
        TextureFormat::Astc { block, channel } => match channel {
            wgt::AstcChannel::Unorm => match block {
                wgt::AstcBlock::B4x4 => tf::Astc4x4Unorm,
                wgt::AstcBlock::B5x4 => tf::Astc5x4Unorm,
                wgt::AstcBlock::B5x5 => tf::Astc5x5Unorm,
                wgt::AstcBlock::B6x5 => tf::Astc6x5Unorm,
                wgt::AstcBlock::B6x6 => tf::Astc6x6Unorm,
                wgt::AstcBlock::B8x5 => tf::Astc8x5Unorm,
                wgt::AstcBlock::B8x6 => tf::Astc8x6Unorm,
                wgt::AstcBlock::B8x8 => tf::Astc8x8Unorm,
                wgt::AstcBlock::B10x5 => tf::Astc10x5Unorm,
                wgt::AstcBlock::B10x6 => tf::Astc10x6Unorm,
                wgt::AstcBlock::B10x8 => tf::Astc10x8Unorm,
                wgt::AstcBlock::B10x10 => tf::Astc10x10Unorm,
                wgt::AstcBlock::B12x10 => tf::Astc12x10Unorm,
                wgt::AstcBlock::B12x12 => tf::Astc12x12Unorm,
            },
            wgt::AstcChannel::UnormSrgb => match block {
                wgt::AstcBlock::B4x4 => tf::Astc4x4UnormSrgb,
                wgt::AstcBlock::B5x4 => tf::Astc5x4UnormSrgb,
                wgt::AstcBlock::B5x5 => tf::Astc5x5UnormSrgb,
                wgt::AstcBlock::B6x5 => tf::Astc6x5UnormSrgb,
                wgt::AstcBlock::B6x6 => tf::Astc6x6UnormSrgb,
                wgt::AstcBlock::B8x5 => tf::Astc8x5UnormSrgb,
                wgt::AstcBlock::B8x6 => tf::Astc8x6UnormSrgb,
                wgt::AstcBlock::B8x8 => tf::Astc8x8UnormSrgb,
                wgt::AstcBlock::B10x5 => tf::Astc10x5UnormSrgb,
                wgt::AstcBlock::B10x6 => tf::Astc10x6UnormSrgb,
                wgt::AstcBlock::B10x8 => tf::Astc10x8UnormSrgb,
                wgt::AstcBlock::B10x10 => tf::Astc10x10UnormSrgb,
                wgt::AstcBlock::B12x10 => tf::Astc12x10UnormSrgb,
                wgt::AstcBlock::B12x12 => tf::Astc12x12UnormSrgb,
            },
            wgt::AstcChannel::Hdr => {
                unimplemented!("Format {texture_format:?} has no WebGPU equivilant")
            }
        },
        _ => unimplemented!("Format {texture_format:?} has no WebGPU equivilant"),
    }
}

fn map_texture_component_type(
    sample_type: wgt::TextureSampleType,
) -> web_sys::GpuTextureSampleType {
    use web_sys::GpuTextureSampleType as ts;
    use wgt::TextureSampleType;
    match sample_type {
        TextureSampleType::Float { filterable: true } => ts::Float,
        TextureSampleType::Float { filterable: false } => ts::UnfilterableFloat,
        TextureSampleType::Sint => ts::Sint,
        TextureSampleType::Uint => ts::Uint,
        TextureSampleType::Depth => ts::Depth,
    }
}

fn map_cull_mode(cull_mode: Option<wgt::Face>) -> web_sys::GpuCullMode {
    use web_sys::GpuCullMode as cm;
    use wgt::Face;
    match cull_mode {
        None => cm::None,
        Some(Face::Front) => cm::Front,
        Some(Face::Back) => cm::Back,
    }
}

fn map_front_face(front_face: wgt::FrontFace) -> web_sys::GpuFrontFace {
    use web_sys::GpuFrontFace as ff;
    use wgt::FrontFace;
    match front_face {
        FrontFace::Ccw => ff::Ccw,
        FrontFace::Cw => ff::Cw,
    }
}

fn map_primitive_state(primitive: &wgt::PrimitiveState) -> web_sys::GpuPrimitiveState {
    use web_sys::GpuPrimitiveTopology as pt;
    use wgt::PrimitiveTopology;

    let mut mapped = web_sys::GpuPrimitiveState::new();
    mapped.cull_mode(map_cull_mode(primitive.cull_mode));
    mapped.front_face(map_front_face(primitive.front_face));

    if let Some(format) = primitive.strip_index_format {
        mapped.strip_index_format(map_index_format(format));
    }

    mapped.topology(match primitive.topology {
        PrimitiveTopology::PointList => pt::PointList,
        PrimitiveTopology::LineList => pt::LineList,
        PrimitiveTopology::LineStrip => pt::LineStrip,
        PrimitiveTopology::TriangleList => pt::TriangleList,
        PrimitiveTopology::TriangleStrip => pt::TriangleStrip,
    });

    //TODO:
    //mapped.unclipped_depth(primitive.unclipped_depth);

    mapped
}

fn map_compare_function(compare_fn: wgt::CompareFunction) -> web_sys::GpuCompareFunction {
    use web_sys::GpuCompareFunction as cf;
    use wgt::CompareFunction;
    match compare_fn {
        CompareFunction::Never => cf::Never,
        CompareFunction::Less => cf::Less,
        CompareFunction::Equal => cf::Equal,
        CompareFunction::LessEqual => cf::LessEqual,
        CompareFunction::Greater => cf::Greater,
        CompareFunction::NotEqual => cf::NotEqual,
        CompareFunction::GreaterEqual => cf::GreaterEqual,
        CompareFunction::Always => cf::Always,
    }
}

fn map_stencil_operation(op: wgt::StencilOperation) -> web_sys::GpuStencilOperation {
    use web_sys::GpuStencilOperation as so;
    use wgt::StencilOperation;
    match op {
        StencilOperation::Keep => so::Keep,
        StencilOperation::Zero => so::Zero,
        StencilOperation::Replace => so::Replace,
        StencilOperation::Invert => so::Invert,
        StencilOperation::IncrementClamp => so::IncrementClamp,
        StencilOperation::DecrementClamp => so::DecrementClamp,
        StencilOperation::IncrementWrap => so::IncrementWrap,
        StencilOperation::DecrementWrap => so::DecrementWrap,
    }
}

fn map_stencil_state_face(desc: &wgt::StencilFaceState) -> web_sys::GpuStencilFaceState {
    let mut mapped = web_sys::GpuStencilFaceState::new();
    mapped.compare(map_compare_function(desc.compare));
    mapped.depth_fail_op(map_stencil_operation(desc.depth_fail_op));
    mapped.fail_op(map_stencil_operation(desc.fail_op));
    mapped.pass_op(map_stencil_operation(desc.pass_op));
    mapped
}

fn map_depth_stencil_state(desc: &wgt::DepthStencilState) -> web_sys::GpuDepthStencilState {
    let mut mapped = web_sys::GpuDepthStencilState::new(map_texture_format(desc.format));
    mapped.depth_bias(desc.bias.constant);
    mapped.depth_bias_clamp(desc.bias.clamp);
    mapped.depth_bias_slope_scale(desc.bias.slope_scale);
    mapped.depth_compare(map_compare_function(desc.depth_compare));
    mapped.depth_write_enabled(desc.depth_write_enabled);
    mapped.stencil_back(&map_stencil_state_face(&desc.stencil.back));
    mapped.stencil_front(&map_stencil_state_face(&desc.stencil.front));
    mapped.stencil_read_mask(desc.stencil.read_mask);
    mapped.stencil_write_mask(desc.stencil.write_mask);
    mapped
}

fn map_blend_component(desc: &wgt::BlendComponent) -> web_sys::GpuBlendComponent {
    let mut mapped = web_sys::GpuBlendComponent::new();
    mapped.dst_factor(map_blend_factor(desc.dst_factor));
    mapped.operation(map_blend_operation(desc.operation));
    mapped.src_factor(map_blend_factor(desc.src_factor));
    mapped
}

fn map_blend_factor(factor: wgt::BlendFactor) -> web_sys::GpuBlendFactor {
    use web_sys::GpuBlendFactor as bf;
    use wgt::BlendFactor;
    match factor {
        BlendFactor::Zero => bf::Zero,
        BlendFactor::One => bf::One,
        BlendFactor::Src => bf::Src,
        BlendFactor::OneMinusSrc => bf::OneMinusSrc,
        BlendFactor::SrcAlpha => bf::SrcAlpha,
        BlendFactor::OneMinusSrcAlpha => bf::OneMinusSrcAlpha,
        BlendFactor::Dst => bf::Dst,
        BlendFactor::OneMinusDst => bf::OneMinusDst,
        BlendFactor::DstAlpha => bf::DstAlpha,
        BlendFactor::OneMinusDstAlpha => bf::OneMinusDstAlpha,
        BlendFactor::SrcAlphaSaturated => bf::SrcAlphaSaturated,
        BlendFactor::Constant => bf::Constant,
        BlendFactor::OneMinusConstant => bf::OneMinusConstant,
        BlendFactor::Src1
        | BlendFactor::OneMinusSrc1
        | BlendFactor::Src1Alpha
        | BlendFactor::OneMinusSrc1Alpha => {
            panic!(
                "{:?} is not enabled for this backend",
                wgt::Features::DUAL_SOURCE_BLENDING
            )
        }
    }
}

fn map_blend_operation(op: wgt::BlendOperation) -> web_sys::GpuBlendOperation {
    use web_sys::GpuBlendOperation as bo;
    use wgt::BlendOperation;
    match op {
        BlendOperation::Add => bo::Add,
        BlendOperation::Subtract => bo::Subtract,
        BlendOperation::ReverseSubtract => bo::ReverseSubtract,
        BlendOperation::Min => bo::Min,
        BlendOperation::Max => bo::Max,
    }
}

fn map_index_format(format: wgt::IndexFormat) -> web_sys::GpuIndexFormat {
    use web_sys::GpuIndexFormat as f;
    use wgt::IndexFormat;
    match format {
        IndexFormat::Uint16 => f::Uint16,
        IndexFormat::Uint32 => f::Uint32,
    }
}

fn map_vertex_format(format: wgt::VertexFormat) -> web_sys::GpuVertexFormat {
    use web_sys::GpuVertexFormat as vf;
    use wgt::VertexFormat;
    match format {
        VertexFormat::Uint8x2 => vf::Uint8x2,
        VertexFormat::Uint8x4 => vf::Uint8x4,
        VertexFormat::Sint8x2 => vf::Sint8x2,
        VertexFormat::Sint8x4 => vf::Sint8x4,
        VertexFormat::Unorm8x2 => vf::Unorm8x2,
        VertexFormat::Unorm8x4 => vf::Unorm8x4,
        VertexFormat::Snorm8x2 => vf::Snorm8x2,
        VertexFormat::Snorm8x4 => vf::Snorm8x4,
        VertexFormat::Uint16x2 => vf::Uint16x2,
        VertexFormat::Uint16x4 => vf::Uint16x4,
        VertexFormat::Sint16x2 => vf::Sint16x2,
        VertexFormat::Sint16x4 => vf::Sint16x4,
        VertexFormat::Unorm16x2 => vf::Unorm16x2,
        VertexFormat::Unorm16x4 => vf::Unorm16x4,
        VertexFormat::Snorm16x2 => vf::Snorm16x2,
        VertexFormat::Snorm16x4 => vf::Snorm16x4,
        VertexFormat::Float16x2 => vf::Float16x2,
        VertexFormat::Float16x4 => vf::Float16x4,
        VertexFormat::Float32 => vf::Float32,
        VertexFormat::Float32x2 => vf::Float32x2,
        VertexFormat::Float32x3 => vf::Float32x3,
        VertexFormat::Float32x4 => vf::Float32x4,
        VertexFormat::Uint32 => vf::Uint32,
        VertexFormat::Uint32x2 => vf::Uint32x2,
        VertexFormat::Uint32x3 => vf::Uint32x3,
        VertexFormat::Uint32x4 => vf::Uint32x4,
        VertexFormat::Sint32 => vf::Sint32,
        VertexFormat::Sint32x2 => vf::Sint32x2,
        VertexFormat::Sint32x3 => vf::Sint32x3,
        VertexFormat::Sint32x4 => vf::Sint32x4,
        VertexFormat::Float64
        | VertexFormat::Float64x2
        | VertexFormat::Float64x3
        | VertexFormat::Float64x4 => {
            panic!("VERTEX_ATTRIBUTE_64BIT feature must be enabled to use Double formats")
        }
    }
}

fn map_vertex_step_mode(mode: wgt::VertexStepMode) -> web_sys::GpuVertexStepMode {
    use web_sys::GpuVertexStepMode as sm;
    use wgt::VertexStepMode;
    match mode {
        VertexStepMode::Vertex => sm::Vertex,
        VertexStepMode::Instance => sm::Instance,
    }
}

fn map_extent_3d(extent: wgt::Extent3d) -> web_sys::GpuExtent3dDict {
    let mut mapped = web_sys::GpuExtent3dDict::new(extent.width);
    mapped.height(extent.height);
    mapped.depth_or_array_layers(extent.depth_or_array_layers);
    mapped
}

fn map_origin_2d(extent: wgt::Origin2d) -> web_sys::GpuOrigin2dDict {
    let mut mapped = web_sys::GpuOrigin2dDict::new();
    mapped.x(extent.x);
    mapped.y(extent.y);
    mapped
}

fn map_origin_3d(origin: wgt::Origin3d) -> web_sys::GpuOrigin3dDict {
    let mut mapped = web_sys::GpuOrigin3dDict::new();
    mapped.x(origin.x);
    mapped.y(origin.y);
    mapped.z(origin.z);
    mapped
}

fn map_texture_dimension(texture_dimension: wgt::TextureDimension) -> web_sys::GpuTextureDimension {
    match texture_dimension {
        wgt::TextureDimension::D1 => web_sys::GpuTextureDimension::N1d,
        wgt::TextureDimension::D2 => web_sys::GpuTextureDimension::N2d,
        wgt::TextureDimension::D3 => web_sys::GpuTextureDimension::N3d,
    }
}

fn map_texture_view_dimension(
    texture_view_dimension: wgt::TextureViewDimension,
) -> web_sys::GpuTextureViewDimension {
    use web_sys::GpuTextureViewDimension as tvd;
    match texture_view_dimension {
        wgt::TextureViewDimension::D1 => tvd::N1d,
        wgt::TextureViewDimension::D2 => tvd::N2d,
        wgt::TextureViewDimension::D2Array => tvd::N2dArray,
        wgt::TextureViewDimension::Cube => tvd::Cube,
        wgt::TextureViewDimension::CubeArray => tvd::CubeArray,
        wgt::TextureViewDimension::D3 => tvd::N3d,
    }
}

fn map_buffer_copy_view(view: crate::ImageCopyBuffer) -> web_sys::GpuImageCopyBuffer {
    let buffer: &<Context as crate::Context>::BufferData = downcast_ref(view.buffer.data.as_ref());
    let mut mapped = web_sys::GpuImageCopyBuffer::new(&buffer.0);
    if let Some(bytes_per_row) = view.layout.bytes_per_row {
        mapped.bytes_per_row(bytes_per_row);
    }
    if let Some(rows_per_image) = view.layout.rows_per_image {
        mapped.rows_per_image(rows_per_image);
    }
    mapped.offset(view.layout.offset as f64);
    mapped
}

fn map_texture_copy_view(view: crate::ImageCopyTexture) -> web_sys::GpuImageCopyTexture {
    let texture: &<Context as crate::Context>::TextureData =
        downcast_ref(view.texture.data.as_ref());
    let mut mapped = web_sys::GpuImageCopyTexture::new(&texture.0);
    mapped.mip_level(view.mip_level);
    mapped.origin(&map_origin_3d(view.origin));
    mapped
}

fn map_tagged_texture_copy_view(
    view: crate::ImageCopyTextureTagged,
) -> web_sys::GpuImageCopyTextureTagged {
    let texture: &<Context as crate::Context>::TextureData =
        downcast_ref(view.texture.data.as_ref());
    let mut mapped = web_sys::GpuImageCopyTextureTagged::new(&texture.0);
    mapped.mip_level(view.mip_level);
    mapped.origin(&map_origin_3d(view.origin));
    mapped.aspect(map_texture_aspect(view.aspect));
    // mapped.color_space(map_color_space(view.color_space));
    mapped.premultiplied_alpha(view.premultiplied_alpha);
    mapped
}

fn map_external_texture_copy_view(
    view: &crate::ImageCopyExternalImage,
) -> web_sys::GpuImageCopyExternalImage {
    let mut mapped = web_sys::GpuImageCopyExternalImage::new(&view.source);
    mapped.origin(&map_origin_2d(view.origin));
    mapped.flip_y(view.flip_y);
    mapped
}

fn map_texture_aspect(aspect: wgt::TextureAspect) -> web_sys::GpuTextureAspect {
    match aspect {
        wgt::TextureAspect::All => web_sys::GpuTextureAspect::All,
        wgt::TextureAspect::StencilOnly => web_sys::GpuTextureAspect::StencilOnly,
        wgt::TextureAspect::DepthOnly => web_sys::GpuTextureAspect::DepthOnly,
    }
}

fn map_filter_mode(mode: wgt::FilterMode) -> web_sys::GpuFilterMode {
    match mode {
        wgt::FilterMode::Nearest => web_sys::GpuFilterMode::Nearest,
        wgt::FilterMode::Linear => web_sys::GpuFilterMode::Linear,
    }
}

fn map_mipmap_filter_mode(mode: wgt::FilterMode) -> web_sys::GpuMipmapFilterMode {
    match mode {
        wgt::FilterMode::Nearest => web_sys::GpuMipmapFilterMode::Nearest,
        wgt::FilterMode::Linear => web_sys::GpuMipmapFilterMode::Linear,
    }
}

fn map_address_mode(mode: wgt::AddressMode) -> web_sys::GpuAddressMode {
    match mode {
        wgt::AddressMode::ClampToEdge => web_sys::GpuAddressMode::ClampToEdge,
        wgt::AddressMode::Repeat => web_sys::GpuAddressMode::Repeat,
        wgt::AddressMode::MirrorRepeat => web_sys::GpuAddressMode::MirrorRepeat,
        wgt::AddressMode::ClampToBorder => panic!("Clamp to border is not supported"),
    }
}

fn map_color(color: wgt::Color) -> web_sys::GpuColorDict {
    web_sys::GpuColorDict::new(color.a, color.b, color.g, color.r)
}

fn map_store_op(store: crate::StoreOp) -> web_sys::GpuStoreOp {
    match store {
        crate::StoreOp::Store => web_sys::GpuStoreOp::Store,
        crate::StoreOp::Discard => web_sys::GpuStoreOp::Discard,
    }
}

fn map_map_mode(mode: crate::MapMode) -> u32 {
    match mode {
        crate::MapMode::Read => web_sys::gpu_map_mode::READ,
        crate::MapMode::Write => web_sys::gpu_map_mode::WRITE,
    }
}

const FEATURES_MAPPING: [(wgt::Features, web_sys::GpuFeatureName); 9] = [
    //TODO: update the name
    (
        wgt::Features::DEPTH_CLIP_CONTROL,
        web_sys::GpuFeatureName::DepthClipControl,
    ),
    (
        wgt::Features::DEPTH32FLOAT_STENCIL8,
        web_sys::GpuFeatureName::Depth32floatStencil8,
    ),
    (
        wgt::Features::TEXTURE_COMPRESSION_BC,
        web_sys::GpuFeatureName::TextureCompressionBc,
    ),
    (
        wgt::Features::TEXTURE_COMPRESSION_ETC2,
        web_sys::GpuFeatureName::TextureCompressionEtc2,
    ),
    (
        wgt::Features::TEXTURE_COMPRESSION_ASTC,
        web_sys::GpuFeatureName::TextureCompressionAstc,
    ),
    (
        wgt::Features::TIMESTAMP_QUERY,
        web_sys::GpuFeatureName::TimestampQuery,
    ),
    (
        wgt::Features::INDIRECT_FIRST_INSTANCE,
        web_sys::GpuFeatureName::IndirectFirstInstance,
    ),
    (
        wgt::Features::SHADER_F16,
        web_sys::GpuFeatureName::ShaderF16,
    ),
    (
        wgt::Features::RG11B10UFLOAT_RENDERABLE,
        web_sys::GpuFeatureName::Rg11b10ufloatRenderable,
    ),
];

fn map_wgt_features(supported_features: web_sys::GpuSupportedFeatures) -> wgt::Features {
    let mut features = wgt::Features::empty();
    for (wgpu_feat, web_feat) in FEATURES_MAPPING {
        match wasm_bindgen::JsValue::from(web_feat).as_string() {
            Some(value) if supported_features.has(&value) => features |= wgpu_feat,
            _ => {}
        }
    }
    features
}

fn map_wgt_limits(limits: web_sys::GpuSupportedLimits) -> wgt::Limits {
    wgt::Limits {
        max_texture_dimension_1d: limits.max_texture_dimension_1d(),
        max_texture_dimension_2d: limits.max_texture_dimension_2d(),
        max_texture_dimension_3d: limits.max_texture_dimension_3d(),
        max_texture_array_layers: limits.max_texture_array_layers(),
        max_bind_groups: limits.max_bind_groups(),
        max_bindings_per_bind_group: limits.max_bindings_per_bind_group(),
        max_dynamic_uniform_buffers_per_pipeline_layout: limits
            .max_dynamic_uniform_buffers_per_pipeline_layout(),
        max_dynamic_storage_buffers_per_pipeline_layout: limits
            .max_dynamic_storage_buffers_per_pipeline_layout(),
        max_sampled_textures_per_shader_stage: limits.max_sampled_textures_per_shader_stage(),
        max_samplers_per_shader_stage: limits.max_samplers_per_shader_stage(),
        max_storage_buffers_per_shader_stage: limits.max_storage_buffers_per_shader_stage(),
        max_storage_textures_per_shader_stage: limits.max_storage_textures_per_shader_stage(),
        max_uniform_buffers_per_shader_stage: limits.max_uniform_buffers_per_shader_stage(),
        max_uniform_buffer_binding_size: limits.max_uniform_buffer_binding_size() as u32,
        max_storage_buffer_binding_size: limits.max_storage_buffer_binding_size() as u32,
        max_vertex_buffers: limits.max_vertex_buffers(),
        max_buffer_size: limits.max_buffer_size() as u64,
        max_vertex_attributes: limits.max_vertex_attributes(),
        max_vertex_buffer_array_stride: limits.max_vertex_buffer_array_stride(),
        min_uniform_buffer_offset_alignment: limits.min_uniform_buffer_offset_alignment(),
        min_storage_buffer_offset_alignment: limits.min_storage_buffer_offset_alignment(),
        max_inter_stage_shader_components: limits.max_inter_stage_shader_components(),
        max_compute_workgroup_storage_size: limits.max_compute_workgroup_storage_size(),
        max_compute_invocations_per_workgroup: limits.max_compute_invocations_per_workgroup(),
        max_compute_workgroup_size_x: limits.max_compute_workgroup_size_x(),
        max_compute_workgroup_size_y: limits.max_compute_workgroup_size_y(),
        max_compute_workgroup_size_z: limits.max_compute_workgroup_size_z(),
        max_compute_workgroups_per_dimension: limits.max_compute_workgroups_per_dimension(),
        // The following are not part of WebGPU
        max_push_constant_size: wgt::Limits::default().max_push_constant_size,
        max_non_sampler_bindings: wgt::Limits::default().max_non_sampler_bindings,
    }
}

fn map_js_sys_limits(limits: &wgt::Limits) -> js_sys::Object {
    let object = js_sys::Object::new();

    macro_rules! set_properties {
        (($from:expr) => ($on:expr) : $(($js_ident:ident, $rs_ident:ident)),* $(,)?) => {
            $(
                ::js_sys::Reflect::set(
                    &$on,
                    &::wasm_bindgen::JsValue::from(stringify!($js_ident)),
                    // Numbers may be u64, however using `from` on a u64 yields
                    // errors on the wasm side, since it uses an unsupported api.
                    // Wasm sends us things that need to fit into u64s by sending
                    // us f64s instead. So we just send them f64s back.
                    &::wasm_bindgen::JsValue::from($from.$rs_ident as f64)
                )
                    .expect("Setting Object properties should never fail.");
            )*
        }
    }

    set_properties![
        (limits) => (object):
        (maxTextureDimension1D, max_texture_dimension_1d),
        (maxTextureDimension2D, max_texture_dimension_2d),
        (maxTextureDimension3D, max_texture_dimension_3d),
        (maxTextureArrayLayers, max_texture_array_layers),
        (maxBindGroups, max_bind_groups),
        (maxBindingsPerBindGroup, max_bindings_per_bind_group),
        (maxDynamicUniformBuffersPerPipelineLayout, max_dynamic_uniform_buffers_per_pipeline_layout),
        (maxDynamicStorageBuffersPerPipelineLayout, max_dynamic_storage_buffers_per_pipeline_layout),
        (maxSampledTexturesPerShaderStage, max_sampled_textures_per_shader_stage),
        (maxSamplersPerShaderStage, max_samplers_per_shader_stage),
        (maxStorageBuffersPerShaderStage, max_storage_buffers_per_shader_stage),
        (maxStorageTexturesPerShaderStage, max_storage_textures_per_shader_stage),
        (maxUniformBuffersPerShaderStage, max_uniform_buffers_per_shader_stage),
        (maxUniformBufferBindingSize, max_uniform_buffer_binding_size),
        (maxStorageBufferBindingSize, max_storage_buffer_binding_size),
        (minUniformBufferOffsetAlignment, min_uniform_buffer_offset_alignment),
        (minStorageBufferOffsetAlignment, min_storage_buffer_offset_alignment),
        (maxVertexBuffers, max_vertex_buffers),
        (maxBufferSize, max_buffer_size),
        (maxVertexAttributes, max_vertex_attributes),
        (maxVertexBufferArrayStride, max_vertex_buffer_array_stride),
        (maxInterStageShaderComponents, max_inter_stage_shader_components),
        (maxComputeWorkgroupStorageSize, max_compute_workgroup_storage_size),
        (maxComputeInvocationsPerWorkgroup, max_compute_invocations_per_workgroup),
        (maxComputeWorkgroupSizeX, max_compute_workgroup_size_x),
        (maxComputeWorkgroupSizeY, max_compute_workgroup_size_y),
        (maxComputeWorkgroupSizeZ, max_compute_workgroup_size_z),
        (maxComputeWorkgroupsPerDimension, max_compute_workgroups_per_dimension),
    ];

    object
}

type JsFutureResult = Result<wasm_bindgen::JsValue, wasm_bindgen::JsValue>;

fn future_request_adapter(
    result: JsFutureResult,
) -> Option<(
    Identified<web_sys::GpuAdapter>,
    Sendable<web_sys::GpuAdapter>,
)> {
    match result.and_then(wasm_bindgen::JsCast::dyn_into) {
        Ok(adapter) => Some(create_identified(adapter)),
        Err(_) => None,
    }
}

fn future_request_device(
    result: JsFutureResult,
) -> Result<
    (
        Identified<web_sys::GpuDevice>,
        Sendable<web_sys::GpuDevice>,
        Identified<web_sys::GpuQueue>,
        Sendable<web_sys::GpuQueue>,
    ),
    crate::RequestDeviceError,
> {
    result
        .map(|js_value| {
            let (device_id, device_data) = create_identified(web_sys::GpuDevice::from(js_value));
            let (queue_id, queue_data) = create_identified(device_data.0.queue());

            (device_id, device_data, queue_id, queue_data)
        })
        .map_err(|error_value| crate::RequestDeviceError {
            inner: crate::RequestDeviceErrorKind::Web(error_value),
        })
}

fn future_pop_error_scope(result: JsFutureResult) -> Option<crate::Error> {
    match result {
        Ok(js_value) if js_value.is_object() => {
            let js_error = wasm_bindgen::JsCast::dyn_into(js_value).unwrap();
            Some(crate::Error::from_js(js_error))
        }
        _ => None,
    }
}

/// Calls `callback(success_value)` when the promise completes successfully, calls `callback(failure_value)`
/// when the promise completes unsuccessfully.
fn register_then_closures<F, T>(promise: &Promise, callback: F, success_value: T, failure_value: T)
where
    F: FnOnce(T) + 'static,
    T: 'static,
{
    // Both the 'success' and 'rejected' closures need access to callback, but only one
    // of them will ever run. We have them both hold a reference to a `Rc<RefCell<Option<impl FnOnce...>>>`,
    // and then take ownership of callback when invoked.
    //
    // We also only need Rc's because these will only ever be called on our thread.
    //
    // We also store the actual closure types inside this Rc, as the closures need to be kept alive
    // until they are actually called by the callback. It is valid to drop a closure inside of a callback.
    // This allows us to keep the closures alive without leaking them.
    let rc_callback: Rc<RefCell<Option<(_, _, F)>>> = Rc::new(RefCell::new(None));

    let rc_callback_clone1 = rc_callback.clone();
    let rc_callback_clone2 = rc_callback.clone();
    let closure_success = wasm_bindgen::closure::Closure::once(move |_| {
        let (success_closure, rejection_closure, callback) =
            rc_callback_clone1.borrow_mut().take().unwrap();
        callback(success_value);
        // drop the closures, including ourselves, which will free any captured memory.
        drop((success_closure, rejection_closure));
    });
    let closure_rejected = wasm_bindgen::closure::Closure::once(move |_| {
        let (success_closure, rejection_closure, callback) =
            rc_callback_clone2.borrow_mut().take().unwrap();
        callback(failure_value);
        // drop the closures, including ourselves, which will free any captured memory.
        drop((success_closure, rejection_closure));
    });

    // Calling then before setting the value in the Rc seems like a race, but it isn't
    // because the promise callback will run on this thread, so there is no race.
    let _ = promise.then2(&closure_success, &closure_rejected);

    *rc_callback.borrow_mut() = Some((closure_success, closure_rejected, callback));
}

impl Context {
    pub fn instance_create_surface_from_canvas(
        &self,
        canvas: web_sys::HtmlCanvasElement,
    ) -> Result<
        (
            <Self as crate::Context>::SurfaceId,
            <Self as crate::Context>::SurfaceData,
        ),
        crate::CreateSurfaceError,
    > {
        let result = canvas.get_context("webgpu");
        self.create_surface_from_context(Canvas::Canvas(canvas), result)
    }

    pub fn instance_create_surface_from_offscreen_canvas(
        &self,
        canvas: web_sys::OffscreenCanvas,
    ) -> Result<
        (
            <Self as crate::Context>::SurfaceId,
            <Self as crate::Context>::SurfaceData,
        ),
        crate::CreateSurfaceError,
    > {
        let result = canvas.get_context("webgpu");
        self.create_surface_from_context(Canvas::Offscreen(canvas), result)
    }

    /// Common portion of public `instance_create_surface_from_*` functions.
    ///
    /// Note: Analogous code also exists in the WebGL2 backend at
    /// `wgpu_hal::gles::web::Instance`.
    fn create_surface_from_context(
        &self,
        canvas: Canvas,
        context_result: Result<Option<js_sys::Object>, wasm_bindgen::JsValue>,
    ) -> Result<
        (
            <Self as crate::Context>::SurfaceId,
            <Self as crate::Context>::SurfaceData,
        ),
        crate::CreateSurfaceError,
    > {
        let context: js_sys::Object = match context_result {
            Ok(Some(context)) => context,
            Ok(None) => {
                // <https://html.spec.whatwg.org/multipage/canvas.html#dom-canvas-getcontext-dev>
                // A getContext() call “returns null if contextId is not supported, or if the
                // canvas has already been initialized with another context type”. Additionally,
                // “not supported” could include “insufficient GPU resources” or “the GPU process
                // previously crashed”. So, we must return it as an `Err` since it could occur
                // for circumstances outside the application author's control.
                return Err(crate::CreateSurfaceError {
                    inner: crate::CreateSurfaceErrorKind::Web(
                        String::from(
                            "canvas.getContext() returned null; webgpu not available or canvas already in use"
                        )
                    )
                });
            }
            Err(js_error) => {
                // <https://html.spec.whatwg.org/multipage/canvas.html#dom-canvas-getcontext>
                // A thrown exception indicates misuse of the canvas state.
                return Err(crate::CreateSurfaceError {
                    inner: crate::CreateSurfaceErrorKind::Web(format!(
                        "canvas.getContext() threw exception {js_error:?}",
                    )),
                });
            }
        };

        // Not returning this error because it is a type error that shouldn't happen unless
        // the browser, JS builtin objects, or wasm bindings are misbehaving somehow.
        let context: web_sys::GpuCanvasContext = context
            .dyn_into()
            .expect("canvas context is not a GPUCanvasContext");

        Ok(create_identified((canvas, context)))
    }
}

// Represents the global object in the JavaScript context.
// It can be cast to from `web_sys::global` and exposes two getters `window` and `worker` of which only one is defined depending on the caller's context.
// When called from the UI thread only `window` is defined whereas `worker` is only defined within a web worker context.
// See: https://github.com/rustwasm/gloo/blob/2c9e776701ecb90c53e62dec1abd19c2b70e47c7/crates/timers/src/callback.rs#L8-L40
#[wasm_bindgen]
extern "C" {
    type Global;

    #[wasm_bindgen(method, getter, js_name = Window)]
    fn window(this: &Global) -> JsValue;

    #[wasm_bindgen(method, getter, js_name = WorkerGlobalScope)]
    fn worker(this: &Global) -> JsValue;
}

#[derive(Debug)]
pub enum Canvas {
    Canvas(web_sys::HtmlCanvasElement),
    Offscreen(web_sys::OffscreenCanvas),
}

impl crate::context::Context for Context {
    type AdapterId = Identified<web_sys::GpuAdapter>;
    type AdapterData = Sendable<web_sys::GpuAdapter>;
    type DeviceId = Identified<web_sys::GpuDevice>;
    type DeviceData = Sendable<web_sys::GpuDevice>;
    type QueueId = Identified<web_sys::GpuQueue>;
    type QueueData = Sendable<web_sys::GpuQueue>;
    type ShaderModuleId = Identified<web_sys::GpuShaderModule>;
    type ShaderModuleData = Sendable<web_sys::GpuShaderModule>;
    type BindGroupLayoutId = Identified<web_sys::GpuBindGroupLayout>;
    type BindGroupLayoutData = Sendable<web_sys::GpuBindGroupLayout>;
    type BindGroupId = Identified<web_sys::GpuBindGroup>;
    type BindGroupData = Sendable<web_sys::GpuBindGroup>;
    type TextureViewId = Identified<web_sys::GpuTextureView>;
    type TextureViewData = Sendable<web_sys::GpuTextureView>;
    type SamplerId = Identified<web_sys::GpuSampler>;
    type SamplerData = Sendable<web_sys::GpuSampler>;
    type BufferId = Identified<web_sys::GpuBuffer>;
    type BufferData = Sendable<web_sys::GpuBuffer>;
    type TextureId = Identified<web_sys::GpuTexture>;
    type TextureData = Sendable<web_sys::GpuTexture>;
    type QuerySetId = Identified<web_sys::GpuQuerySet>;
    type QuerySetData = Sendable<web_sys::GpuQuerySet>;
    type PipelineLayoutId = Identified<web_sys::GpuPipelineLayout>;
    type PipelineLayoutData = Sendable<web_sys::GpuPipelineLayout>;
    type RenderPipelineId = Identified<web_sys::GpuRenderPipeline>;
    type RenderPipelineData = Sendable<web_sys::GpuRenderPipeline>;
    type ComputePipelineId = Identified<web_sys::GpuComputePipeline>;
    type ComputePipelineData = Sendable<web_sys::GpuComputePipeline>;
    type CommandEncoderId = Identified<web_sys::GpuCommandEncoder>;
    type CommandEncoderData = Sendable<web_sys::GpuCommandEncoder>;
    type ComputePassId = Identified<web_sys::GpuComputePassEncoder>;
    type ComputePassData = Sendable<web_sys::GpuComputePassEncoder>;
    type RenderPassId = Identified<web_sys::GpuRenderPassEncoder>;
    type RenderPassData = Sendable<web_sys::GpuRenderPassEncoder>;
    type CommandBufferId = Identified<web_sys::GpuCommandBuffer>;
    type CommandBufferData = Sendable<web_sys::GpuCommandBuffer>;
    type RenderBundleEncoderId = Identified<web_sys::GpuRenderBundleEncoder>;
    type RenderBundleEncoderData = Sendable<web_sys::GpuRenderBundleEncoder>;
    type RenderBundleId = Identified<web_sys::GpuRenderBundle>;
    type RenderBundleData = Sendable<web_sys::GpuRenderBundle>;
    type SurfaceId = Identified<(Canvas, web_sys::GpuCanvasContext)>;
    type SurfaceData = Sendable<(Canvas, web_sys::GpuCanvasContext)>;

    type SurfaceOutputDetail = SurfaceOutputDetail;
    type SubmissionIndex = Unused;
    type SubmissionIndexData = ();

    type RequestAdapterFuture = MakeSendFuture<
        wasm_bindgen_futures::JsFuture,
        fn(JsFutureResult) -> Option<(Self::AdapterId, Self::AdapterData)>,
    >;
    type RequestDeviceFuture = MakeSendFuture<
        wasm_bindgen_futures::JsFuture,
        fn(
            JsFutureResult,
        ) -> Result<
            (
                Self::DeviceId,
                Self::DeviceData,
                Self::QueueId,
                Self::QueueData,
            ),
            crate::RequestDeviceError,
        >,
    >;
    type PopErrorScopeFuture =
        MakeSendFuture<wasm_bindgen_futures::JsFuture, fn(JsFutureResult) -> Option<crate::Error>>;

    fn init(_instance_desc: wgt::InstanceDescriptor) -> Self {
        let global: Global = js_sys::global().unchecked_into();
        let gpu = if !global.window().is_undefined() {
            global.unchecked_into::<web_sys::Window>().navigator().gpu()
        } else if !global.worker().is_undefined() {
            global
                .unchecked_into::<web_sys::WorkerGlobalScope>()
                .navigator()
                .gpu()
        } else {
            panic!(
                "Accessing the GPU is only supported on the main thread or from a dedicated worker"
            );
        };
        Context(gpu)
    }

    fn instance_create_surface(
        &self,
        _display_handle: raw_window_handle::RawDisplayHandle,
        window_handle: raw_window_handle::RawWindowHandle,
    ) -> Result<(Self::SurfaceId, Self::SurfaceData), crate::CreateSurfaceError> {
        let canvas_attribute = match window_handle {
            raw_window_handle::RawWindowHandle::Web(web_handle) => web_handle.id,
            _ => panic!("expected valid handle for canvas"),
        };
        let canvas_node: wasm_bindgen::JsValue = web_sys::window()
            .and_then(|win| win.document())
            .and_then(|doc| {
                doc.query_selector_all(&format!("[data-raw-handle=\"{canvas_attribute}\"]"))
                    .ok()
            })
            .and_then(|nodes| nodes.get(0))
            .expect("expected to find single canvas")
            .into();
        let canvas_element: web_sys::HtmlCanvasElement = canvas_node.into();
        self.instance_create_surface_from_canvas(canvas_element)
    }

    fn instance_request_adapter(
        &self,
        options: &crate::RequestAdapterOptions<'_>,
    ) -> Self::RequestAdapterFuture {
        //TODO: support this check, return `None` if the flag is not set.
        // It's not trivial, since we need the Future logic to have this check,
        // and currently the Future here has no room for extra parameter `backends`.
        //assert!(backends.contains(wgt::Backends::BROWSER_WEBGPU));
        let mut mapped_options = web_sys::GpuRequestAdapterOptions::new();
        let mapped_power_preference = match options.power_preference {
            wgt::PowerPreference::None => None,
            wgt::PowerPreference::LowPower => Some(web_sys::GpuPowerPreference::LowPower),
            wgt::PowerPreference::HighPerformance => {
                Some(web_sys::GpuPowerPreference::HighPerformance)
            }
        };
        if let Some(mapped_pref) = mapped_power_preference {
            mapped_options.power_preference(mapped_pref);
        }
        let adapter_promise = self.0.request_adapter_with_options(&mapped_options);

        MakeSendFuture::new(
            wasm_bindgen_futures::JsFuture::from(adapter_promise),
            future_request_adapter,
        )
    }

    fn adapter_request_device(
        &self,
        _adapter: &Self::AdapterId,
        adapter_data: &Self::AdapterData,
        desc: &crate::DeviceDescriptor,
        trace_dir: Option<&std::path::Path>,
    ) -> Self::RequestDeviceFuture {
        if trace_dir.is_some() {
            //Error: Tracing isn't supported on the Web target
        }

        let mut mapped_desc = web_sys::GpuDeviceDescriptor::new();

        // TODO: Migrate to a web_sys api.
        // See https://github.com/rustwasm/wasm-bindgen/issues/3587
        let limits_object = map_js_sys_limits(&desc.limits);

        js_sys::Reflect::set(
            &mapped_desc,
            &JsValue::from("requiredLimits"),
            &limits_object,
        )
        .expect("Setting Object properties should never fail.");

        let required_features = FEATURES_MAPPING
            .iter()
            .copied()
            .flat_map(|(flag, value)| {
                if desc.features.contains(flag) {
                    Some(JsValue::from(value))
                } else {
                    None
                }
            })
            .collect::<js_sys::Array>();
        mapped_desc.required_features(&required_features);

        if let Some(label) = desc.label {
            mapped_desc.label(label);
        }

        let device_promise = adapter_data.0.request_device_with_descriptor(&mapped_desc);

        MakeSendFuture::new(
            wasm_bindgen_futures::JsFuture::from(device_promise),
            future_request_device,
        )
    }

    fn instance_poll_all_devices(&self, _force_wait: bool) -> bool {
        // Devices are automatically polled.
        true
    }

    fn adapter_is_surface_supported(
        &self,
        _adapter: &Self::AdapterId,
        _adapter_data: &Self::AdapterData,
        _surface: &Self::SurfaceId,
        _surface_data: &Self::SurfaceData,
    ) -> bool {
        true
    }

    fn adapter_features(
        &self,
        _adapter: &Self::AdapterId,
        adapter_data: &Self::AdapterData,
    ) -> wgt::Features {
        map_wgt_features(adapter_data.0.features())
    }

    fn adapter_limits(
        &self,
        _adapter: &Self::AdapterId,
        adapter_data: &Self::AdapterData,
    ) -> wgt::Limits {
        map_wgt_limits(adapter_data.0.limits())
    }

    fn adapter_downlevel_capabilities(
        &self,
        _adapter: &Self::AdapterId,
        _adapter_data: &Self::AdapterData,
    ) -> wgt::DownlevelCapabilities {
        // WebGPU is assumed to be fully compliant
        wgt::DownlevelCapabilities::default()
    }

    fn adapter_get_info(
        &self,
        _adapter: &Self::AdapterId,
        _adapter_data: &Self::AdapterData,
    ) -> wgt::AdapterInfo {
        // TODO: web-sys has no way of getting information on adapters
        wgt::AdapterInfo {
            name: String::new(),
            vendor: 0,
            device: 0,
            device_type: wgt::DeviceType::Other,
            driver: String::new(),
            driver_info: String::new(),
            backend: wgt::Backend::BrowserWebGpu,
        }
    }

    fn adapter_get_texture_format_features(
        &self,
        adapter: &Self::AdapterId,
        adapter_data: &Self::AdapterData,
        format: wgt::TextureFormat,
    ) -> wgt::TextureFormatFeatures {
        format.guaranteed_format_features(self.adapter_features(adapter, adapter_data))
    }

    fn adapter_get_presentation_timestamp(
        &self,
        _adapter: &Self::AdapterId,
        _adapter_data: &Self::AdapterData,
    ) -> wgt::PresentationTimestamp {
        wgt::PresentationTimestamp::INVALID_TIMESTAMP
    }

    fn surface_get_capabilities(
        &self,
        _surface: &Self::SurfaceId,
        _surface_data: &Self::SurfaceData,
        _adapter: &Self::AdapterId,
        _adapter_data: &Self::AdapterData,
    ) -> wgt::SurfaceCapabilities {
        let mut formats = vec![
            wgt::TextureFormat::Rgba8Unorm,
            wgt::TextureFormat::Bgra8Unorm,
            wgt::TextureFormat::Rgba16Float,
        ];
        let mut mapped_formats = formats.iter().map(|format| map_texture_format(*format));
        // Preferred canvas format will only be either "rgba8unorm" or "bgra8unorm".
        // https://www.w3.org/TR/webgpu/#dom-gpu-getpreferredcanvasformat
        let preferred_format = self.0.get_preferred_canvas_format();
        if let Some(index) = mapped_formats.position(|format| format == preferred_format) {
            formats.swap(0, index);
        }

        wgt::SurfaceCapabilities {
            // https://gpuweb.github.io/gpuweb/#supported-context-formats
            formats,
            // Doesn't really have meaning on the web.
            present_modes: vec![wgt::PresentMode::Fifo],
            alpha_modes: vec![wgt::CompositeAlphaMode::Opaque],
            // Statically set to RENDER_ATTACHMENT for now. See https://gpuweb.github.io/gpuweb/#dom-gpucanvasconfiguration-usage
            usages: wgt::TextureUsages::RENDER_ATTACHMENT,
        }
    }

    fn surface_configure(
        &self,
        _surface: &Self::SurfaceId,
        surface_data: &Self::SurfaceData,
        _device: &Self::DeviceId,
        device_data: &Self::DeviceData,
        config: &crate::SurfaceConfiguration,
    ) {
        match surface_data.0 .0 {
            Canvas::Canvas(ref canvas) => {
                canvas.set_width(config.width);
                canvas.set_height(config.height);
            }
            Canvas::Offscreen(ref canvas) => {
                canvas.set_width(config.width);
                canvas.set_height(config.height);
            }
        }

        if let wgt::PresentMode::Mailbox | wgt::PresentMode::Immediate = config.present_mode {
            panic!("Only FIFO/Auto* is supported on web");
        }
        if let wgt::CompositeAlphaMode::PostMultiplied | wgt::CompositeAlphaMode::Inherit =
            config.alpha_mode
        {
            panic!("Only Opaque/Auto or PreMultiplied alpha mode are supported on web");
        }
        let alpha_mode = match config.alpha_mode {
            wgt::CompositeAlphaMode::PreMultiplied => web_sys::GpuCanvasAlphaMode::Premultiplied,
            _ => web_sys::GpuCanvasAlphaMode::Opaque,
        };
        let mut mapped =
            web_sys::GpuCanvasConfiguration::new(&device_data.0, map_texture_format(config.format));
        mapped.usage(config.usage.bits());
        mapped.alpha_mode(alpha_mode);
        let mapped_view_formats = config
            .view_formats
            .iter()
            .map(|format| JsValue::from(map_texture_format(*format)))
            .collect::<js_sys::Array>();
        mapped.view_formats(&mapped_view_formats);
        surface_data.0 .1.configure(&mapped);
    }

    fn surface_get_current_texture(
        &self,
        _surface: &Self::SurfaceId,
        surface_data: &Self::SurfaceData,
    ) -> (
        Option<Self::TextureId>,
        Option<Self::TextureData>,
        wgt::SurfaceStatus,
        Self::SurfaceOutputDetail,
    ) {
        let (surface_id, surface_data) = create_identified(surface_data.0 .1.get_current_texture());
        (
            Some(surface_id),
            Some(surface_data),
            wgt::SurfaceStatus::Good,
            (),
        )
    }

    fn surface_present(&self, _texture: &Self::TextureId, _detail: &Self::SurfaceOutputDetail) {
        // Swapchain is presented automatically
    }

    fn surface_texture_discard(
        &self,
        _texture: &Self::TextureId,
        _detail: &Self::SurfaceOutputDetail,
    ) {
        // Can't really discard this on the Web
    }

    fn device_features(
        &self,
        _device: &Self::DeviceId,
        device_data: &Self::DeviceData,
    ) -> wgt::Features {
        map_wgt_features(device_data.0.features())
    }

    fn device_limits(
        &self,
        _device: &Self::DeviceId,
        device_data: &Self::DeviceData,
    ) -> wgt::Limits {
        map_wgt_limits(device_data.0.limits())
    }

    fn device_downlevel_properties(
        &self,
        _device: &Self::DeviceId,
        _device_data: &Self::DeviceData,
    ) -> wgt::DownlevelCapabilities {
        // WebGPU is assumed to be fully compliant
        wgt::DownlevelCapabilities::default()
    }

    #[cfg_attr(
        not(any(
            feature = "spirv",
            feature = "glsl",
            feature = "wgsl",
            feature = "naga"
        )),
        allow(unreachable_code, unused_variables)
    )]
    fn device_create_shader_module(
        &self,
        _device: &Self::DeviceId,
        device_data: &Self::DeviceData,
        desc: crate::ShaderModuleDescriptor,
        _shader_bound_checks: wgt::ShaderBoundChecks,
    ) -> (Self::ShaderModuleId, Self::ShaderModuleData) {
        let mut descriptor = match desc.source {
            #[cfg(feature = "spirv")]
            crate::ShaderSource::SpirV(ref spv) => {
                use naga::{back, front, valid};

                let options = naga::front::spv::Options {
                    adjust_coordinate_space: false,
                    strict_capabilities: true,
                    block_ctx_dump_prefix: None,
                };
                let spv_parser = front::spv::Frontend::new(spv.iter().cloned(), &options);
                let spv_module = spv_parser.parse().unwrap();

                let mut validator = valid::Validator::new(
                    valid::ValidationFlags::all(),
                    valid::Capabilities::all(),
                );
                let spv_module_info = validator.validate(&spv_module).unwrap();

                let writer_flags = naga::back::wgsl::WriterFlags::empty();
                let wgsl_text =
                    back::wgsl::write_string(&spv_module, &spv_module_info, writer_flags).unwrap();
                web_sys::GpuShaderModuleDescriptor::new(wgsl_text.as_str())
            }
            #[cfg(feature = "glsl")]
            crate::ShaderSource::Glsl {
                ref shader,
                stage,
                ref defines,
            } => {
                use naga::{back, front, valid};

                // Parse the given shader code and store its representation.
                let options = front::glsl::Options {
                    stage,
                    defines: defines.clone(),
                };
                let mut parser = front::glsl::Frontend::default();
                let glsl_module = parser.parse(&options, shader).unwrap();

                let mut validator = valid::Validator::new(
                    valid::ValidationFlags::all(),
                    valid::Capabilities::all(),
                );
                let glsl_module_info = validator.validate(&glsl_module).unwrap();

                let writer_flags = naga::back::wgsl::WriterFlags::empty();
                let wgsl_text =
                    back::wgsl::write_string(&glsl_module, &glsl_module_info, writer_flags)
                        .unwrap();
                web_sys::GpuShaderModuleDescriptor::new(wgsl_text.as_str())
            }
            #[cfg(feature = "wgsl")]
            crate::ShaderSource::Wgsl(ref code) => web_sys::GpuShaderModuleDescriptor::new(code),
            #[cfg(feature = "naga")]
            crate::ShaderSource::Naga(module) => {
                use naga::{back, valid};

                let mut validator = valid::Validator::new(
                    valid::ValidationFlags::all(),
                    valid::Capabilities::all(),
                );
                let module_info = validator.validate(&module).unwrap();

                let writer_flags = naga::back::wgsl::WriterFlags::empty();
                let wgsl_text =
                    back::wgsl::write_string(&module, &module_info, writer_flags).unwrap();
                web_sys::GpuShaderModuleDescriptor::new(wgsl_text.as_str())
            }
            crate::ShaderSource::Dummy(_) => {
                panic!("found `ShaderSource::Dummy`")
            }
        };
        if let Some(label) = desc.label {
            descriptor.label(label);
        }
        create_identified(device_data.0.create_shader_module(&descriptor))
    }

    unsafe fn device_create_shader_module_spirv(
        &self,
        _device: &Self::DeviceId,
        _device_data: &Self::DeviceData,
        _desc: &crate::ShaderModuleDescriptorSpirV,
    ) -> (Self::ShaderModuleId, Self::ShaderModuleData) {
        unreachable!("SPIRV_SHADER_PASSTHROUGH is not enabled for this backend")
    }

    fn device_create_bind_group_layout(
        &self,
        _device: &Self::DeviceId,
        device_data: &Self::DeviceData,
        desc: &crate::BindGroupLayoutDescriptor,
    ) -> (Self::BindGroupLayoutId, Self::BindGroupLayoutData) {
        let mapped_bindings = desc
            .entries
            .iter()
            .map(|bind| {
                let mut mapped_entry =
                    web_sys::GpuBindGroupLayoutEntry::new(bind.binding, bind.visibility.bits());

                match bind.ty {
                    wgt::BindingType::Buffer {
                        ty,
                        has_dynamic_offset,
                        min_binding_size,
                    } => {
                        let mut buffer = web_sys::GpuBufferBindingLayout::new();
                        buffer.has_dynamic_offset(has_dynamic_offset);
                        if let Some(size) = min_binding_size {
                            buffer.min_binding_size(size.get() as f64);
                        }
                        buffer.type_(match ty {
                            wgt::BufferBindingType::Uniform => {
                                web_sys::GpuBufferBindingType::Uniform
                            }
                            wgt::BufferBindingType::Storage { read_only: false } => {
                                web_sys::GpuBufferBindingType::Storage
                            }
                            wgt::BufferBindingType::Storage { read_only: true } => {
                                web_sys::GpuBufferBindingType::ReadOnlyStorage
                            }
                        });
                        mapped_entry.buffer(&buffer);
                    }
                    wgt::BindingType::Sampler(ty) => {
                        let mut sampler = web_sys::GpuSamplerBindingLayout::new();
                        sampler.type_(match ty {
                            wgt::SamplerBindingType::NonFiltering => {
                                web_sys::GpuSamplerBindingType::NonFiltering
                            }
                            wgt::SamplerBindingType::Filtering => {
                                web_sys::GpuSamplerBindingType::Filtering
                            }
                            wgt::SamplerBindingType::Comparison => {
                                web_sys::GpuSamplerBindingType::Comparison
                            }
                        });
                        mapped_entry.sampler(&sampler);
                    }
                    wgt::BindingType::Texture {
                        multisampled,
                        sample_type,
                        view_dimension,
                    } => {
                        let mut texture = web_sys::GpuTextureBindingLayout::new();
                        texture.multisampled(multisampled);
                        texture.sample_type(map_texture_component_type(sample_type));
                        texture.view_dimension(map_texture_view_dimension(view_dimension));
                        mapped_entry.texture(&texture);
                    }
                    wgt::BindingType::StorageTexture {
                        access,
                        format,
                        view_dimension,
                    } => {
                        let mapped_access = match access {
                            wgt::StorageTextureAccess::WriteOnly => {
                                web_sys::GpuStorageTextureAccess::WriteOnly
                            }
                            wgt::StorageTextureAccess::ReadOnly => {
                                panic!("ReadOnly is not available")
                            }
                            wgt::StorageTextureAccess::ReadWrite => {
                                panic!("ReadWrite is not available")
                            }
                        };
                        let mut storage_texture = web_sys::GpuStorageTextureBindingLayout::new(
                            map_texture_format(format),
                        );
                        storage_texture.access(mapped_access);
                        storage_texture.view_dimension(map_texture_view_dimension(view_dimension));
                        mapped_entry.storage_texture(&storage_texture);
                    }
                }

                mapped_entry
            })
            .collect::<js_sys::Array>();

        let mut mapped_desc = web_sys::GpuBindGroupLayoutDescriptor::new(&mapped_bindings);
        if let Some(label) = desc.label {
            mapped_desc.label(label);
        }
        create_identified(device_data.0.create_bind_group_layout(&mapped_desc))
    }

    fn device_create_bind_group(
        &self,
        _device: &Self::DeviceId,
        device_data: &Self::DeviceData,
        desc: &crate::BindGroupDescriptor,
    ) -> (Self::BindGroupId, Self::BindGroupData) {
        let mapped_entries = desc
            .entries
            .iter()
            .map(|binding| {
                let mapped_resource = match binding.resource {
                    crate::BindingResource::Buffer(crate::BufferBinding {
                        buffer,
                        offset,
                        size,
                    }) => {
                        let buffer: &<Context as crate::Context>::BufferData =
                            downcast_ref(buffer.data.as_ref());
                        let mut mapped_buffer_binding = web_sys::GpuBufferBinding::new(&buffer.0);
                        mapped_buffer_binding.offset(offset as f64);
                        if let Some(s) = size {
                            mapped_buffer_binding.size(s.get() as f64);
                        }
                        JsValue::from(mapped_buffer_binding)
                    }
                    crate::BindingResource::BufferArray(..) => {
                        panic!("Web backend does not support arrays of buffers")
                    }
                    crate::BindingResource::Sampler(sampler) => {
                        let sampler: &<Context as crate::Context>::SamplerData =
                            downcast_ref(sampler.data.as_ref());
                        JsValue::from(&sampler.0)
                    }
                    crate::BindingResource::SamplerArray(..) => {
                        panic!("Web backend does not support arrays of samplers")
                    }
                    crate::BindingResource::TextureView(texture_view) => {
                        let texture_view: &<Context as crate::Context>::TextureViewData =
                            downcast_ref(texture_view.data.as_ref());
                        JsValue::from(&texture_view.0)
                    }
                    crate::BindingResource::TextureViewArray(..) => {
                        panic!("Web backend does not support BINDING_INDEXING extension")
                    }
                };

                web_sys::GpuBindGroupEntry::new(binding.binding, &mapped_resource)
            })
            .collect::<js_sys::Array>();

        let bgl: &<Context as crate::Context>::BindGroupLayoutData =
            downcast_ref(desc.layout.data.as_ref());
        let mut mapped_desc = web_sys::GpuBindGroupDescriptor::new(&mapped_entries, &bgl.0);
        if let Some(label) = desc.label {
            mapped_desc.label(label);
        }
        create_identified(device_data.0.create_bind_group(&mapped_desc))
    }

    fn device_create_pipeline_layout(
        &self,
        _device: &Self::DeviceId,
        device_data: &Self::DeviceData,
        desc: &crate::PipelineLayoutDescriptor,
    ) -> (Self::PipelineLayoutId, Self::PipelineLayoutData) {
        let temp_layouts = desc
            .bind_group_layouts
            .iter()
            .map(|bgl| {
                let bgl: &<Context as crate::Context>::BindGroupLayoutData =
                    downcast_ref(bgl.data.as_ref());
                &bgl.0
            })
            .collect::<js_sys::Array>();
        let mut mapped_desc = web_sys::GpuPipelineLayoutDescriptor::new(&temp_layouts);
        if let Some(label) = desc.label {
            mapped_desc.label(label);
        }
        create_identified(device_data.0.create_pipeline_layout(&mapped_desc))
    }

    fn device_create_render_pipeline(
        &self,
        _device: &Self::DeviceId,
        device_data: &Self::DeviceData,
        desc: &crate::RenderPipelineDescriptor,
    ) -> (Self::RenderPipelineId, Self::RenderPipelineData) {
        let module: &<Context as crate::Context>::ShaderModuleData =
            downcast_ref(desc.vertex.module.data.as_ref());
        let mut mapped_vertex_state =
            web_sys::GpuVertexState::new(desc.vertex.entry_point, &module.0);

        let buffers = desc
            .vertex
            .buffers
            .iter()
            .map(|vbuf| {
                let mapped_attributes = vbuf
                    .attributes
                    .iter()
                    .map(|attr| {
                        web_sys::GpuVertexAttribute::new(
                            map_vertex_format(attr.format),
                            attr.offset as f64,
                            attr.shader_location,
                        )
                    })
                    .collect::<js_sys::Array>();

                let mut mapped_vbuf = web_sys::GpuVertexBufferLayout::new(
                    vbuf.array_stride as f64,
                    &mapped_attributes,
                );
                mapped_vbuf.step_mode(map_vertex_step_mode(vbuf.step_mode));
                mapped_vbuf
            })
            .collect::<js_sys::Array>();

        mapped_vertex_state.buffers(&buffers);

        let auto_layout = wasm_bindgen::JsValue::from(web_sys::GpuAutoLayoutMode::Auto);
        let mut mapped_desc = web_sys::GpuRenderPipelineDescriptor::new(
            &match desc.layout {
                Some(layout) => {
                    let layout: &<Context as crate::Context>::PipelineLayoutData =
                        downcast_ref(layout.data.as_ref());
                    JsValue::from(&layout.0)
                }
                None => auto_layout,
            },
            &mapped_vertex_state,
        );

        if let Some(label) = desc.label {
            mapped_desc.label(label);
        }

        if let Some(ref depth_stencil) = desc.depth_stencil {
            mapped_desc.depth_stencil(&map_depth_stencil_state(depth_stencil));
        }

        if let Some(ref frag) = desc.fragment {
            let targets = frag
                .targets
                .iter()
                .map(|target| match target {
                    Some(target) => {
                        let mapped_format = map_texture_format(target.format);
                        let mut mapped_color_state =
                            web_sys::GpuColorTargetState::new(mapped_format);
                        if let Some(ref bs) = target.blend {
                            let alpha = map_blend_component(&bs.alpha);
                            let color = map_blend_component(&bs.color);
                            let mapped_blend_state = web_sys::GpuBlendState::new(&alpha, &color);
                            mapped_color_state.blend(&mapped_blend_state);
                        }
                        mapped_color_state.write_mask(target.write_mask.bits());
                        wasm_bindgen::JsValue::from(mapped_color_state)
                    }
                    None => wasm_bindgen::JsValue::null(),
                })
                .collect::<js_sys::Array>();
            let module: &<Context as crate::Context>::ShaderModuleData =
                downcast_ref(frag.module.data.as_ref());
            let mapped_fragment_desc =
                web_sys::GpuFragmentState::new(frag.entry_point, &module.0, &targets);
            mapped_desc.fragment(&mapped_fragment_desc);
        }

        let mut mapped_multisample = web_sys::GpuMultisampleState::new();
        mapped_multisample.count(desc.multisample.count);
        mapped_multisample.mask(desc.multisample.mask as u32);
        mapped_multisample.alpha_to_coverage_enabled(desc.multisample.alpha_to_coverage_enabled);
        mapped_desc.multisample(&mapped_multisample);

        let mapped_primitive = map_primitive_state(&desc.primitive);
        mapped_desc.primitive(&mapped_primitive);

        create_identified(device_data.0.create_render_pipeline(&mapped_desc))
    }

    fn device_create_compute_pipeline(
        &self,
        _device: &Self::DeviceId,
        device_data: &Self::DeviceData,
        desc: &crate::ComputePipelineDescriptor,
    ) -> (Self::ComputePipelineId, Self::ComputePipelineData) {
        let shader_module: &<Context as crate::Context>::ShaderModuleData =
            downcast_ref(desc.module.data.as_ref());
        let mapped_compute_stage =
            web_sys::GpuProgrammableStage::new(desc.entry_point, &shader_module.0);
        let auto_layout = wasm_bindgen::JsValue::from(web_sys::GpuAutoLayoutMode::Auto);
        let mut mapped_desc = web_sys::GpuComputePipelineDescriptor::new(
            &match desc.layout {
                Some(layout) => {
                    let layout: &<Context as crate::Context>::PipelineLayoutData =
                        downcast_ref(layout.data.as_ref());
                    JsValue::from(&layout.0)
                }
                None => auto_layout,
            },
            &mapped_compute_stage,
        );
        if let Some(label) = desc.label {
            mapped_desc.label(label);
        }
        create_identified(device_data.0.create_compute_pipeline(&mapped_desc))
    }

    fn device_create_buffer(
        &self,
        _device: &Self::DeviceId,
        device_data: &Self::DeviceData,
        desc: &crate::BufferDescriptor,
    ) -> (Self::BufferId, Self::BufferData) {
        let mut mapped_desc =
            web_sys::GpuBufferDescriptor::new(desc.size as f64, desc.usage.bits());
        mapped_desc.mapped_at_creation(desc.mapped_at_creation);
        if let Some(label) = desc.label {
            mapped_desc.label(label);
        }
        create_identified(device_data.0.create_buffer(&mapped_desc))
    }

    fn device_create_texture(
        &self,
        _device: &Self::DeviceId,
        device_data: &Self::DeviceData,
        desc: &crate::TextureDescriptor,
    ) -> (Self::TextureId, Self::TextureData) {
        let mut mapped_desc = web_sys::GpuTextureDescriptor::new(
            map_texture_format(desc.format),
            &map_extent_3d(desc.size),
            desc.usage.bits(),
        );
        if let Some(label) = desc.label {
            mapped_desc.label(label);
        }
        mapped_desc.dimension(map_texture_dimension(desc.dimension));
        mapped_desc.mip_level_count(desc.mip_level_count);
        mapped_desc.sample_count(desc.sample_count);
        let mapped_view_formats = desc
            .view_formats
            .iter()
            .map(|format| JsValue::from(map_texture_format(*format)))
            .collect::<js_sys::Array>();
        mapped_desc.view_formats(&mapped_view_formats);
        create_identified(device_data.0.create_texture(&mapped_desc))
    }

    fn device_create_sampler(
        &self,
        _device: &Self::DeviceId,
        device_data: &Self::DeviceData,
        desc: &crate::SamplerDescriptor,
    ) -> (Self::SamplerId, Self::SamplerData) {
        let mut mapped_desc = web_sys::GpuSamplerDescriptor::new();
        mapped_desc.address_mode_u(map_address_mode(desc.address_mode_u));
        mapped_desc.address_mode_v(map_address_mode(desc.address_mode_v));
        mapped_desc.address_mode_w(map_address_mode(desc.address_mode_w));
        if let Some(compare) = desc.compare {
            mapped_desc.compare(map_compare_function(compare));
        }
        mapped_desc.lod_max_clamp(desc.lod_max_clamp);
        mapped_desc.lod_min_clamp(desc.lod_min_clamp);
        mapped_desc.mag_filter(map_filter_mode(desc.mag_filter));
        mapped_desc.min_filter(map_filter_mode(desc.min_filter));
        mapped_desc.mipmap_filter(map_mipmap_filter_mode(desc.mipmap_filter));
        // TODO: `max_anisotropy` is not available on `desc` yet
        // mapped_desc.max_anisotropy(desc.max_anisotropy);
        if let Some(label) = desc.label {
            mapped_desc.label(label);
        }
        create_identified(device_data.0.create_sampler_with_descriptor(&mapped_desc))
    }

    fn device_create_query_set(
        &self,
        _device: &Self::DeviceId,
        device_data: &Self::DeviceData,
        desc: &wgt::QuerySetDescriptor<crate::Label>,
    ) -> (Self::QuerySetId, Self::QuerySetData) {
        let ty = match desc.ty {
            wgt::QueryType::Occlusion => web_sys::GpuQueryType::Occlusion,
            wgt::QueryType::Timestamp => web_sys::GpuQueryType::Timestamp,
            wgt::QueryType::PipelineStatistics(_) => unreachable!(),
        };
        let mut mapped_desc = web_sys::GpuQuerySetDescriptor::new(desc.count, ty);
        if let Some(label) = desc.label {
            mapped_desc.label(label);
        }
        create_identified(device_data.0.create_query_set(&mapped_desc))
    }

    fn device_create_command_encoder(
        &self,
        _device: &Self::DeviceId,
        device_data: &Self::DeviceData,
        desc: &crate::CommandEncoderDescriptor,
    ) -> (Self::CommandEncoderId, Self::CommandEncoderData) {
        let mut mapped_desc = web_sys::GpuCommandEncoderDescriptor::new();
        if let Some(label) = desc.label {
            mapped_desc.label(label);
        }
        create_identified(
            device_data
                .0
                .create_command_encoder_with_descriptor(&mapped_desc),
        )
    }

    fn device_create_render_bundle_encoder(
        &self,
        _device: &Self::DeviceId,
        device_data: &Self::DeviceData,
        desc: &crate::RenderBundleEncoderDescriptor,
    ) -> (Self::RenderBundleEncoderId, Self::RenderBundleEncoderData) {
        let mapped_color_formats = desc
            .color_formats
            .iter()
            .map(|cf| match cf {
                Some(cf) => wasm_bindgen::JsValue::from(map_texture_format(*cf)),
                None => wasm_bindgen::JsValue::null(),
            })
            .collect::<js_sys::Array>();
        let mut mapped_desc = web_sys::GpuRenderBundleEncoderDescriptor::new(&mapped_color_formats);
        if let Some(label) = desc.label {
            mapped_desc.label(label);
        }
        if let Some(ds) = desc.depth_stencil {
            mapped_desc.depth_stencil_format(map_texture_format(ds.format));
            mapped_desc.depth_read_only(ds.depth_read_only);
            mapped_desc.stencil_read_only(ds.stencil_read_only);
        }
        mapped_desc.sample_count(desc.sample_count);
        create_identified(device_data.0.create_render_bundle_encoder(&mapped_desc))
    }

    fn device_drop(&self, _device: &Self::DeviceId, _device_data: &Self::DeviceData) {
        // Device is dropped automatically
    }

<<<<<<< HEAD
    fn queue_drop(&self, _queue: &Self::QueueId, _queue_data: &Self::QueueData) {
        // Queue is dropped automatically
=======
    fn device_destroy(&self, _buffer: &Self::DeviceId, device_data: &Self::DeviceData) {
        device_data.0.destroy();
    }

    fn device_lose(&self, _device: &Self::DeviceId, _device_data: &Self::DeviceData) {
        // TODO: figure out the GPUDevice implementation of this, including resolving
        // the device.lost promise, which will require a different invocation pattern
        // with a callback.
>>>>>>> 9a76c483
    }

    fn device_poll(
        &self,
        _device: &Self::DeviceId,
        _device_data: &Self::DeviceData,
        _maintain: crate::Maintain,
    ) -> bool {
        // Device is polled automatically
        true
    }

    fn device_on_uncaptured_error(
        &self,
        _device: &Self::DeviceId,
        device_data: &Self::DeviceData,
        handler: Box<dyn UncapturedErrorHandler>,
    ) {
        let f = Closure::wrap(Box::new(move |event: web_sys::GpuUncapturedErrorEvent| {
            let error = crate::Error::from_js(event.error().value_of());
            handler(error);
        }) as Box<dyn FnMut(_)>);
        device_data
            .0
            .set_onuncapturederror(Some(f.as_ref().unchecked_ref()));
        // TODO: This will leak the memory associated with the error handler by default.
        f.forget();
    }

    fn device_push_error_scope(
        &self,
        _device: &Self::DeviceId,
        device_data: &Self::DeviceData,
        filter: crate::ErrorFilter,
    ) {
        device_data.0.push_error_scope(match filter {
            crate::ErrorFilter::OutOfMemory => web_sys::GpuErrorFilter::OutOfMemory,
            crate::ErrorFilter::Validation => web_sys::GpuErrorFilter::Validation,
        });
    }

    fn device_pop_error_scope(
        &self,
        _device: &Self::DeviceId,
        device_data: &Self::DeviceData,
    ) -> Self::PopErrorScopeFuture {
        let error_promise = device_data.0.pop_error_scope();
        MakeSendFuture::new(
            wasm_bindgen_futures::JsFuture::from(error_promise),
            future_pop_error_scope,
        )
    }

    fn buffer_map_async(
        &self,
        _buffer: &Self::BufferId,
        buffer_data: &Self::BufferData,
        mode: crate::MapMode,
        range: Range<wgt::BufferAddress>,
        callback: crate::context::BufferMapCallback,
    ) {
        let map_promise = buffer_data.0.map_async_with_f64_and_f64(
            map_map_mode(mode),
            range.start as f64,
            (range.end - range.start) as f64,
        );

        register_then_closures(&map_promise, callback, Ok(()), Err(crate::BufferAsyncError));
    }

    fn buffer_get_mapped_range(
        &self,
        _buffer: &Self::BufferId,
        buffer_data: &Self::BufferData,
        sub_range: Range<wgt::BufferAddress>,
    ) -> Box<dyn crate::context::BufferMappedRange> {
        let array_buffer =
            self.buffer_get_mapped_range_as_array_buffer(_buffer, buffer_data, sub_range);
        let actual_mapping = js_sys::Uint8Array::new(&array_buffer);
        let temporary_mapping = actual_mapping.to_vec();
        Box::new(BufferMappedRange {
            actual_mapping,
            temporary_mapping,
        })
    }

    fn buffer_get_mapped_range_as_array_buffer(
        &self,
        _buffer: &Self::BufferId,
        buffer_data: &Self::BufferData,
        sub_range: Range<wgt::BufferAddress>,
    ) -> js_sys::ArrayBuffer {
        buffer_data.0.get_mapped_range_with_f64_and_f64(
            sub_range.start as f64,
            (sub_range.end - sub_range.start) as f64,
        )
    }

    fn buffer_unmap(&self, _buffer: &Self::BufferId, buffer_data: &Self::BufferData) {
        buffer_data.0.unmap();
    }

    fn texture_create_view(
        &self,
        _texture: &Self::TextureId,
        texture_data: &Self::TextureData,
        desc: &crate::TextureViewDescriptor,
    ) -> (Self::TextureViewId, Self::TextureViewData) {
        let mut mapped = web_sys::GpuTextureViewDescriptor::new();
        if let Some(dim) = desc.dimension {
            mapped.dimension(map_texture_view_dimension(dim));
        }
        if let Some(format) = desc.format {
            mapped.format(map_texture_format(format));
        }
        mapped.aspect(map_texture_aspect(desc.aspect));
        mapped.base_array_layer(desc.base_array_layer);
        if let Some(count) = desc.array_layer_count {
            mapped.array_layer_count(count);
        }
        mapped.base_mip_level(desc.base_mip_level);
        if let Some(count) = desc.mip_level_count {
            mapped.mip_level_count(count);
        }
        if let Some(label) = desc.label {
            mapped.label(label);
        }
        create_identified(texture_data.0.create_view_with_descriptor(&mapped))
    }

    fn surface_drop(&self, _surface: &Self::SurfaceId, _surface_data: &Self::SurfaceData) {
        // Dropped automatically
    }

    fn adapter_drop(&self, _adapter: &Self::AdapterId, _adapter_data: &Self::AdapterData) {
        // Dropped automatically
    }

    fn buffer_destroy(&self, _buffer: &Self::BufferId, buffer_data: &Self::BufferData) {
        buffer_data.0.destroy();
    }

    fn buffer_drop(&self, _buffer: &Self::BufferId, _buffer_data: &Self::BufferData) {
        // Dropped automatically
    }

    fn texture_destroy(&self, _texture: &Self::TextureId, texture_data: &Self::TextureData) {
        texture_data.0.destroy();
    }

    fn texture_drop(&self, _texture: &Self::TextureId, _texture_data: &Self::TextureData) {
        // Dropped automatically
    }

    fn texture_view_drop(
        &self,
        _texture_view: &Self::TextureViewId,
        _texture_view_data: &Self::TextureViewData,
    ) {
        // Dropped automatically
    }

    fn sampler_drop(&self, _sampler: &Self::SamplerId, _sampler_data: &Self::SamplerData) {
        // Dropped automatically
    }

    fn query_set_drop(&self, _query_set: &Self::QuerySetId, _query_set_data: &Self::QuerySetData) {
        // Dropped automatically
    }

    fn bind_group_drop(
        &self,
        _bind_group: &Self::BindGroupId,
        _bind_group_data: &Self::BindGroupData,
    ) {
        // Dropped automatically
    }

    fn bind_group_layout_drop(
        &self,
        _bind_group_layout: &Self::BindGroupLayoutId,
        _bind_group_layout_data: &Self::BindGroupLayoutData,
    ) {
        // Dropped automatically
    }

    fn pipeline_layout_drop(
        &self,
        _pipeline_layout: &Self::PipelineLayoutId,
        _pipeline_layout_data: &Self::PipelineLayoutData,
    ) {
        // Dropped automatically
    }

    fn shader_module_drop(
        &self,
        _shader_module: &Self::ShaderModuleId,
        _shader_module_data: &Self::ShaderModuleData,
    ) {
        // Dropped automatically
    }

    fn command_encoder_drop(
        &self,
        _command_encoder: &Self::CommandEncoderId,
        _command_encoder_data: &Self::CommandEncoderData,
    ) {
        // Dropped automatically
    }

    fn command_buffer_drop(
        &self,
        _command_buffer: &Self::CommandBufferId,
        _command_buffer_data: &Self::CommandBufferData,
    ) {
        // Dropped automatically
    }

    fn render_bundle_drop(
        &self,
        _render_bundle: &Self::RenderBundleId,
        _render_bundle_data: &Self::RenderBundleData,
    ) {
        // Dropped automatically
    }

    fn compute_pipeline_drop(
        &self,
        _pipeline: &Self::ComputePipelineId,
        _pipeline_data: &Self::ComputePipelineData,
    ) {
        // Dropped automatically
    }

    fn render_pipeline_drop(
        &self,
        _pipeline: &Self::RenderPipelineId,
        _pipeline_data: &Self::RenderPipelineData,
    ) {
        // Dropped automatically
    }

    fn compute_pipeline_get_bind_group_layout(
        &self,
        _pipeline: &Self::ComputePipelineId,
        pipeline_data: &Self::ComputePipelineData,
        index: u32,
    ) -> (Self::BindGroupLayoutId, Self::BindGroupLayoutData) {
        create_identified(pipeline_data.0.get_bind_group_layout(index))
    }

    fn render_pipeline_get_bind_group_layout(
        &self,
        _pipeline: &Self::RenderPipelineId,
        pipeline_data: &Self::RenderPipelineData,
        index: u32,
    ) -> (Self::BindGroupLayoutId, Self::BindGroupLayoutData) {
        create_identified(pipeline_data.0.get_bind_group_layout(index))
    }

    fn command_encoder_copy_buffer_to_buffer(
        &self,
        _encoder: &Self::CommandEncoderId,
        encoder_data: &Self::CommandEncoderData,
        _source: &Self::BufferId,
        source_data: &Self::BufferData,
        source_offset: wgt::BufferAddress,
        _destination: &Self::BufferId,
        destination_data: &Self::BufferData,
        destination_offset: wgt::BufferAddress,
        copy_size: wgt::BufferAddress,
    ) {
        encoder_data
            .0
            .copy_buffer_to_buffer_with_f64_and_f64_and_f64(
                &source_data.0,
                source_offset as f64,
                &destination_data.0,
                destination_offset as f64,
                copy_size as f64,
            )
    }

    fn command_encoder_copy_buffer_to_texture(
        &self,
        _encoder: &Self::CommandEncoderId,
        encoder_data: &Self::CommandEncoderData,
        source: crate::ImageCopyBuffer,
        destination: crate::ImageCopyTexture,
        copy_size: wgt::Extent3d,
    ) {
        encoder_data
            .0
            .copy_buffer_to_texture_with_gpu_extent_3d_dict(
                &map_buffer_copy_view(source),
                &map_texture_copy_view(destination),
                &map_extent_3d(copy_size),
            )
    }

    fn command_encoder_copy_texture_to_buffer(
        &self,
        _encoder: &Self::CommandEncoderId,
        encoder_data: &Self::CommandEncoderData,
        source: crate::ImageCopyTexture,
        destination: crate::ImageCopyBuffer,
        copy_size: wgt::Extent3d,
    ) {
        encoder_data
            .0
            .copy_texture_to_buffer_with_gpu_extent_3d_dict(
                &map_texture_copy_view(source),
                &map_buffer_copy_view(destination),
                &map_extent_3d(copy_size),
            )
    }

    fn command_encoder_copy_texture_to_texture(
        &self,
        _encoder: &Self::CommandEncoderId,
        encoder_data: &Self::CommandEncoderData,
        source: crate::ImageCopyTexture,
        destination: crate::ImageCopyTexture,
        copy_size: wgt::Extent3d,
    ) {
        encoder_data
            .0
            .copy_texture_to_texture_with_gpu_extent_3d_dict(
                &map_texture_copy_view(source),
                &map_texture_copy_view(destination),
                &map_extent_3d(copy_size),
            )
    }

    fn command_encoder_begin_compute_pass(
        &self,
        _encoder: &Self::CommandEncoderId,
        encoder_data: &Self::CommandEncoderData,
        desc: &crate::ComputePassDescriptor,
    ) -> (Self::ComputePassId, Self::ComputePassData) {
        let mut mapped_desc = web_sys::GpuComputePassDescriptor::new();
        if let Some(label) = desc.label {
            mapped_desc.label(label);
        }
        create_identified(
            encoder_data
                .0
                .begin_compute_pass_with_descriptor(&mapped_desc),
        )
    }

    fn command_encoder_end_compute_pass(
        &self,
        _encoder: &Self::CommandEncoderId,
        _encoder_data: &Self::CommandEncoderData,
        _pass: &mut Self::ComputePassId,
        pass_data: &mut Self::ComputePassData,
    ) {
        pass_data.0.end();
    }

    fn command_encoder_begin_render_pass(
        &self,
        _encoder: &Self::CommandEncoderId,
        encoder_data: &Self::CommandEncoderData,
        desc: &crate::RenderPassDescriptor<'_, '_>,
    ) -> (Self::RenderPassId, Self::RenderPassData) {
        let mapped_color_attachments = desc
            .color_attachments
            .iter()
            .map(|attachment| match attachment {
                Some(ca) => {
                    let mut clear_value: Option<wasm_bindgen::JsValue> = None;
                    let load_value = match ca.ops.load {
                        crate::LoadOp::Clear(color) => {
                            clear_value = Some(wasm_bindgen::JsValue::from(map_color(color)));
                            web_sys::GpuLoadOp::Clear
                        }
                        crate::LoadOp::Load => web_sys::GpuLoadOp::Load,
                    };

                    let view: &<Context as crate::Context>::TextureViewData =
                        downcast_ref(ca.view.data.as_ref());

                    let mut mapped_color_attachment = web_sys::GpuRenderPassColorAttachment::new(
                        load_value,
                        map_store_op(ca.ops.store),
                        &view.0,
                    );
                    if let Some(cv) = clear_value {
                        mapped_color_attachment.clear_value(&cv);
                    }
                    if let Some(rt) = ca.resolve_target {
                        let resolve_target_view: &<Context as crate::Context>::TextureViewData =
                            downcast_ref(rt.data.as_ref());
                        mapped_color_attachment.resolve_target(&resolve_target_view.0);
                    }
                    mapped_color_attachment.store_op(map_store_op(ca.ops.store));

                    wasm_bindgen::JsValue::from(mapped_color_attachment)
                }
                None => wasm_bindgen::JsValue::null(),
            })
            .collect::<js_sys::Array>();

        let mut mapped_desc = web_sys::GpuRenderPassDescriptor::new(&mapped_color_attachments);

        if let Some(label) = desc.label {
            mapped_desc.label(label);
        }

        if let Some(dsa) = &desc.depth_stencil_attachment {
            let depth_stencil_attachment: &<Context as crate::Context>::TextureViewData =
                downcast_ref(dsa.view.data.as_ref());
            let mut mapped_depth_stencil_attachment =
                web_sys::GpuRenderPassDepthStencilAttachment::new(&depth_stencil_attachment.0);
            if let Some(ref ops) = dsa.depth_ops {
                let load_op = match ops.load {
                    crate::LoadOp::Clear(v) => {
                        mapped_depth_stencil_attachment.depth_clear_value(v);
                        web_sys::GpuLoadOp::Clear
                    }
                    crate::LoadOp::Load => web_sys::GpuLoadOp::Load,
                };
                mapped_depth_stencil_attachment.depth_load_op(load_op);
                mapped_depth_stencil_attachment.depth_store_op(map_store_op(ops.store));
            }
            mapped_depth_stencil_attachment.depth_read_only(dsa.depth_ops.is_none());
            if let Some(ref ops) = dsa.stencil_ops {
                let load_op = match ops.load {
                    crate::LoadOp::Clear(v) => {
                        mapped_depth_stencil_attachment.stencil_clear_value(v);
                        web_sys::GpuLoadOp::Clear
                    }
                    crate::LoadOp::Load => web_sys::GpuLoadOp::Load,
                };
                mapped_depth_stencil_attachment.stencil_load_op(load_op);
                mapped_depth_stencil_attachment.stencil_store_op(map_store_op(ops.store));
            }
            mapped_depth_stencil_attachment.stencil_read_only(dsa.stencil_ops.is_none());
            mapped_desc.depth_stencil_attachment(&mapped_depth_stencil_attachment);
        }

        create_identified(encoder_data.0.begin_render_pass(&mapped_desc))
    }

    fn command_encoder_end_render_pass(
        &self,
        _encoder: &Self::CommandEncoderId,
        _encoder_data: &Self::CommandEncoderData,
        _pass: &mut Self::RenderPassId,
        pass_data: &mut Self::RenderPassData,
    ) {
        pass_data.0.end();
    }

    fn command_encoder_finish(
        &self,
        _encoder: Self::CommandEncoderId,
        encoder_data: &mut Self::CommandEncoderData,
    ) -> (Self::CommandBufferId, Self::CommandBufferData) {
        let label = encoder_data.0.label();
        create_identified(if label.is_empty() {
            encoder_data.0.finish()
        } else {
            let mut mapped_desc = web_sys::GpuCommandBufferDescriptor::new();
            mapped_desc.label(&label);
            encoder_data.0.finish_with_descriptor(&mapped_desc)
        })
    }

    fn command_encoder_clear_texture(
        &self,
        _encoder: &Self::CommandEncoderId,
        _encoder_data: &Self::CommandEncoderData,
        _texture: &crate::Texture,
        _subresource_range: &wgt::ImageSubresourceRange,
    ) {
        //TODO
    }

    fn command_encoder_clear_buffer(
        &self,
        _encoder: &Self::CommandEncoderId,
        encoder_data: &Self::CommandEncoderData,
        buffer: &crate::Buffer,
        offset: wgt::BufferAddress,
        size: Option<wgt::BufferSize>,
    ) {
        let buffer: &<Context as crate::Context>::BufferData = downcast_ref(buffer.data.as_ref());
        match size {
            Some(size) => encoder_data.0.clear_buffer_with_f64_and_f64(
                &buffer.0,
                offset as f64,
                size.get() as f64,
            ),
            None => encoder_data
                .0
                .clear_buffer_with_f64(&buffer.0, offset as f64),
        }
    }

    fn command_encoder_insert_debug_marker(
        &self,
        _encoder: &Self::CommandEncoderId,
        _encoder_data: &Self::CommandEncoderData,
        _label: &str,
    ) {
        // Not available in gecko yet
        // encoder.insert_debug_marker(label);
    }

    fn command_encoder_push_debug_group(
        &self,
        _encoder: &Self::CommandEncoderId,
        _encoder_data: &Self::CommandEncoderData,
        _label: &str,
    ) {
        // Not available in gecko yet
        // encoder.push_debug_group(label);
    }

    fn command_encoder_pop_debug_group(
        &self,
        _encoder: &Self::CommandEncoderId,
        _encoder_data: &Self::CommandEncoderData,
    ) {
        // Not available in gecko yet
        // encoder.pop_debug_group();
    }

    fn command_encoder_write_timestamp(
        &self,
        _encoder: &Self::CommandEncoderId,
        encoder_data: &Self::CommandEncoderData,
        _query_set: &Self::QuerySetId,
        query_set_data: &Self::QuerySetData,
        query_index: u32,
    ) {
        encoder_data
            .0
            .write_timestamp(&query_set_data.0, query_index);
    }

    fn command_encoder_resolve_query_set(
        &self,
        _encoder: &Self::CommandEncoderId,
        encoder_data: &Self::CommandEncoderData,
        _query_set: &Self::QuerySetId,
        query_set_data: &Self::QuerySetData,
        first_query: u32,
        query_count: u32,
        _destination: &Self::BufferId,
        destination_data: &Self::BufferData,
        destination_offset: wgt::BufferAddress,
    ) {
        encoder_data.0.resolve_query_set_with_u32(
            &query_set_data.0,
            first_query,
            query_count,
            &destination_data.0,
            destination_offset as u32,
        );
    }

    fn render_bundle_encoder_finish(
        &self,
        _encoder: Self::RenderBundleEncoderId,
        encoder_data: Self::RenderBundleEncoderData,
        desc: &crate::RenderBundleDescriptor,
    ) -> (Self::RenderBundleId, Self::RenderBundleData) {
        create_identified(match desc.label {
            Some(label) => {
                let mut mapped_desc = web_sys::GpuRenderBundleDescriptor::new();
                mapped_desc.label(label);
                encoder_data.0.finish_with_descriptor(&mapped_desc)
            }
            None => encoder_data.0.finish(),
        })
    }

    fn queue_write_buffer(
        &self,
        _queue: &Self::QueueId,
        queue_data: &Self::QueueData,
        _buffer: &Self::BufferId,
        buffer_data: &Self::BufferData,
        offset: wgt::BufferAddress,
        data: &[u8],
    ) {
        /* Skip the copy once gecko allows BufferSource instead of ArrayBuffer
        queue_data.0.write_buffer_with_f64_and_u8_array_and_f64_and_f64(
            &buffer_data.0,
            offset as f64,
            data,
            0f64,
            data.len() as f64,
        );
        */
        queue_data
            .0
            .write_buffer_with_f64_and_buffer_source_and_f64_and_f64(
                &buffer_data.0,
                offset as f64,
                &js_sys::Uint8Array::from(data).buffer(),
                0f64,
                data.len() as f64,
            );
    }

    fn queue_validate_write_buffer(
        &self,
        _queue: &Self::QueueId,
        _queue_data: &Self::QueueData,
        _buffer: &Self::BufferId,
        buffer_data: &Self::BufferData,
        offset: wgt::BufferAddress,
        size: wgt::BufferSize,
    ) -> Option<()> {
        let usage = wgt::BufferUsages::from_bits_truncate(buffer_data.0.usage());
        // TODO: actually send this down the error scope
        if !usage.contains(wgt::BufferUsages::COPY_DST) {
            log::error!("Destination buffer is missing the `COPY_DST` usage flag");
            return None;
        }
        let write_size = u64::from(size);
        if write_size % wgt::COPY_BUFFER_ALIGNMENT != 0 {
            log::error!(
                "Copy size {} does not respect `COPY_BUFFER_ALIGNMENT`",
                size
            );
            return None;
        }
        if offset % wgt::COPY_BUFFER_ALIGNMENT != 0 {
            log::error!(
                "Buffer offset {} is not aligned to block size or `COPY_BUFFER_ALIGNMENT`",
                offset
            );
            return None;
        }
        if write_size + offset > buffer_data.0.size() as u64 {
            log::error!("copy of {}..{} would end up overrunning the bounds of the destination buffer of size {}", offset, offset + write_size, buffer_data.0.size());
            return None;
        }
        Some(())
    }

    fn queue_create_staging_buffer(
        &self,
        _queue: &Self::QueueId,
        _queue_data: &Self::QueueData,
        size: wgt::BufferSize,
    ) -> Option<Box<dyn QueueWriteBuffer>> {
        Some(Box::new(WebQueueWriteBuffer(
            vec![0; size.get() as usize].into_boxed_slice(),
        )))
    }

    fn queue_write_staging_buffer(
        &self,
        queue: &Self::QueueId,
        queue_data: &Self::QueueData,
        buffer: &Self::BufferId,
        buffer_data: &Self::BufferData,
        offset: wgt::BufferAddress,
        staging_buffer: &dyn QueueWriteBuffer,
    ) {
        let staging_buffer = staging_buffer
            .as_any()
            .downcast_ref::<WebQueueWriteBuffer>()
            .unwrap()
            .slice();
        self.queue_write_buffer(
            queue,
            queue_data,
            buffer,
            buffer_data,
            offset,
            staging_buffer,
        )
    }

    fn queue_write_texture(
        &self,
        _queue: &Self::QueueId,
        queue_data: &Self::QueueData,
        texture: crate::ImageCopyTexture,
        data: &[u8],
        data_layout: wgt::ImageDataLayout,
        size: wgt::Extent3d,
    ) {
        let mut mapped_data_layout = web_sys::GpuImageDataLayout::new();
        if let Some(bytes_per_row) = data_layout.bytes_per_row {
            mapped_data_layout.bytes_per_row(bytes_per_row);
        }
        if let Some(rows_per_image) = data_layout.rows_per_image {
            mapped_data_layout.rows_per_image(rows_per_image);
        }
        mapped_data_layout.offset(data_layout.offset as f64);

        /* Skip the copy once gecko allows BufferSource instead of ArrayBuffer
        queue_data.0.write_texture_with_u8_array_and_gpu_extent_3d_dict(
            &map_texture_copy_view(texture),
            data,
            &mapped_data_layout,
            &map_extent_3d(size),
        );
        */
        queue_data
            .0
            .write_texture_with_buffer_source_and_gpu_extent_3d_dict(
                &map_texture_copy_view(texture),
                &js_sys::Uint8Array::from(data).buffer(),
                &mapped_data_layout,
                &map_extent_3d(size),
            );
    }

    fn queue_copy_external_image_to_texture(
        &self,
        _queue: &Self::QueueId,
        queue_data: &Self::QueueData,
        source: &wgt::ImageCopyExternalImage,
        dest: crate::ImageCopyTextureTagged,
        size: wgt::Extent3d,
    ) {
        queue_data
            .0
            .copy_external_image_to_texture_with_gpu_extent_3d_dict(
                &map_external_texture_copy_view(source),
                &map_tagged_texture_copy_view(dest),
                &map_extent_3d(size),
            );
    }

    fn queue_submit<I: Iterator<Item = (Self::CommandBufferId, Self::CommandBufferData)>>(
        &self,
        _queue: &Self::QueueId,
        queue_data: &Self::QueueData,
        command_buffers: I,
    ) -> (Self::SubmissionIndex, Self::SubmissionIndexData) {
        let temp_command_buffers = command_buffers
            .map(|(_, data)| data.0)
            .collect::<js_sys::Array>();

        queue_data.0.submit(&temp_command_buffers);

        (Unused, ())
    }

    fn queue_get_timestamp_period(
        &self,
        _queue: &Self::QueueId,
        _queue_data: &Self::QueueData,
    ) -> f32 {
        // Timestamp values are always in nanoseconds, see https://gpuweb.github.io/gpuweb/#timestamp
        1.0
    }

    fn queue_on_submitted_work_done(
        &self,
        _queue: &Self::QueueId,
        _queue_data: &Self::QueueData,
        _callback: crate::context::SubmittedWorkDoneCallback,
    ) {
        unimplemented!()
    }

    fn device_start_capture(&self, _device: &Self::DeviceId, _device_data: &Self::DeviceData) {}
    fn device_stop_capture(&self, _device: &Self::DeviceId, _device_data: &Self::DeviceData) {}

    fn compute_pass_set_pipeline(
        &self,
        _pass: &mut Self::ComputePassId,
        pass_data: &mut Self::ComputePassData,
        _pipeline: &Self::ComputePipelineId,
        pipeline_data: &Self::ComputePipelineData,
    ) {
        pass_data.0.set_pipeline(&pipeline_data.0)
    }

    fn compute_pass_set_bind_group(
        &self,
        _pass: &mut Self::ComputePassId,
        pass_data: &mut Self::ComputePassData,
        index: u32,
        _bind_group: &Self::BindGroupId,
        bind_group_data: &Self::BindGroupData,
        offsets: &[wgt::DynamicOffset],
    ) {
        if offsets.is_empty() {
            pass_data.0.set_bind_group(index, &bind_group_data.0);
        } else {
            pass_data
                .0
                .set_bind_group_with_u32_array_and_f64_and_dynamic_offsets_data_length(
                    index,
                    &bind_group_data.0,
                    offsets,
                    0f64,
                    offsets.len() as u32,
                );
        }
    }

    fn compute_pass_set_push_constants(
        &self,
        _pass: &mut Self::ComputePassId,
        _pass_data: &mut Self::ComputePassData,
        _offset: u32,
        _data: &[u8],
    ) {
        panic!("PUSH_CONSTANTS feature must be enabled to call multi_draw_indexed_indirect")
    }

    fn compute_pass_insert_debug_marker(
        &self,
        _pass: &mut Self::ComputePassId,
        _pass_data: &mut Self::ComputePassData,
        _label: &str,
    ) {
        // Not available in gecko yet
        // self.0.insert_debug_marker(label);
    }

    fn compute_pass_push_debug_group(
        &self,
        _pass: &mut Self::ComputePassId,
        _pass_data: &mut Self::ComputePassData,
        _group_label: &str,
    ) {
        // Not available in gecko yet
        // self.0.push_debug_group(group_label);
    }

    fn compute_pass_pop_debug_group(
        &self,
        _pass: &mut Self::ComputePassId,
        _pass_data: &mut Self::ComputePassData,
    ) {
        // Not available in gecko yet
        // self.0.pop_debug_group();
    }

    fn compute_pass_write_timestamp(
        &self,
        _pass: &mut Self::ComputePassId,
        _pass_data: &mut Self::ComputePassData,
        _query_set: &Self::QuerySetId,
        _query_set_data: &Self::QuerySetData,
        _query_index: u32,
    ) {
        panic!("TIMESTAMP_QUERY_INSIDE_PASSES feature must be enabled to call write_timestamp in a compute pass")
    }

    fn compute_pass_begin_pipeline_statistics_query(
        &self,
        _pass: &mut Self::ComputePassId,
        _pass_data: &mut Self::ComputePassData,
        _query_set: &Self::QuerySetId,
        _query_set_data: &Self::QuerySetData,
        _query_index: u32,
    ) {
        // Not available in gecko yet
    }

    fn compute_pass_end_pipeline_statistics_query(
        &self,
        _pass: &mut Self::ComputePassId,
        _pass_data: &mut Self::ComputePassData,
    ) {
        // Not available in gecko yet
    }

    fn compute_pass_dispatch_workgroups(
        &self,
        _pass: &mut Self::ComputePassId,
        pass_data: &mut Self::ComputePassData,
        x: u32,
        y: u32,
        z: u32,
    ) {
        pass_data
            .0
            .dispatch_workgroups_with_workgroup_count_y_and_workgroup_count_z(x, y, z);
    }

    fn compute_pass_dispatch_workgroups_indirect(
        &self,
        _pass: &mut Self::ComputePassId,
        pass_data: &mut Self::ComputePassData,
        _indirect_buffer: &Self::BufferId,
        indirect_buffer_data: &Self::BufferData,
        indirect_offset: wgt::BufferAddress,
    ) {
        pass_data
            .0
            .dispatch_workgroups_indirect_with_f64(&indirect_buffer_data.0, indirect_offset as f64);
    }

    fn render_bundle_encoder_set_pipeline(
        &self,
        _encoder: &mut Self::RenderBundleEncoderId,
        encoder_data: &mut Self::RenderBundleEncoderData,
        _pipeline: &Self::RenderPipelineId,
        pipeline_data: &Self::RenderPipelineData,
    ) {
        encoder_data.0.set_pipeline(&pipeline_data.0);
    }

    fn render_bundle_encoder_set_bind_group(
        &self,
        _encoder: &mut Self::RenderBundleEncoderId,
        encoder_data: &mut Self::RenderBundleEncoderData,
        index: u32,
        _bind_group: &Self::BindGroupId,
        bind_group_data: &Self::BindGroupData,
        offsets: &[wgt::DynamicOffset],
    ) {
        if offsets.is_empty() {
            encoder_data.0.set_bind_group(index, &bind_group_data.0);
        } else {
            encoder_data
                .0
                .set_bind_group_with_u32_array_and_f64_and_dynamic_offsets_data_length(
                    index,
                    &bind_group_data.0,
                    offsets,
                    0f64,
                    offsets.len() as u32,
                );
        }
    }

    fn render_bundle_encoder_set_index_buffer(
        &self,
        _encoder: &mut Self::RenderBundleEncoderId,
        encoder_data: &mut Self::RenderBundleEncoderData,
        _buffer: &Self::BufferId,
        buffer_data: &Self::BufferData,
        index_format: wgt::IndexFormat,
        offset: wgt::BufferAddress,
        size: Option<wgt::BufferSize>,
    ) {
        match size {
            Some(s) => {
                encoder_data.0.set_index_buffer_with_f64_and_f64(
                    &buffer_data.0,
                    map_index_format(index_format),
                    offset as f64,
                    s.get() as f64,
                );
            }
            None => {
                encoder_data.0.set_index_buffer_with_f64(
                    &buffer_data.0,
                    map_index_format(index_format),
                    offset as f64,
                );
            }
        };
    }

    fn render_bundle_encoder_set_vertex_buffer(
        &self,
        _encoder: &mut Self::RenderBundleEncoderId,
        encoder_data: &mut Self::RenderBundleEncoderData,
        slot: u32,
        _buffer: &Self::BufferId,
        buffer_data: &Self::BufferData,
        offset: wgt::BufferAddress,
        size: Option<wgt::BufferSize>,
    ) {
        match size {
            Some(s) => {
                encoder_data.0.set_vertex_buffer_with_f64_and_f64(
                    slot,
                    &buffer_data.0,
                    offset as f64,
                    s.get() as f64,
                );
            }
            None => {
                encoder_data
                    .0
                    .set_vertex_buffer_with_f64(slot, &buffer_data.0, offset as f64);
            }
        };
    }

    fn render_bundle_encoder_set_push_constants(
        &self,
        _encoder: &mut Self::RenderBundleEncoderId,
        _encoder_data: &mut Self::RenderBundleEncoderData,
        _stages: wgt::ShaderStages,
        _offset: u32,
        _data: &[u8],
    ) {
        panic!("PUSH_CONSTANTS feature must be enabled to call multi_draw_indexed_indirect")
    }

    fn render_bundle_encoder_draw(
        &self,
        _encoder: &mut Self::RenderBundleEncoderId,
        encoder_data: &mut Self::RenderBundleEncoderData,
        vertices: Range<u32>,
        instances: Range<u32>,
    ) {
        encoder_data
            .0
            .draw_with_instance_count_and_first_vertex_and_first_instance(
                vertices.end - vertices.start,
                instances.end - instances.start,
                vertices.start,
                instances.start,
            );
    }

    fn render_bundle_encoder_draw_indexed(
        &self,
        _encoder: &mut Self::RenderBundleEncoderId,
        encoder_data: &mut Self::RenderBundleEncoderData,
        indices: Range<u32>,
        base_vertex: i32,
        instances: Range<u32>,
    ) {
        encoder_data
            .0
            .draw_indexed_with_instance_count_and_first_index_and_base_vertex_and_first_instance(
                indices.end - indices.start,
                instances.end - instances.start,
                indices.start,
                base_vertex,
                instances.start,
            );
    }

    fn render_bundle_encoder_draw_indirect(
        &self,
        _encoder: &mut Self::RenderBundleEncoderId,
        encoder_data: &mut Self::RenderBundleEncoderData,
        _indirect_buffer: &Self::BufferId,
        indirect_buffer_data: &Self::BufferData,
        indirect_offset: wgt::BufferAddress,
    ) {
        encoder_data
            .0
            .draw_indirect_with_f64(&indirect_buffer_data.0, indirect_offset as f64);
    }

    fn render_bundle_encoder_draw_indexed_indirect(
        &self,
        _encoder: &mut Self::RenderBundleEncoderId,
        encoder_data: &mut Self::RenderBundleEncoderData,
        _indirect_buffer: &Self::BufferId,
        indirect_buffer_data: &Self::BufferData,
        indirect_offset: wgt::BufferAddress,
    ) {
        encoder_data
            .0
            .draw_indexed_indirect_with_f64(&indirect_buffer_data.0, indirect_offset as f64);
    }

    fn render_bundle_encoder_multi_draw_indirect(
        &self,
        _encoder: &mut Self::RenderBundleEncoderId,
        _encoder_data: &mut Self::RenderBundleEncoderData,
        _indirect_buffer: &Self::BufferId,
        _indirect_buffer_data: &Self::BufferData,
        _indirect_offset: wgt::BufferAddress,
        _count: u32,
    ) {
        panic!("MULTI_DRAW_INDIRECT feature must be enabled to call multi_draw_indirect")
    }

    fn render_bundle_encoder_multi_draw_indexed_indirect(
        &self,
        _encoder: &mut Self::RenderBundleEncoderId,
        _encoder_data: &mut Self::RenderBundleEncoderData,
        _indirect_buffer: &Self::BufferId,
        _indirect_buffer_data: &Self::BufferData,
        _indirect_offset: wgt::BufferAddress,
        _count: u32,
    ) {
        panic!("MULTI_DRAW_INDIRECT feature must be enabled to call multi_draw_indexed_indirect")
    }

    fn render_bundle_encoder_multi_draw_indirect_count(
        &self,
        _encoder: &mut Self::RenderBundleEncoderId,
        _encoder_data: &mut Self::RenderBundleEncoderData,
        _indirect_buffer: &Self::BufferId,
        _indirect_buffer_data: &Self::BufferData,
        _indirect_offset: wgt::BufferAddress,
        _count_buffer: &Self::BufferId,
        _count_buffer_data: &Self::BufferData,
        _count_buffer_offset: wgt::BufferAddress,
        _max_count: u32,
    ) {
        panic!(
            "MULTI_DRAW_INDIRECT_COUNT feature must be enabled to call multi_draw_indirect_count"
        )
    }

    fn render_bundle_encoder_multi_draw_indexed_indirect_count(
        &self,
        _encoder: &mut Self::RenderBundleEncoderId,
        _encoder_data: &mut Self::RenderBundleEncoderData,
        _indirect_buffer: &Self::BufferId,
        _indirect_buffer_data: &Self::BufferData,
        _indirect_offset: wgt::BufferAddress,
        _count_buffer: &Self::BufferId,
        _count_buffer_data: &Self::BufferData,
        _count_buffer_offset: wgt::BufferAddress,
        _max_count: u32,
    ) {
        panic!("MULTI_DRAW_INDIRECT_COUNT feature must be enabled to call multi_draw_indexed_indirect_count")
    }

    fn render_pass_set_pipeline(
        &self,
        _pass: &mut Self::RenderPassId,
        pass_data: &mut Self::RenderPassData,
        _pipeline: &Self::RenderPipelineId,
        pipeline_data: &Self::RenderPipelineData,
    ) {
        pass_data.0.set_pipeline(&pipeline_data.0);
    }

    fn render_pass_set_bind_group(
        &self,
        _pass: &mut Self::RenderPassId,
        pass_data: &mut Self::RenderPassData,
        index: u32,
        _bind_group: &Self::BindGroupId,
        bind_group_data: &Self::BindGroupData,
        offsets: &[wgt::DynamicOffset],
    ) {
        if offsets.is_empty() {
            pass_data.0.set_bind_group(index, &bind_group_data.0);
        } else {
            pass_data
                .0
                .set_bind_group_with_u32_array_and_f64_and_dynamic_offsets_data_length(
                    index,
                    &bind_group_data.0,
                    offsets,
                    0f64,
                    offsets.len() as u32,
                );
        }
    }

    fn render_pass_set_index_buffer(
        &self,
        _pass: &mut Self::RenderPassId,
        pass_data: &mut Self::RenderPassData,
        _buffer: &Self::BufferId,
        buffer_data: &Self::BufferData,
        index_format: wgt::IndexFormat,
        offset: wgt::BufferAddress,
        size: Option<wgt::BufferSize>,
    ) {
        match size {
            Some(s) => {
                pass_data.0.set_index_buffer_with_f64_and_f64(
                    &buffer_data.0,
                    map_index_format(index_format),
                    offset as f64,
                    s.get() as f64,
                );
            }
            None => {
                pass_data.0.set_index_buffer_with_f64(
                    &buffer_data.0,
                    map_index_format(index_format),
                    offset as f64,
                );
            }
        };
    }

    fn render_pass_set_vertex_buffer(
        &self,
        _pass: &mut Self::RenderPassId,
        pass_data: &mut Self::RenderPassData,
        slot: u32,
        _buffer: &Self::BufferId,
        buffer_data: &Self::BufferData,
        offset: wgt::BufferAddress,
        size: Option<wgt::BufferSize>,
    ) {
        match size {
            Some(s) => {
                pass_data.0.set_vertex_buffer_with_f64_and_f64(
                    slot,
                    &buffer_data.0,
                    offset as f64,
                    s.get() as f64,
                );
            }
            None => {
                pass_data
                    .0
                    .set_vertex_buffer_with_f64(slot, &buffer_data.0, offset as f64);
            }
        };
    }

    fn render_pass_set_push_constants(
        &self,
        _pass: &mut Self::RenderPassId,
        _pass_data: &mut Self::RenderPassData,
        _stages: wgt::ShaderStages,
        _offset: u32,
        _data: &[u8],
    ) {
        panic!("PUSH_CONSTANTS feature must be enabled to call multi_draw_indexed_indirect")
    }

    fn render_pass_draw(
        &self,
        _pass: &mut Self::RenderPassId,
        pass_data: &mut Self::RenderPassData,
        vertices: Range<u32>,
        instances: Range<u32>,
    ) {
        pass_data
            .0
            .draw_with_instance_count_and_first_vertex_and_first_instance(
                vertices.end - vertices.start,
                instances.end - instances.start,
                vertices.start,
                instances.start,
            );
    }

    fn render_pass_draw_indexed(
        &self,
        _pass: &mut Self::RenderPassId,
        pass_data: &mut Self::RenderPassData,
        indices: Range<u32>,
        base_vertex: i32,
        instances: Range<u32>,
    ) {
        pass_data
            .0
            .draw_indexed_with_instance_count_and_first_index_and_base_vertex_and_first_instance(
                indices.end - indices.start,
                instances.end - instances.start,
                indices.start,
                base_vertex,
                instances.start,
            );
    }

    fn render_pass_draw_indirect(
        &self,
        _pass: &mut Self::RenderPassId,
        pass_data: &mut Self::RenderPassData,
        _indirect_buffer: &Self::BufferId,
        indirect_buffer_data: &Self::BufferData,
        indirect_offset: wgt::BufferAddress,
    ) {
        pass_data
            .0
            .draw_indirect_with_f64(&indirect_buffer_data.0, indirect_offset as f64);
    }

    fn render_pass_draw_indexed_indirect(
        &self,
        _pass: &mut Self::RenderPassId,
        pass_data: &mut Self::RenderPassData,
        _indirect_buffer: &Self::BufferId,
        indirect_buffer_data: &Self::BufferData,
        indirect_offset: wgt::BufferAddress,
    ) {
        pass_data
            .0
            .draw_indexed_indirect_with_f64(&indirect_buffer_data.0, indirect_offset as f64);
    }

    fn render_pass_multi_draw_indirect(
        &self,
        _pass: &mut Self::RenderPassId,
        _pass_data: &mut Self::RenderPassData,
        _indirect_buffer: &Self::BufferId,
        _indirect_buffer_data: &Self::BufferData,
        _indirect_offset: wgt::BufferAddress,
        _count: u32,
    ) {
        panic!("MULTI_DRAW_INDIRECT feature must be enabled to call multi_draw_indirect")
    }

    fn render_pass_multi_draw_indexed_indirect(
        &self,
        _pass: &mut Self::RenderPassId,
        _pass_data: &mut Self::RenderPassData,
        _indirect_buffer: &Self::BufferId,
        _indirect_buffer_data: &Self::BufferData,
        _indirect_offset: wgt::BufferAddress,
        _count: u32,
    ) {
        panic!("MULTI_DRAW_INDIRECT feature must be enabled to call multi_draw_indexed_indirect")
    }

    fn render_pass_multi_draw_indirect_count(
        &self,
        _pass: &mut Self::RenderPassId,
        _pass_data: &mut Self::RenderPassData,
        _indirect_buffer: &Self::BufferId,
        _indirect_buffer_data: &Self::BufferData,
        _indirect_offset: wgt::BufferAddress,
        _count_buffer: &Self::BufferId,
        _count_buffer_data: &Self::BufferData,
        _count_buffer_offset: wgt::BufferAddress,
        _max_count: u32,
    ) {
        panic!(
            "MULTI_DRAW_INDIRECT_COUNT feature must be enabled to call multi_draw_indirect_count"
        )
    }

    fn render_pass_multi_draw_indexed_indirect_count(
        &self,
        _pass: &mut Self::RenderPassId,
        _pass_data: &mut Self::RenderPassData,
        _indirect_buffer: &Self::BufferId,
        _indirect_buffer_data: &Self::BufferData,
        _indirect_offset: wgt::BufferAddress,
        _count_buffer: &Self::BufferId,
        _count_buffer_data: &Self::BufferData,
        _count_buffer_offset: wgt::BufferAddress,
        _max_count: u32,
    ) {
        panic!("MULTI_DRAW_INDIRECT_COUNT feature must be enabled to call multi_draw_indexed_indirect_count")
    }

    fn render_pass_set_blend_constant(
        &self,
        _pass: &mut Self::RenderPassId,
        pass_data: &mut Self::RenderPassData,
        color: wgt::Color,
    ) {
        pass_data
            .0
            .set_blend_constant_with_gpu_color_dict(&map_color(color));
    }

    fn render_pass_set_scissor_rect(
        &self,
        _pass: &mut Self::RenderPassId,
        pass_data: &mut Self::RenderPassData,
        x: u32,
        y: u32,
        width: u32,
        height: u32,
    ) {
        pass_data.0.set_scissor_rect(x, y, width, height);
    }

    fn render_pass_set_viewport(
        &self,
        _pass: &mut Self::RenderPassId,
        pass_data: &mut Self::RenderPassData,
        x: f32,
        y: f32,
        width: f32,
        height: f32,
        min_depth: f32,
        max_depth: f32,
    ) {
        pass_data
            .0
            .set_viewport(x, y, width, height, min_depth, max_depth);
    }

    fn render_pass_set_stencil_reference(
        &self,
        _pass: &mut Self::RenderPassId,
        pass_data: &mut Self::RenderPassData,
        reference: u32,
    ) {
        pass_data.0.set_stencil_reference(reference);
    }

    fn render_pass_insert_debug_marker(
        &self,
        _pass: &mut Self::RenderPassId,
        _pass_data: &mut Self::RenderPassData,
        _label: &str,
    ) {
        // Not available in gecko yet
        // self.0.insert_debug_marker(label);
    }

    fn render_pass_push_debug_group(
        &self,
        _pass: &mut Self::RenderPassId,
        _pass_data: &mut Self::RenderPassData,
        _group_label: &str,
    ) {
        // Not available in gecko yet
        // self.0.push_debug_group(group_label);
    }

    fn render_pass_pop_debug_group(
        &self,
        _pass: &mut Self::RenderPassId,
        _pass_data: &mut Self::RenderPassData,
    ) {
        // Not available in gecko yet
        // self.0.pop_debug_group();
    }

    fn render_pass_write_timestamp(
        &self,
        _pass: &mut Self::RenderPassId,
        _pass_data: &mut Self::RenderPassData,
        _query_set: &Self::QuerySetId,
        _query_set_data: &Self::QuerySetData,
        _query_index: u32,
    ) {
        panic!("TIMESTAMP_QUERY_INSIDE_PASSES feature must be enabled to call write_timestamp in a compute pass")
    }

    fn render_pass_begin_occlusion_query(
        &self,
        _pass: &mut Self::RenderPassId,
        _pass_data: &mut Self::RenderPassData,
        _query_index: u32,
    ) {
        // Not available in gecko yet
    }

    fn render_pass_end_occlusion_query(
        &self,
        _pass: &mut Self::RenderPassId,
        _pass_data: &mut Self::RenderPassData,
    ) {
        // Not available in gecko yet
    }

    fn render_pass_begin_pipeline_statistics_query(
        &self,
        _pass: &mut Self::RenderPassId,
        _pass_data: &mut Self::RenderPassData,
        _query_set: &Self::QuerySetId,
        _query_set_data: &Self::QuerySetData,
        _query_index: u32,
    ) {
        // Not available in gecko yet
    }

    fn render_pass_end_pipeline_statistics_query(
        &self,
        _pass: &mut Self::RenderPassId,
        _pass_data: &mut Self::RenderPassData,
    ) {
        // Not available in gecko yet
    }

    fn render_pass_execute_bundles<'a>(
        &self,
        _pass: &mut Self::RenderPassId,
        pass_data: &mut Self::RenderPassData,
        render_bundles: Box<
            dyn Iterator<Item = (Self::RenderBundleId, &'a Self::RenderBundleData)> + 'a,
        >,
    ) {
        let mapped = render_bundles
            .map(|(_, bundle_data)| &bundle_data.0)
            .collect::<js_sys::Array>();
        pass_data.0.execute_bundles(&mapped);
    }
}

pub(crate) type SurfaceOutputDetail = ();

#[derive(Debug)]
pub struct WebQueueWriteBuffer(Box<[u8]>);

impl QueueWriteBuffer for WebQueueWriteBuffer {
    fn slice(&self) -> &[u8] {
        &self.0
    }

    #[inline]
    fn slice_mut(&mut self) -> &mut [u8] {
        &mut self.0
    }

    fn as_any(&self) -> &dyn Any {
        self
    }
}

#[derive(Debug)]
pub struct BufferMappedRange {
    actual_mapping: js_sys::Uint8Array,
    temporary_mapping: Vec<u8>,
}

impl crate::context::BufferMappedRange for BufferMappedRange {
    #[inline]
    fn slice(&self) -> &[u8] {
        &self.temporary_mapping
    }

    #[inline]
    fn slice_mut(&mut self) -> &mut [u8] {
        &mut self.temporary_mapping
    }
}

impl Drop for BufferMappedRange {
    fn drop(&mut self) {
        // Copy from the temporary mapping back into the array buffer that was
        // originally provided by the browser
        let temporary_mapping_slice = self.temporary_mapping.as_slice();
        unsafe {
            // Note: no allocations can happen between `view` and `set`, or this
            // will break
            self.actual_mapping
                .set(&js_sys::Uint8Array::view(temporary_mapping_slice), 0);
        }
    }
}<|MERGE_RESOLUTION|>--- conflicted
+++ resolved
@@ -1914,10 +1914,6 @@
         // Device is dropped automatically
     }
 
-<<<<<<< HEAD
-    fn queue_drop(&self, _queue: &Self::QueueId, _queue_data: &Self::QueueData) {
-        // Queue is dropped automatically
-=======
     fn device_destroy(&self, _buffer: &Self::DeviceId, device_data: &Self::DeviceData) {
         device_data.0.destroy();
     }
@@ -1926,7 +1922,10 @@
         // TODO: figure out the GPUDevice implementation of this, including resolving
         // the device.lost promise, which will require a different invocation pattern
         // with a callback.
->>>>>>> 9a76c483
+    }
+  
+    fn queue_drop(&self, _queue: &Self::QueueId, _queue_data: &Self::QueueData) {
+        // Queue is dropped automatically
     }
 
     fn device_poll(
