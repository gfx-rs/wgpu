--- conflicted
+++ resolved
@@ -558,12 +558,9 @@
         TextureFormat::Depth16Unorm => tf::Depth16unorm,
         TextureFormat::Depth24Plus => tf::Depth24plus,
         TextureFormat::Depth24PlusStencil8 => tf::Depth24plusStencil8,
-<<<<<<< HEAD
         TextureFormat::Depth32Float => tf::Depth32float,
         // "depth32float-stencil8" feature
         TextureFormat::Depth32FloatStencil8 => tf::Depth32floatStencil8,
-=======
->>>>>>> ffd73372
         _ => unimplemented!(),
     }
 }
