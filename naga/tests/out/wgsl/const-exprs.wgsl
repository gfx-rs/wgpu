--- conflicted
+++ resolved
@@ -7,17 +7,11 @@
 const PI: f32 = 3.141;
 const phi_sun: f32 = 6.282;
 const DIV: vec4<f32> = vec4<f32>(0.44444445, 0.0, 0.0, 0.0);
-<<<<<<< HEAD
 const TEXTURE_KIND_REGULAR: i32 = 0i;
 const TEXTURE_KIND_WARP: i32 = 1i;
 const TEXTURE_KIND_SKY: i32 = 2i;
-=======
-const TEXTURE_KIND_REGULAR: i32 = 0;
-const TEXTURE_KIND_WARP: i32 = 1;
-const TEXTURE_KIND_SKY: i32 = 2;
 const add_vec: vec2<f32> = vec2<f32>(4.0, 5.0);
 const compare_vec: vec2<bool> = vec2<bool>(true, false);
->>>>>>> 4b6a2d1d
 
 fn swizzle_of_compose() {
     var out: vec4<i32> = vec4<i32>(4i, 3i, 2i, 1i);
