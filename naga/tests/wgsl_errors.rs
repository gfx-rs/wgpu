--- conflicted
+++ resolved
@@ -870,7 +870,6 @@
 macro_rules! check_one_validation {
     ( $source:expr, $pattern:pat $( if $guard:expr )? ) => {
         let source = $source;
-<<<<<<< HEAD
         let error = validation_error($source, naga::valid::Capabilities::default());
         if ! matches!(&error, $pattern $( if $guard )? ) {
             eprintln!("validation error does not match pattern:\n\
@@ -891,10 +890,7 @@
     ( $source:expr, $pattern:pat $( if $guard:expr )?, $capabilities:expr ) => {
         let source = $source;
         let error = validation_error($source, $capabilities);
-=======
-        let error = validation_error($source);
         #[allow(clippy::redundant_pattern_matching)]
->>>>>>> badb3c88
         if ! matches!(&error, $pattern $( if $guard )? ) {
             eprintln!("validation error does not match pattern:\n\
                        source code: {}\n\
