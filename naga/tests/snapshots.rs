--- conflicted
+++ resolved
@@ -820,13 +820,12 @@
             Targets::SPIRV | Targets::METAL | Targets::GLSL | Targets::WGSL,
         ),
         (
-<<<<<<< HEAD
-            "subgroup-operations",
-            Targets::SPIRV | Targets::METAL | Targets::GLSL | Targets::HLSL | Targets::WGSL,
-=======
             "int64",
             Targets::SPIRV | Targets::HLSL | Targets::WGSL | Targets::METAL,
->>>>>>> 152a94bc
+        ),
+        (
+            "subgroup-operations",
+            Targets::SPIRV | Targets::METAL | Targets::GLSL | Targets::HLSL | Targets::WGSL,
         ),
     ];
 
