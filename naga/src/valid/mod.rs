--- conflicted
+++ resolved
@@ -77,7 +77,7 @@
     #[cfg_attr(feature = "serialize", derive(serde::Serialize))]
     #[cfg_attr(feature = "deserialize", derive(serde::Deserialize))]
     #[derive(Clone, Copy, Debug, Eq, PartialEq)]
-    pub struct Capabilities: u16 {
+    pub struct Capabilities: u32 {
         /// Support for [`AddressSpace:PushConstant`].
         const PUSH_CONSTANT = 0x1;
         /// Float values with width = 8.
@@ -108,13 +108,10 @@
         const DUAL_SOURCE_BLENDING = 0x2000;
         /// Support for arrayed cube textures.
         const CUBE_ARRAY_TEXTURES = 0x4000;
-<<<<<<< HEAD
-        /// Support for subgroup operations
-        const SUBGROUP = 0x8000;
-=======
         /// Support for 64-bit signed and unsigned integers.
         const SHADER_INT64 = 0x8000;
->>>>>>> 152a94bc
+        /// Support for subgroup operations
+        const SUBGROUP = 0x10000;
     }
 }
 
