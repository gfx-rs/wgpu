use super::{BackendResult, Error, Version, Writer};
use crate::{
    back::glsl::{Options, WriterFlags},
    AddressSpace, Binding, Expression, Handle, ImageClass, ImageDimension, Interpolation, Sampling,
    Scalar, ScalarKind, ShaderStage, StorageFormat, Type, TypeInner,
};
use std::fmt::Write;

bitflags::bitflags! {
    /// Structure used to encode additions to GLSL that aren't supported by all versions.
    #[derive(Clone, Copy, Debug, Eq, PartialEq)]
    pub struct Features: u32 {
        /// Buffer address space support.
        const BUFFER_STORAGE = 1;
        const ARRAY_OF_ARRAYS = 1 << 1;
        /// 8 byte floats.
        const DOUBLE_TYPE = 1 << 2;
        /// More image formats.
        const FULL_IMAGE_FORMATS = 1 << 3;
        const MULTISAMPLED_TEXTURES = 1 << 4;
        const MULTISAMPLED_TEXTURE_ARRAYS = 1 << 5;
        const CUBE_TEXTURES_ARRAY = 1 << 6;
        const COMPUTE_SHADER = 1 << 7;
        /// Image load and early depth tests.
        const IMAGE_LOAD_STORE = 1 << 8;
        const CONSERVATIVE_DEPTH = 1 << 9;
        /// Interpolation and auxiliary qualifiers.
        ///
        /// Perspective, Flat, and Centroid are available in all GLSL versions we support.
        const NOPERSPECTIVE_QUALIFIER = 1 << 11;
        const SAMPLE_QUALIFIER = 1 << 12;
        const CLIP_DISTANCE = 1 << 13;
        const CULL_DISTANCE = 1 << 14;
        /// Sample ID.
        const SAMPLE_VARIABLES = 1 << 15;
        /// Arrays with a dynamic length.
        const DYNAMIC_ARRAY_SIZE = 1 << 16;
        const MULTI_VIEW = 1 << 17;
        /// Texture samples query
        const TEXTURE_SAMPLES = 1 << 18;
        /// Texture levels query
        const TEXTURE_LEVELS = 1 << 19;
        /// Image size query
        const IMAGE_SIZE = 1 << 20;
        /// Dual source blending
        const DUAL_SOURCE_BLENDING = 1 << 21;
<<<<<<< HEAD
        /// Subgroup operations
        const SUBGROUP_OPERATIONS = 1 << 22;
=======
        /// Instance index
        ///
        /// We can always support this, either through the language or a polyfill
        const INSTANCE_INDEX = 1 << 22;
>>>>>>> 1df98d98
    }
}

/// Helper structure used to store the required [`Features`] needed to output a
/// [`Module`](crate::Module)
///
/// Provides helper methods to check for availability and writing required extensions
pub struct FeaturesManager(Features);

impl FeaturesManager {
    /// Creates a new [`FeaturesManager`] instance
    pub const fn new() -> Self {
        Self(Features::empty())
    }

    /// Adds to the list of required [`Features`]
    pub fn request(&mut self, features: Features) {
        self.0 |= features
    }

    /// Checks if the list of features [`Features`] contains the specified [`Features`]
    pub fn contains(&mut self, features: Features) -> bool {
        self.0.contains(features)
    }

    /// Checks that all required [`Features`] are available for the specified
    /// [`Version`] otherwise returns an [`Error::MissingFeatures`].
    pub fn check_availability(&self, version: Version) -> BackendResult {
        // Will store all the features that are unavailable
        let mut missing = Features::empty();

        // Helper macro to check for feature availability
        macro_rules! check_feature {
            // Used when only core glsl supports the feature
            ($feature:ident, $core:literal) => {
                if self.0.contains(Features::$feature)
                    && (version < Version::Desktop($core) || version.is_es())
                {
                    missing |= Features::$feature;
                }
            };
            // Used when both core and es support the feature
            ($feature:ident, $core:literal, $es:literal) => {
                if self.0.contains(Features::$feature)
                    && (version < Version::Desktop($core) || version < Version::new_gles($es))
                {
                    missing |= Features::$feature;
                }
            };
        }

        check_feature!(COMPUTE_SHADER, 420, 310);
        check_feature!(BUFFER_STORAGE, 400, 310);
        check_feature!(DOUBLE_TYPE, 150);
        check_feature!(CUBE_TEXTURES_ARRAY, 130, 310);
        check_feature!(MULTISAMPLED_TEXTURES, 150, 300);
        check_feature!(MULTISAMPLED_TEXTURE_ARRAYS, 150, 310);
        check_feature!(ARRAY_OF_ARRAYS, 120, 310);
        check_feature!(IMAGE_LOAD_STORE, 130, 310);
        check_feature!(CONSERVATIVE_DEPTH, 130, 300);
        check_feature!(NOPERSPECTIVE_QUALIFIER, 130);
        check_feature!(SAMPLE_QUALIFIER, 400, 320);
        check_feature!(CLIP_DISTANCE, 130, 300 /* with extension */);
        check_feature!(CULL_DISTANCE, 450, 300 /* with extension */);
        check_feature!(SAMPLE_VARIABLES, 400, 300);
        check_feature!(DYNAMIC_ARRAY_SIZE, 430, 310);
        check_feature!(DUAL_SOURCE_BLENDING, 330, 300 /* with extension */);
        check_feature!(SUBGROUP_OPERATIONS, 430, 310);
        match version {
            Version::Embedded { is_webgl: true, .. } => check_feature!(MULTI_VIEW, 140, 300),
            _ => check_feature!(MULTI_VIEW, 140, 310),
        };
        // Only available on glsl core, this means that opengl es can't query the number
        // of samples nor levels in a image and neither do bound checks on the sample nor
        // the level argument of texelFecth
        check_feature!(TEXTURE_SAMPLES, 150);
        check_feature!(TEXTURE_LEVELS, 130);
        check_feature!(IMAGE_SIZE, 430, 310);

        // Return an error if there are missing features
        if missing.is_empty() {
            Ok(())
        } else {
            Err(Error::MissingFeatures(missing))
        }
    }

    /// Helper method used to write all needed extensions
    ///
    /// # Notes
    /// This won't check for feature availability so it might output extensions that aren't even
    /// supported.[`check_availability`](Self::check_availability) will check feature availability
    pub fn write(&self, options: &Options, mut out: impl Write) -> BackendResult {
        if self.0.contains(Features::COMPUTE_SHADER) && !options.version.is_es() {
            // https://www.khronos.org/registry/OpenGL/extensions/ARB/ARB_compute_shader.txt
            writeln!(out, "#extension GL_ARB_compute_shader : require")?;
        }

        if self.0.contains(Features::BUFFER_STORAGE) && !options.version.is_es() {
            // https://www.khronos.org/registry/OpenGL/extensions/ARB/ARB_shader_storage_buffer_object.txt
            writeln!(
                out,
                "#extension GL_ARB_shader_storage_buffer_object : require"
            )?;
        }

        if self.0.contains(Features::DOUBLE_TYPE) && options.version < Version::Desktop(400) {
            // https://www.khronos.org/registry/OpenGL/extensions/ARB/ARB_gpu_shader_fp64.txt
            writeln!(out, "#extension GL_ARB_gpu_shader_fp64 : require")?;
        }

        if self.0.contains(Features::CUBE_TEXTURES_ARRAY) {
            if options.version.is_es() {
                // https://www.khronos.org/registry/OpenGL/extensions/EXT/EXT_texture_cube_map_array.txt
                writeln!(out, "#extension GL_EXT_texture_cube_map_array : require")?;
            } else if options.version < Version::Desktop(400) {
                // https://www.khronos.org/registry/OpenGL/extensions/ARB/ARB_texture_cube_map_array.txt
                writeln!(out, "#extension GL_ARB_texture_cube_map_array : require")?;
            }
        }

        if self.0.contains(Features::MULTISAMPLED_TEXTURE_ARRAYS) && options.version.is_es() {
            // https://www.khronos.org/registry/OpenGL/extensions/OES/OES_texture_storage_multisample_2d_array.txt
            writeln!(
                out,
                "#extension GL_OES_texture_storage_multisample_2d_array : require"
            )?;
        }

        if self.0.contains(Features::ARRAY_OF_ARRAYS) && options.version < Version::Desktop(430) {
            // https://www.khronos.org/registry/OpenGL/extensions/ARB/ARB_arrays_of_arrays.txt
            writeln!(out, "#extension ARB_arrays_of_arrays : require")?;
        }

        if self.0.contains(Features::IMAGE_LOAD_STORE) {
            if self.0.contains(Features::FULL_IMAGE_FORMATS) && options.version.is_es() {
                // https://www.khronos.org/registry/OpenGL/extensions/NV/NV_image_formats.txt
                writeln!(out, "#extension GL_NV_image_formats : require")?;
            }

            if options.version < Version::Desktop(420) {
                // https://www.khronos.org/registry/OpenGL/extensions/ARB/ARB_shader_image_load_store.txt
                writeln!(out, "#extension GL_ARB_shader_image_load_store : require")?;
            }
        }

        if self.0.contains(Features::CONSERVATIVE_DEPTH) {
            if options.version.is_es() {
                // https://www.khronos.org/registry/OpenGL/extensions/EXT/EXT_conservative_depth.txt
                writeln!(out, "#extension GL_EXT_conservative_depth : require")?;
            }

            if options.version < Version::Desktop(420) {
                // https://www.khronos.org/registry/OpenGL/extensions/ARB/ARB_conservative_depth.txt
                writeln!(out, "#extension GL_ARB_conservative_depth : require")?;
            }
        }

        if (self.0.contains(Features::CLIP_DISTANCE) || self.0.contains(Features::CULL_DISTANCE))
            && options.version.is_es()
        {
            // https://www.khronos.org/registry/OpenGL/extensions/EXT/EXT_clip_cull_distance.txt
            writeln!(out, "#extension GL_EXT_clip_cull_distance : require")?;
        }

        if self.0.contains(Features::SAMPLE_VARIABLES) && options.version.is_es() {
            // https://www.khronos.org/registry/OpenGL/extensions/OES/OES_sample_variables.txt
            writeln!(out, "#extension GL_OES_sample_variables : require")?;
        }

        if self.0.contains(Features::MULTI_VIEW) {
            if let Version::Embedded { is_webgl: true, .. } = options.version {
                // https://www.khronos.org/registry/OpenGL/extensions/OVR/OVR_multiview2.txt
                writeln!(out, "#extension GL_OVR_multiview2 : require")?;
            } else {
                // https://github.com/KhronosGroup/GLSL/blob/master/extensions/ext/GL_EXT_multiview.txt
                writeln!(out, "#extension GL_EXT_multiview : require")?;
            }
        }

        if self.0.contains(Features::TEXTURE_SAMPLES) {
            // https://www.khronos.org/registry/OpenGL/extensions/ARB/ARB_shader_texture_image_samples.txt
            writeln!(
                out,
                "#extension GL_ARB_shader_texture_image_samples : require"
            )?;
        }

        if self.0.contains(Features::TEXTURE_LEVELS) && options.version < Version::Desktop(430) {
            // https://www.khronos.org/registry/OpenGL/extensions/ARB/ARB_texture_query_levels.txt
            writeln!(out, "#extension GL_ARB_texture_query_levels : require")?;
        }
        if self.0.contains(Features::DUAL_SOURCE_BLENDING) && options.version.is_es() {
            // https://registry.khronos.org/OpenGL/extensions/EXT/EXT_blend_func_extended.txt
            writeln!(out, "#extension GL_EXT_blend_func_extended : require")?;
        }

<<<<<<< HEAD
        if self.0.contains(Features::SUBGROUP_OPERATIONS) {
            // https://registry.khronos.org/OpenGL/extensions/KHR/KHR_shader_subgroup.txt
            writeln!(out, "#extension GL_KHR_shader_subgroup_basic : require")?;
            writeln!(out, "#extension GL_KHR_shader_subgroup_vote : require")?;
            writeln!(
                out,
                "#extension GL_KHR_shader_subgroup_arithmetic : require"
            )?;
            writeln!(out, "#extension GL_KHR_shader_subgroup_ballot : require")?;
            writeln!(out, "#extension GL_KHR_shader_subgroup_shuffle : require")?;
            writeln!(
                out,
                "#extension GL_KHR_shader_subgroup_shuffle_relative : require"
            )?;
=======
        if self.0.contains(Features::INSTANCE_INDEX) {
            if options.writer_flags.contains(WriterFlags::DRAW_PARAMETERS) {
                // https://registry.khronos.org/OpenGL/extensions/ARB/ARB_shader_draw_parameters.txt
                writeln!(out, "#extension GL_ARB_shader_draw_parameters : require")?;
            }
>>>>>>> 1df98d98
        }

        Ok(())
    }
}

impl<'a, W> Writer<'a, W> {
    /// Helper method that searches the module for all the needed [`Features`]
    ///
    /// # Errors
    /// If the version doesn't support any of the needed [`Features`] a
    /// [`Error::MissingFeatures`] will be returned
    pub(super) fn collect_required_features(&mut self) -> BackendResult {
        let ep_info = self.info.get_entry_point(self.entry_point_idx as usize);

        if let Some(depth_test) = self.entry_point.early_depth_test {
            // If IMAGE_LOAD_STORE is supported for this version of GLSL
            if self.options.version.supports_early_depth_test() {
                self.features.request(Features::IMAGE_LOAD_STORE);
            }

            if depth_test.conservative.is_some() {
                self.features.request(Features::CONSERVATIVE_DEPTH);
            }
        }

        for arg in self.entry_point.function.arguments.iter() {
            self.varying_required_features(arg.binding.as_ref(), arg.ty);
        }
        if let Some(ref result) = self.entry_point.function.result {
            self.varying_required_features(result.binding.as_ref(), result.ty);
        }

        if let ShaderStage::Compute = self.entry_point.stage {
            self.features.request(Features::COMPUTE_SHADER)
        }

        if self.multiview.is_some() {
            self.features.request(Features::MULTI_VIEW);
        }

        for (ty_handle, ty) in self.module.types.iter() {
            match ty.inner {
                TypeInner::Scalar(scalar)
                | TypeInner::Vector { scalar, .. }
                | TypeInner::Matrix { scalar, .. } => self.scalar_required_features(scalar),
                TypeInner::Array { base, size, .. } => {
                    if let TypeInner::Array { .. } = self.module.types[base].inner {
                        self.features.request(Features::ARRAY_OF_ARRAYS)
                    }

                    // If the array is dynamically sized
                    if size == crate::ArraySize::Dynamic {
                        let mut is_used = false;

                        // Check if this type is used in a global that is needed by the current entrypoint
                        for (global_handle, global) in self.module.global_variables.iter() {
                            // Skip unused globals
                            if ep_info[global_handle].is_empty() {
                                continue;
                            }

                            // If this array is the type of a global, then this array is used
                            if global.ty == ty_handle {
                                is_used = true;
                                break;
                            }

                            // If the type of this global is a struct
                            if let crate::TypeInner::Struct { ref members, .. } =
                                self.module.types[global.ty].inner
                            {
                                // Check the last element of the struct to see if it's type uses
                                // this array
                                if let Some(last) = members.last() {
                                    if last.ty == ty_handle {
                                        is_used = true;
                                        break;
                                    }
                                }
                            }
                        }

                        // If this dynamically size array is used, we need dynamic array size support
                        if is_used {
                            self.features.request(Features::DYNAMIC_ARRAY_SIZE);
                        }
                    }
                }
                TypeInner::Image {
                    dim,
                    arrayed,
                    class,
                } => {
                    if arrayed && dim == ImageDimension::Cube {
                        self.features.request(Features::CUBE_TEXTURES_ARRAY)
                    }

                    match class {
                        ImageClass::Sampled { multi: true, .. }
                        | ImageClass::Depth { multi: true } => {
                            self.features.request(Features::MULTISAMPLED_TEXTURES);
                            if arrayed {
                                self.features.request(Features::MULTISAMPLED_TEXTURE_ARRAYS);
                            }
                        }
                        ImageClass::Storage { format, .. } => match format {
                            StorageFormat::R8Unorm
                            | StorageFormat::R8Snorm
                            | StorageFormat::R8Uint
                            | StorageFormat::R8Sint
                            | StorageFormat::R16Uint
                            | StorageFormat::R16Sint
                            | StorageFormat::R16Float
                            | StorageFormat::Rg8Unorm
                            | StorageFormat::Rg8Snorm
                            | StorageFormat::Rg8Uint
                            | StorageFormat::Rg8Sint
                            | StorageFormat::Rg16Uint
                            | StorageFormat::Rg16Sint
                            | StorageFormat::Rg16Float
                            | StorageFormat::Rgb10a2Uint
                            | StorageFormat::Rgb10a2Unorm
                            | StorageFormat::Rg11b10Float
                            | StorageFormat::Rg32Uint
                            | StorageFormat::Rg32Sint
                            | StorageFormat::Rg32Float => {
                                self.features.request(Features::FULL_IMAGE_FORMATS)
                            }
                            _ => {}
                        },
                        ImageClass::Sampled { multi: false, .. }
                        | ImageClass::Depth { multi: false } => {}
                    }
                }
                _ => {}
            }
        }

        let mut push_constant_used = false;

        for (handle, global) in self.module.global_variables.iter() {
            if ep_info[handle].is_empty() {
                continue;
            }
            match global.space {
                AddressSpace::WorkGroup => self.features.request(Features::COMPUTE_SHADER),
                AddressSpace::Storage { .. } => self.features.request(Features::BUFFER_STORAGE),
                AddressSpace::PushConstant => {
                    if push_constant_used {
                        return Err(Error::MultiplePushConstants);
                    }
                    push_constant_used = true;
                }
                _ => {}
            }
        }

        // We will need to pass some of the members to a closure, so we need
        // to separate them otherwise the borrow checker will complain, this
        // shouldn't be needed in rust 2021
        let &mut Self {
            module,
            info,
            ref mut features,
            entry_point,
            entry_point_idx,
            ref policies,
            ..
        } = self;

        // Loop trough all expressions in both functions and the entry point
        // to check for needed features
        for (expressions, info) in module
            .functions
            .iter()
            .map(|(h, f)| (&f.expressions, &info[h]))
            .chain(std::iter::once((
                &entry_point.function.expressions,
                info.get_entry_point(entry_point_idx as usize),
            )))
        {
            for (_, expr) in expressions.iter() {
                match *expr {
                // Check for queries that neeed aditonal features
                Expression::ImageQuery {
                    image,
                    query,
                    ..
                } => match query {
                    // Storage images use `imageSize` which is only available
                    // in glsl > 420
                    //
                    // layers queries are also implemented as size queries
                    crate::ImageQuery::Size { .. } | crate::ImageQuery::NumLayers => {
                        if let TypeInner::Image {
                            class: crate::ImageClass::Storage { .. }, ..
                        } = *info[image].ty.inner_with(&module.types) {
                            features.request(Features::IMAGE_SIZE)
                        }
                    },
                    crate::ImageQuery::NumLevels => features.request(Features::TEXTURE_LEVELS),
                    crate::ImageQuery::NumSamples => features.request(Features::TEXTURE_SAMPLES),
                }
                ,
                // Check for image loads that needs bound checking on the sample
                // or level argument since this requires a feature
                Expression::ImageLoad {
                    sample, level, ..
                } => {
                    if policies.image_load != crate::proc::BoundsCheckPolicy::Unchecked {
                        if sample.is_some() {
                            features.request(Features::TEXTURE_SAMPLES)
                        }

                        if level.is_some() {
                            features.request(Features::TEXTURE_LEVELS)
                        }
                    }
                }
                Expression::SubgroupBallotResult |
                Expression::SubgroupOperationResult { .. } => {
                    features.request(Features::SUBGROUP_OPERATIONS)
                }
                _ => {}
            }
            }
        }

        self.features.check_availability(self.options.version)
    }

    /// Helper method that checks the [`Features`] needed by a scalar
    fn scalar_required_features(&mut self, scalar: Scalar) {
        if scalar.kind == ScalarKind::Float && scalar.width == 8 {
            self.features.request(Features::DOUBLE_TYPE);
        }
    }

    fn varying_required_features(&mut self, binding: Option<&Binding>, ty: Handle<Type>) {
        match self.module.types[ty].inner {
            crate::TypeInner::Struct { ref members, .. } => {
                for member in members {
                    self.varying_required_features(member.binding.as_ref(), member.ty);
                }
            }
            _ => {
                if let Some(binding) = binding {
                    match *binding {
                        Binding::BuiltIn(built_in) => match built_in {
                            crate::BuiltIn::ClipDistance => {
                                self.features.request(Features::CLIP_DISTANCE)
                            }
                            crate::BuiltIn::CullDistance => {
                                self.features.request(Features::CULL_DISTANCE)
                            }
                            crate::BuiltIn::SampleIndex => {
                                self.features.request(Features::SAMPLE_VARIABLES)
                            }
                            crate::BuiltIn::ViewIndex => {
                                self.features.request(Features::MULTI_VIEW)
                            }
                            crate::BuiltIn::InstanceIndex => {
                                self.features.request(Features::INSTANCE_INDEX)
                            }
                            _ => {}
                        },
                        Binding::Location {
                            location: _,
                            interpolation,
                            sampling,
                            second_blend_source,
                        } => {
                            if interpolation == Some(Interpolation::Linear) {
                                self.features.request(Features::NOPERSPECTIVE_QUALIFIER);
                            }
                            if sampling == Some(Sampling::Sample) {
                                self.features.request(Features::SAMPLE_QUALIFIER);
                            }
                            if second_blend_source {
                                self.features.request(Features::DUAL_SOURCE_BLENDING);
                            }
                        }
                    }
                }
            }
        }
    }
}<|MERGE_RESOLUTION|>--- conflicted
+++ resolved
@@ -44,15 +44,12 @@
         const IMAGE_SIZE = 1 << 20;
         /// Dual source blending
         const DUAL_SOURCE_BLENDING = 1 << 21;
-<<<<<<< HEAD
-        /// Subgroup operations
-        const SUBGROUP_OPERATIONS = 1 << 22;
-=======
         /// Instance index
         ///
         /// We can always support this, either through the language or a polyfill
         const INSTANCE_INDEX = 1 << 22;
->>>>>>> 1df98d98
+        /// Subgroup operations
+        const SUBGROUP_OPERATIONS = 1 << 23;
     }
 }
 
@@ -250,7 +247,13 @@
             writeln!(out, "#extension GL_EXT_blend_func_extended : require")?;
         }
 
-<<<<<<< HEAD
+        if self.0.contains(Features::INSTANCE_INDEX) {
+            if options.writer_flags.contains(WriterFlags::DRAW_PARAMETERS) {
+                // https://registry.khronos.org/OpenGL/extensions/ARB/ARB_shader_draw_parameters.txt
+                writeln!(out, "#extension GL_ARB_shader_draw_parameters : require")?;
+            }
+        }
+
         if self.0.contains(Features::SUBGROUP_OPERATIONS) {
             // https://registry.khronos.org/OpenGL/extensions/KHR/KHR_shader_subgroup.txt
             writeln!(out, "#extension GL_KHR_shader_subgroup_basic : require")?;
@@ -265,13 +268,6 @@
                 out,
                 "#extension GL_KHR_shader_subgroup_shuffle_relative : require"
             )?;
-=======
-        if self.0.contains(Features::INSTANCE_INDEX) {
-            if options.writer_flags.contains(WriterFlags::DRAW_PARAMETERS) {
-                // https://registry.khronos.org/OpenGL/extensions/ARB/ARB_shader_draw_parameters.txt
-                writeln!(out, "#extension GL_ARB_shader_draw_parameters : require")?;
-            }
->>>>>>> 1df98d98
         }
 
         Ok(())
