--- conflicted
+++ resolved
@@ -367,41 +367,8 @@
         //empty
     }
 
-<<<<<<< HEAD
-    fn render(
-        &mut self,
-        view: &wgpu::TextureView,
-        device: &wgpu::Device,
-        queue: &wgpu::Queue,
-        spawner: &wgpu_example::framework::Spawner,
-    ) {
+    fn render(&mut self, view: &wgpu::TextureView, device: &wgpu::Device, queue: &wgpu::Queue) {
         self.spawn_bunnies();
-=======
-    fn render(&mut self, view: &wgpu::TextureView, device: &wgpu::Device, queue: &wgpu::Queue) {
-        let delta = 0.01;
-        for bunny in self.bunnies.iter_mut() {
-            bunny.position[0] += bunny.velocity[0] * delta;
-            bunny.position[1] += bunny.velocity[1] * delta;
-            bunny.velocity[1] += GRAVITY * delta;
-            if (bunny.velocity[0] > 0.0
-                && bunny.position[0] + 0.5 * BUNNY_SIZE > self.extent[0] as f32)
-                || (bunny.velocity[0] < 0.0 && bunny.position[0] - 0.5 * BUNNY_SIZE < 0.0)
-            {
-                bunny.velocity[0] *= -1.0;
-            }
-            if bunny.velocity[1] < 0.0 && bunny.position[1] < 0.5 * BUNNY_SIZE {
-                bunny.velocity[1] *= -1.0;
-            }
-        }
-
-        let uniform_alignment = device.limits().min_uniform_buffer_offset_alignment;
-        queue.write_buffer(&self.local_buffer, 0, unsafe {
-            std::slice::from_raw_parts(
-                self.bunnies.as_ptr() as *const u8,
-                self.bunnies.len() * uniform_alignment as usize,
-            )
-        });
->>>>>>> 2a9fdf9a
 
         for _frame_number in 0..3 {
             self._render(view, device, queue, spawner);
