use std::sync::Arc;

use super::*;
<<<<<<< HEAD
use wgpu_test::{gpu_test, infra::GpuTestConfiguration, TestParameters};
=======
use wgpu_test::{initialize_test, FailureCase, TestParameters};
>>>>>>> 57f8757f

#[gpu_test]
static COMPUTE_1: GpuTestConfiguration = GpuTestConfiguration::new()
    .parameters(
        TestParameters::default()
            .downlevel_flags(wgpu::DownlevelFlags::COMPUTE_SHADERS)
            .limits(wgpu::Limits::downlevel_defaults())
<<<<<<< HEAD
            .specific_failure(None, None, Some("V3D"), true),
    )
    .run_async(|ctx| {
        let input = &[1, 2, 3, 4];
=======
            .features(wgpu::Features::TIMESTAMP_QUERY)
            .skip(FailureCase::adapter("V3D")),
        |ctx| {
            let input = &[1, 2, 3, 4];
>>>>>>> 57f8757f

        async move { assert_execute_gpu(&ctx.device, &ctx.queue, input, &[0, 1, 7, 2]).await }
    });

#[gpu_test]
static COMPUTE_2: GpuTestConfiguration = GpuTestConfiguration::new()
    .parameters(
        TestParameters::default()
            .downlevel_flags(wgpu::DownlevelFlags::COMPUTE_SHADERS)
            .limits(wgpu::Limits::downlevel_defaults())
<<<<<<< HEAD
            .specific_failure(None, None, Some("V3D"), true),
    )
    .run_async(|ctx| {
        let input = &[5, 23, 10, 9];
=======
            .features(wgpu::Features::TIMESTAMP_QUERY)
            .skip(FailureCase::adapter("V3D")),
        |ctx| {
            let input = &[5, 23, 10, 9];
>>>>>>> 57f8757f

        async move { assert_execute_gpu(&ctx.device, &ctx.queue, input, &[5, 15, 6, 19]).await }
    });

#[gpu_test]
static COMPUTE_OVERFLOW: GpuTestConfiguration = GpuTestConfiguration::new()
    .parameters(
        TestParameters::default()
            .downlevel_flags(wgpu::DownlevelFlags::COMPUTE_SHADERS)
            .limits(wgpu::Limits::downlevel_defaults())
<<<<<<< HEAD
            .specific_failure(None, None, Some("V3D"), true),
    )
    .run_async(|ctx| {
        let input = &[77031, 837799, 8400511, 63728127];
        async move {
            assert_execute_gpu(
=======
            .features(wgpu::Features::TIMESTAMP_QUERY)
            .skip(FailureCase::adapter("V3D")),
        |ctx| {
            let input = &[77031, 837799, 8400511, 63728127];
            pollster::block_on(assert_execute_gpu(
>>>>>>> 57f8757f
                &ctx.device,
                &ctx.queue,
                input,
                &[350, 524, OVERFLOW, OVERFLOW],
            ).await
        }
    });

#[gpu_test]
static MULTITHREADED_COMPUTE: GpuTestConfiguration = GpuTestConfiguration::new()
    .parameters(
        TestParameters::default()
            .downlevel_flags(wgpu::DownlevelFlags::COMPUTE_SHADERS)
            .limits(wgpu::Limits::downlevel_defaults())
            .features(wgpu::Features::TIMESTAMP_QUERY)
            .skip(FailureCase::adapter("V3D"))
            // https://github.com/gfx-rs/wgpu/issues/3944
            .skip(FailureCase::backend_adapter(
                wgpu::Backends::VULKAN,
                "swiftshader",
            ))
            // https://github.com/gfx-rs/wgpu/issues/3250
<<<<<<< HEAD
            .specific_failure(Some(wgpu::Backends::GL), None, Some("llvmpipe"), true),
    )
    .run_sync(|ctx| {
        use std::{sync::mpsc, thread, time::Duration};
=======
            .skip(FailureCase::backend_adapter(wgpu::Backends::GL, "llvmpipe"))
            .skip(FailureCase::molten_vk()),
        |ctx| {
            use std::{sync::mpsc, thread, time::Duration};
>>>>>>> 57f8757f

        let ctx = Arc::new(ctx);

        let thread_count = 8;

        let (tx, rx) = mpsc::channel();
        for _ in 0..thread_count {
            let tx = tx.clone();
            let ctx = Arc::clone(&ctx);
            thread::spawn(move || {
                let input = &[100, 100, 100];
                pollster::block_on(assert_execute_gpu(
                    &ctx.device,
                    &ctx.queue,
                    input,
                    &[25, 25, 25],
                ));
                tx.send(true).unwrap();
            });
        }

        for _ in 0..thread_count {
            rx.recv_timeout(Duration::from_secs(10))
                .expect("A thread never completed.");
        }
    });

async fn assert_execute_gpu(
    device: &wgpu::Device,
    queue: &wgpu::Queue,
    input: &[u32],
    expected: &[u32],
) {
    if let Some(produced) = execute_gpu_inner(device, queue, input).await {
        assert_eq!(produced, expected);
    }
}<|MERGE_RESOLUTION|>--- conflicted
+++ resolved
@@ -1,11 +1,7 @@
 use std::sync::Arc;
 
 use super::*;
-<<<<<<< HEAD
-use wgpu_test::{gpu_test, infra::GpuTestConfiguration, TestParameters};
-=======
-use wgpu_test::{initialize_test, FailureCase, TestParameters};
->>>>>>> 57f8757f
+use wgpu_test::{gpu_test, infra::GpuTestConfiguration, FailureCase, TestParameters};
 
 #[gpu_test]
 static COMPUTE_1: GpuTestConfiguration = GpuTestConfiguration::new()
@@ -13,17 +9,11 @@
         TestParameters::default()
             .downlevel_flags(wgpu::DownlevelFlags::COMPUTE_SHADERS)
             .limits(wgpu::Limits::downlevel_defaults())
-<<<<<<< HEAD
-            .specific_failure(None, None, Some("V3D"), true),
+            .features(wgpu::Features::TIMESTAMP_QUERY)
+            .skip(FailureCase::adapter("V3D")),
     )
     .run_async(|ctx| {
         let input = &[1, 2, 3, 4];
-=======
-            .features(wgpu::Features::TIMESTAMP_QUERY)
-            .skip(FailureCase::adapter("V3D")),
-        |ctx| {
-            let input = &[1, 2, 3, 4];
->>>>>>> 57f8757f
 
         async move { assert_execute_gpu(&ctx.device, &ctx.queue, input, &[0, 1, 7, 2]).await }
     });
@@ -34,17 +24,11 @@
         TestParameters::default()
             .downlevel_flags(wgpu::DownlevelFlags::COMPUTE_SHADERS)
             .limits(wgpu::Limits::downlevel_defaults())
-<<<<<<< HEAD
-            .specific_failure(None, None, Some("V3D"), true),
+            .features(wgpu::Features::TIMESTAMP_QUERY)
+            .skip(FailureCase::adapter("V3D")),
     )
     .run_async(|ctx| {
         let input = &[5, 23, 10, 9];
-=======
-            .features(wgpu::Features::TIMESTAMP_QUERY)
-            .skip(FailureCase::adapter("V3D")),
-        |ctx| {
-            let input = &[5, 23, 10, 9];
->>>>>>> 57f8757f
 
         async move { assert_execute_gpu(&ctx.device, &ctx.queue, input, &[5, 15, 6, 19]).await }
     });
@@ -55,25 +39,19 @@
         TestParameters::default()
             .downlevel_flags(wgpu::DownlevelFlags::COMPUTE_SHADERS)
             .limits(wgpu::Limits::downlevel_defaults())
-<<<<<<< HEAD
-            .specific_failure(None, None, Some("V3D"), true),
+            .features(wgpu::Features::TIMESTAMP_QUERY)
+            .skip(FailureCase::adapter("V3D")),
     )
     .run_async(|ctx| {
         let input = &[77031, 837799, 8400511, 63728127];
         async move {
             assert_execute_gpu(
-=======
-            .features(wgpu::Features::TIMESTAMP_QUERY)
-            .skip(FailureCase::adapter("V3D")),
-        |ctx| {
-            let input = &[77031, 837799, 8400511, 63728127];
-            pollster::block_on(assert_execute_gpu(
->>>>>>> 57f8757f
                 &ctx.device,
                 &ctx.queue,
                 input,
                 &[350, 524, OVERFLOW, OVERFLOW],
-            ).await
+            )
+            .await
         }
     });
 
@@ -91,17 +69,11 @@
                 "swiftshader",
             ))
             // https://github.com/gfx-rs/wgpu/issues/3250
-<<<<<<< HEAD
-            .specific_failure(Some(wgpu::Backends::GL), None, Some("llvmpipe"), true),
+            .skip(FailureCase::backend_adapter(wgpu::Backends::GL, "llvmpipe"))
+            .skip(FailureCase::molten_vk()),
     )
     .run_sync(|ctx| {
         use std::{sync::mpsc, thread, time::Duration};
-=======
-            .skip(FailureCase::backend_adapter(wgpu::Backends::GL, "llvmpipe"))
-            .skip(FailureCase::molten_vk()),
-        |ctx| {
-            use std::{sync::mpsc, thread, time::Duration};
->>>>>>> 57f8757f
 
         let ctx = Arc::new(ctx);
 
