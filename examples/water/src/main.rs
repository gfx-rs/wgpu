--- conflicted
+++ resolved
@@ -752,11 +752,8 @@
                     }),
                     stencil_ops: None,
                 }),
-<<<<<<< HEAD
                 timestamp_writes: None,
-=======
                 occlusion_query_set: None,
->>>>>>> 494ae1a8
             });
 
             rpass.execute_bundles([&self.terrain_bundle]);
@@ -782,11 +779,8 @@
                     }),
                     stencil_ops: None,
                 }),
-<<<<<<< HEAD
                 timestamp_writes: None,
-=======
                 occlusion_query_set: None,
->>>>>>> 494ae1a8
             });
             rpass.set_pipeline(&self.terrain_pipeline);
             rpass.set_bind_group(0, &self.terrain_normal_bind_group, &[]);
@@ -811,11 +805,8 @@
                     depth_ops: None,
                     stencil_ops: None,
                 }),
-<<<<<<< HEAD
                 timestamp_writes: None,
-=======
                 occlusion_query_set: None,
->>>>>>> 494ae1a8
             });
 
             rpass.set_pipeline(&self.water_pipeline);
