--- conflicted
+++ resolved
@@ -104,11 +104,8 @@
                 },
             })],
             depth_stencil_attachment: None,
-<<<<<<< HEAD
             timestamp_writes: None,
-=======
             occlusion_query_set: None,
->>>>>>> 494ae1a8
         });
 
         // Copy the data from the texture to the buffer
