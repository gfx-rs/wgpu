#[cfg(target_arch = "wasm32")]
use std::str::FromStr;
#[cfg(not(target_arch = "wasm32"))]
use std::time::Instant;
#[cfg(target_arch = "wasm32")]
use wasm_bindgen::prelude::*;
#[cfg(target_arch = "wasm32")]
use web_sys::{ImageBitmapRenderingContext, OffscreenCanvas};
use wgpu::{WasmNotSend, WasmNotSync};
use wgpu_test::GpuTestConfiguration;
use winit::{
    event::{self, KeyEvent, WindowEvent},
    event_loop::{ControlFlow, EventLoop},
    keyboard::{Key, NamedKey},
};

#[allow(dead_code)]
pub fn cast_slice<T>(data: &[T]) -> &[u8] {
    use std::{mem::size_of_val, slice::from_raw_parts};

    unsafe { from_raw_parts(data.as_ptr() as *const u8, size_of_val(data)) }
}

#[allow(dead_code)]
pub enum ShaderStage {
    Vertex,
    Fragment,
    Compute,
}

pub trait Example: 'static + Sized {
    fn optional_features() -> wgpu::Features {
        wgpu::Features::empty()
    }

    fn required_features() -> wgpu::Features {
        wgpu::Features::empty()
    }

    fn required_downlevel_capabilities() -> wgpu::DownlevelCapabilities {
        wgpu::DownlevelCapabilities {
            flags: wgpu::DownlevelFlags::empty(),
            shader_model: wgpu::ShaderModel::Sm5,
            ..wgpu::DownlevelCapabilities::default()
        }
    }

    fn required_limits() -> wgpu::Limits {
        wgpu::Limits::downlevel_webgl2_defaults() // These downlevel limits will allow the code to run on all possible hardware
    }

    fn init(
        config: &wgpu::SurfaceConfiguration,
        adapter: &wgpu::Adapter,
        device: &wgpu::Device,
        queue: &wgpu::Queue,
    ) -> Self;

    fn resize(
        &mut self,
        config: &wgpu::SurfaceConfiguration,
        device: &wgpu::Device,
        queue: &wgpu::Queue,
    );

    fn update(&mut self, event: WindowEvent);
<<<<<<< HEAD

    fn render(
        &mut self,
        view: &wgpu::TextureView,
        device: &wgpu::Device,
        queue: &wgpu::Queue,
        spawner: &Spawner,
    );
=======
    fn render(&mut self, view: &wgpu::TextureView, device: &wgpu::Device, queue: &wgpu::Queue);
>>>>>>> 2a9fdf9a
}

struct Setup {
    event_loop: EventLoop<()>,
    instance: wgpu::Instance,
    size: winit::dpi::PhysicalSize<u32>,
    surface: wgpu::Surface,
    adapter: wgpu::Adapter,
    device: wgpu::Device,
    queue: wgpu::Queue,
    #[cfg(target_arch = "wasm32")]
    offscreen_canvas_setup: Option<OffscreenCanvasSetup>,
}

#[cfg(target_arch = "wasm32")]
struct OffscreenCanvasSetup {
    offscreen_canvas: OffscreenCanvas,
    bitmap_renderer: ImageBitmapRenderingContext,
}

async fn setup<E: Example>(title: &str) -> Setup {
    #[cfg(not(target_arch = "wasm32"))]
    {
        env_logger::init();
    };

    let event_loop = EventLoop::new().unwrap();
    let mut builder = winit::window::WindowBuilder::new();
    builder = builder.with_title(title);
    #[cfg(windows_OFF)] // TODO
    {
        use winit::platform::windows::WindowBuilderExtWindows;
        builder = builder.with_no_redirection_bitmap(true);
    }
    let window = builder.build(&event_loop).unwrap();

    #[cfg(target_arch = "wasm32")]
    {
        use winit::platform::web::WindowExtWebSys;
        let query_string = web_sys::window().unwrap().location().search().unwrap();
        let level: log::Level = parse_url_query_string(&query_string, "RUST_LOG")
            .and_then(|x| x.parse().ok())
            .unwrap_or(log::Level::Error);
        console_log::init_with_level(level).expect("could not initialize logger");
        std::panic::set_hook(Box::new(console_error_panic_hook::hook));
        // On wasm, append the canvas to the document body
        web_sys::window()
            .and_then(|win| win.document())
            .and_then(|doc| doc.body())
            .and_then(|body| {
                body.append_child(&web_sys::Element::from(
                    window.canvas().expect("Couldn't get canvas"),
                ))
                .ok()
            })
            .expect("couldn't append canvas to document body");
    }

    #[cfg(target_arch = "wasm32")]
    let mut offscreen_canvas_setup: Option<OffscreenCanvasSetup> = None;
    #[cfg(target_arch = "wasm32")]
    {
        use winit::platform::web::WindowExtWebSys;

        let query_string = web_sys::window().unwrap().location().search().unwrap();
        if let Some(offscreen_canvas_param) =
            parse_url_query_string(&query_string, "offscreen_canvas")
        {
            if FromStr::from_str(offscreen_canvas_param) == Ok(true) {
                log::info!("Creating OffscreenCanvasSetup");

                let offscreen_canvas =
                    OffscreenCanvas::new(1024, 768).expect("couldn't create OffscreenCanvas");

                let bitmap_renderer = window
                    .canvas()
                    .expect("Couldn't get html canvas")
                    .get_context("bitmaprenderer")
                    .expect("couldn't create ImageBitmapRenderingContext (Result)")
                    .expect("couldn't create ImageBitmapRenderingContext (Option)")
                    .dyn_into::<ImageBitmapRenderingContext>()
                    .expect("couldn't convert into ImageBitmapRenderingContext");

                offscreen_canvas_setup = Some(OffscreenCanvasSetup {
                    offscreen_canvas,
                    bitmap_renderer,
                })
            }
        }
    };

    log::info!("Initializing the surface...");

    let backends = wgpu::util::backend_bits_from_env().unwrap_or_default();
    let dx12_shader_compiler = wgpu::util::dx12_shader_compiler_from_env().unwrap_or_default();
    let gles_minor_version = wgpu::util::gles_minor_version_from_env().unwrap_or_default();

    let instance = wgpu::Instance::new(wgpu::InstanceDescriptor {
        backends,
        flags: wgpu::InstanceFlags::from_build_config().with_env(),
        dx12_shader_compiler,
        gles_minor_version,
    });
    let (size, surface) = unsafe {
        let size = window.inner_size();

        #[cfg(any(not(target_arch = "wasm32"), target_os = "emscripten"))]
        let surface = instance.create_surface(&window).unwrap();
        #[cfg(all(target_arch = "wasm32", not(target_os = "emscripten")))]
        let surface = {
            if let Some(offscreen_canvas_setup) = &offscreen_canvas_setup {
                log::info!("Creating surface from OffscreenCanvas");
                instance.create_surface_from_offscreen_canvas(
                    offscreen_canvas_setup.offscreen_canvas.clone(),
                )
            } else {
                instance.create_surface(&window)
            }
        }
        .unwrap();

        (size, surface)
    };
    let adapter = wgpu::util::initialize_adapter_from_env_or_default(&instance, Some(&surface))
        .await
        .expect("No suitable GPU adapters found on the system!");

    #[cfg(not(target_arch = "wasm32"))]
    {
        let adapter_info = adapter.get_info();
        println!("Using {} ({:?})", adapter_info.name, adapter_info.backend);
    }

    let optional_features = E::optional_features();
    let required_features = E::required_features();
    let adapter_features = adapter.features();
    assert!(
        adapter_features.contains(required_features),
        "Adapter does not support required features for this example: {:?}",
        required_features - adapter_features
    );

    let required_downlevel_capabilities = E::required_downlevel_capabilities();
    let downlevel_capabilities = adapter.get_downlevel_capabilities();
    assert!(
        downlevel_capabilities.shader_model >= required_downlevel_capabilities.shader_model,
        "Adapter does not support the minimum shader model required to run this example: {:?}",
        required_downlevel_capabilities.shader_model
    );
    assert!(
        downlevel_capabilities
            .flags
            .contains(required_downlevel_capabilities.flags),
        "Adapter does not support the downlevel capabilities required to run this example: {:?}",
        required_downlevel_capabilities.flags - downlevel_capabilities.flags
    );

    // Make sure we use the texture resolution limits from the adapter, so we can support images the size of the surface.
    let needed_limits = E::required_limits().using_resolution(adapter.limits());

    let trace_dir = std::env::var("WGPU_TRACE");
    let (device, queue) = adapter
        .request_device(
            &wgpu::DeviceDescriptor {
                label: None,
                features: (optional_features & adapter_features) | required_features,
                limits: needed_limits,
            },
            trace_dir.ok().as_ref().map(std::path::Path::new),
        )
        .await
        .expect("Unable to find a suitable GPU adapter!");

    Setup {
        event_loop,
        instance,
        size,
        surface,
        adapter,
        device,
        queue,
        #[cfg(target_arch = "wasm32")]
        offscreen_canvas_setup,
    }
}

fn start<E: Example>(
    #[cfg(not(target_arch = "wasm32"))] Setup {
        event_loop,
        instance,
        size,
        surface,
        adapter,
        device,
        queue,
    }: Setup,
    #[cfg(target_arch = "wasm32")] Setup {
        event_loop,
        instance,
        size,
        surface,
        adapter,
        device,
        queue,
        offscreen_canvas_setup,
    }: Setup,
) {
    let mut config = surface
        .get_default_config(&adapter, size.width, size.height)
        .expect("Surface isn't supported by the adapter.");
    let surface_view_format = config.format.add_srgb_suffix();
    config.view_formats.push(surface_view_format);
    surface.configure(&device, &config);

    log::info!("Initializing the example...");
    let mut example = E::init(&config, &adapter, &device, &queue);

    #[cfg(not(target_arch = "wasm32"))]
    let mut last_frame_inst = Instant::now();
    #[cfg(not(target_arch = "wasm32"))]
    let (mut frame_count, mut accum_time) = (0, 0.0);

    log::info!("Entering render loop...");
<<<<<<< HEAD
    event_loop
        .run(move |event, target| {
            let _ = (&instance, &adapter); // force ownership by the closure
            target.set_control_flow(ControlFlow::Poll);

            if cfg!(feature = "metal-auto-capture") {
                target.exit();
            };

            match event {
                event::Event::WindowEvent {
                    event: WindowEvent::Resized(size),
=======
    event_loop.run(move |event, _, control_flow| {
        let _ = (&instance, &adapter); // force ownership by the closure
        *control_flow = if cfg!(feature = "metal-auto-capture") {
            ControlFlow::Exit
        } else {
            ControlFlow::Poll
        };
        match event {
            event::Event::RedrawEventsCleared => {
                window.request_redraw();
            }
            event::Event::WindowEvent {
                event:
                    WindowEvent::Resized(size)
                    | WindowEvent::ScaleFactorChanged {
                        new_inner_size: &mut size,
                        ..
                    },
                ..
            } => {
                log::info!("Resizing to {:?}", size);
                config.width = size.width.max(1);
                config.height = size.height.max(1);
                example.resize(&config, &device, &queue);
                surface.configure(&device, &config);
            }
            event::Event::WindowEvent { event, .. } => match event {
                WindowEvent::KeyboardInput {
                    input:
                        event::KeyboardInput {
                            virtual_keycode: Some(event::VirtualKeyCode::Escape),
                            state: event::ElementState::Pressed,
                            ..
                        },
                    ..
                }
                | WindowEvent::CloseRequested => {
                    *control_flow = ControlFlow::Exit;
                }
                #[cfg(not(target_arch = "wasm32"))]
                WindowEvent::KeyboardInput {
                    input:
                        event::KeyboardInput {
                            virtual_keycode: Some(event::VirtualKeyCode::R),
                            state: event::ElementState::Pressed,
                            ..
                        },
>>>>>>> 2a9fdf9a
                    ..
                } => {
                    config.width = size.width.max(1);
                    config.height = size.height.max(1);
                    example.resize(&config, &device, &queue);
                    surface.configure(&device, &config);
                }
                event::Event::WindowEvent { event, .. } => match event {
                    WindowEvent::KeyboardInput {
                        event:
                            KeyEvent {
                                logical_key: Key::Named(NamedKey::Escape),
                                ..
                            },
                        ..
                    }
                    | WindowEvent::CloseRequested => {
                        target.exit();
                    }
                    #[cfg(not(target_arch = "wasm32"))]
                    WindowEvent::KeyboardInput {
                        event:
                            KeyEvent {
                                logical_key: Key::Character(s),
                                ..
                            },
                        ..
                    } if s == "r" => {
                        println!("{:#?}", instance.generate_report());
                    }
                    event::WindowEvent::RedrawRequested => {
                        #[cfg(not(target_arch = "wasm32"))]
                        {
                            accum_time += last_frame_inst.elapsed().as_secs_f32();
                            last_frame_inst = Instant::now();
                            frame_count += 1;
                            if frame_count == 100 {
                                println!(
                                    "Avg frame time {}ms",
                                    accum_time * 1000.0 / frame_count as f32
                                );
                                accum_time = 0.0;
                                frame_count = 0;
                            }
                        }

<<<<<<< HEAD
                        let frame = match surface.get_current_texture() {
                            Ok(frame) => frame,
                            Err(_) => {
                                surface.configure(&device, &config);
                                surface
                                    .get_current_texture()
                                    .expect("Failed to acquire next surface texture!")
                            }
                        };
                        let view = frame.texture.create_view(&wgpu::TextureViewDescriptor {
                            format: Some(surface_view_format),
                            ..wgpu::TextureViewDescriptor::default()
                        });
=======
                example.render(&view, &device, &queue);
>>>>>>> 2a9fdf9a

                        example.render(&view, &device, &queue, &spawner);

                        frame.present();

                        #[cfg(target_arch = "wasm32")]
                        {
                            if let Some(offscreen_canvas_setup) = &offscreen_canvas_setup {
                                let image_bitmap = offscreen_canvas_setup
                                    .offscreen_canvas
                                    .transfer_to_image_bitmap()
                                    .expect("couldn't transfer offscreen canvas to image bitmap.");
                                offscreen_canvas_setup
                                    .bitmap_renderer
                                    .transfer_from_image_bitmap(&image_bitmap);

                                log::info!("Transferring OffscreenCanvas to ImageBitmapRenderer");
                            }
                        }
                    }
                    _ => example.update(event),
                },
                _ => {}
            }
        })
        .unwrap();
}

#[cfg(not(target_arch = "wasm32"))]
<<<<<<< HEAD
pub struct Spawner<'a> {
    executor: async_executor::LocalExecutor<'a>,
}

#[cfg(not(target_arch = "wasm32"))]
impl<'a> Spawner<'a> {
    fn new() -> Self {
        Self {
            executor: async_executor::LocalExecutor::new(),
        }
    }

    #[allow(dead_code)]
    pub fn spawn_local(&self, future: impl Future<Output = ()> + 'a) {
        self.executor.spawn(future).detach();
    }
}

#[cfg(target_arch = "wasm32")]
pub struct Spawner {}

#[cfg(target_arch = "wasm32")]
impl Spawner {
    fn new() -> Self {
        Self {}
    }

    #[allow(dead_code)]
    pub fn spawn_local(&self, future: impl Future<Output = ()> + 'static) {
        wasm_bindgen_futures::spawn_local(future);
    }
}

#[cfg(not(target_arch = "wasm32"))]
=======
>>>>>>> 2a9fdf9a
pub fn run<E: Example>(title: &str) {
    let setup = pollster::block_on(setup::<E>(title));
    start::<E>(setup);
}

#[cfg(target_arch = "wasm32")]
pub fn run<E: Example>(title: &str) {
    let title = title.to_owned();
    wasm_bindgen_futures::spawn_local(async move {
        let setup = setup::<E>(&title).await;
        let start_closure = Closure::once_into_js(move || start::<E>(setup));

        // make sure to handle JS exceptions thrown inside start.
        // Otherwise wasm_bindgen_futures Queue would break and never handle any tasks again.
        // This is required, because winit uses JS exception for control flow to escape from `run`.
        if let Err(error) = call_catch(&start_closure) {
            let is_control_flow_exception = error.dyn_ref::<js_sys::Error>().map_or(false, |e| {
                e.message().includes("Using exceptions for control flow", 0)
            });

            if !is_control_flow_exception {
                web_sys::console::error_1(&error);
            }
        }

        #[wasm_bindgen]
        extern "C" {
            #[wasm_bindgen(catch, js_namespace = Function, js_name = "prototype.call.call")]
            fn call_catch(this: &JsValue) -> Result<(), JsValue>;
        }
    });
}

#[cfg(target_arch = "wasm32")]
/// Parse the query string as returned by `web_sys::window()?.location().search()?` and get a
/// specific key out of it.
pub fn parse_url_query_string<'a>(query: &'a str, search_key: &str) -> Option<&'a str> {
    let query_string = query.strip_prefix('?')?;

    for pair in query_string.split('&') {
        let mut pair = pair.split('=');
        let key = pair.next()?;
        let value = pair.next()?;

        if key == search_key {
            return Some(value);
        }
    }

    None
}

pub use wgpu_test::image::ComparisonType;

#[derive(Clone)]
pub struct ExampleTestParams<E> {
    pub name: &'static str,
    // Path to the reference image, relative to the root of the repo.
    pub image_path: &'static str,
    pub width: u32,
    pub height: u32,
    pub optional_features: wgpu::Features,
    pub base_test_parameters: wgpu_test::TestParameters,
    /// Comparisons against FLIP statistics that determine if the test passes or fails.
    pub comparisons: &'static [ComparisonType],
    pub _phantom: std::marker::PhantomData<E>,
}

impl<E: Example + WasmNotSend + WasmNotSync> From<ExampleTestParams<E>> for GpuTestConfiguration {
    fn from(params: ExampleTestParams<E>) -> Self {
        GpuTestConfiguration::new()
            .name(params.name)
            .parameters({
                assert_eq!(params.width % 64, 0, "width needs to be aligned 64");

                let features = E::required_features() | params.optional_features;

                params.base_test_parameters.clone().features(features)
            })
            .run_async(move |ctx| async move {
                let dst_texture = ctx.device.create_texture(&wgpu::TextureDescriptor {
                    label: Some("destination"),
                    size: wgpu::Extent3d {
                        width: params.width,
                        height: params.height,
                        depth_or_array_layers: 1,
                    },
                    mip_level_count: 1,
                    sample_count: 1,
                    dimension: wgpu::TextureDimension::D2,
                    format: wgpu::TextureFormat::Rgba8UnormSrgb,
                    usage: wgpu::TextureUsages::RENDER_ATTACHMENT | wgpu::TextureUsages::COPY_SRC,
                    view_formats: &[],
                });

                let dst_view = dst_texture.create_view(&wgpu::TextureViewDescriptor::default());

                let dst_buffer = ctx.device.create_buffer(&wgpu::BufferDescriptor {
                    label: Some("image map buffer"),
                    size: params.width as u64 * params.height as u64 * 4,
                    usage: wgpu::BufferUsages::COPY_DST | wgpu::BufferUsages::MAP_READ,
                    mapped_at_creation: false,
                });

                let mut example = E::init(
                    &wgpu::SurfaceConfiguration {
                        usage: wgpu::TextureUsages::RENDER_ATTACHMENT,
                        format: wgpu::TextureFormat::Rgba8UnormSrgb,
                        width: params.width,
                        height: params.height,
                        present_mode: wgpu::PresentMode::Fifo,
                        alpha_mode: wgpu::CompositeAlphaMode::Auto,
                        view_formats: vec![wgpu::TextureFormat::Rgba8UnormSrgb],
                    },
                    &ctx.adapter,
                    &ctx.device,
                    &ctx.queue,
                );

                {
<<<<<<< HEAD
                    let spawner = Spawner::new();
                    example.render(&dst_view, &ctx.device, &ctx.queue, &spawner);
=======
                    example.render(&dst_view, &ctx.device, &ctx.queue);

                    // Handle specific case for bunnymark
                    #[allow(deprecated)]
                    if params.image_path == "/examples/bunnymark/screenshot.png" {
                        // Press spacebar to spawn bunnies
                        example.update(winit::event::WindowEvent::KeyboardInput {
                            input: winit::event::KeyboardInput {
                                scancode: 0,
                                state: winit::event::ElementState::Pressed,
                                virtual_keycode: Some(winit::event::VirtualKeyCode::Space),
                                modifiers: winit::event::ModifiersState::empty(),
                            },
                            device_id: unsafe { winit::event::DeviceId::dummy() },
                            is_synthetic: false,
                        });

                        // Step 3 extra frames
                        for _ in 0..3 {
                            example.render(&dst_view, &ctx.device, &ctx.queue);
                        }
                    }
>>>>>>> 2a9fdf9a
                }

                let mut cmd_buf = ctx
                    .device
                    .create_command_encoder(&wgpu::CommandEncoderDescriptor::default());

                cmd_buf.copy_texture_to_buffer(
                    wgpu::ImageCopyTexture {
                        texture: &dst_texture,
                        mip_level: 0,
                        origin: wgpu::Origin3d::ZERO,
                        aspect: wgpu::TextureAspect::All,
                    },
                    wgpu::ImageCopyBuffer {
                        buffer: &dst_buffer,
                        layout: wgpu::ImageDataLayout {
                            offset: 0,
                            bytes_per_row: Some(params.width * 4),
                            rows_per_image: None,
                        },
                    },
                    wgpu::Extent3d {
                        width: params.width,
                        height: params.height,
                        depth_or_array_layers: 1,
                    },
                );

                ctx.queue.submit(Some(cmd_buf.finish()));

                let dst_buffer_slice = dst_buffer.slice(..);
                dst_buffer_slice.map_async(wgpu::MapMode::Read, |_| ());
                ctx.device.poll(wgpu::Maintain::Wait);
                let bytes = dst_buffer_slice.get_mapped_range().to_vec();

                wgpu_test::image::compare_image_output(
                    env!("CARGO_MANIFEST_DIR").to_string() + "/../../" + params.image_path,
                    &ctx.adapter_info,
                    params.width,
                    params.height,
                    &bytes,
                    params.comparisons,
                )
                .await;
            })
    }
}<|MERGE_RESOLUTION|>--- conflicted
+++ resolved
@@ -64,18 +64,8 @@
     );
 
     fn update(&mut self, event: WindowEvent);
-<<<<<<< HEAD
-
-    fn render(
-        &mut self,
-        view: &wgpu::TextureView,
-        device: &wgpu::Device,
-        queue: &wgpu::Queue,
-        spawner: &Spawner,
-    );
-=======
+
     fn render(&mut self, view: &wgpu::TextureView, device: &wgpu::Device, queue: &wgpu::Queue);
->>>>>>> 2a9fdf9a
 }
 
 struct Setup {
@@ -299,7 +289,6 @@
     let (mut frame_count, mut accum_time) = (0, 0.0);
 
     log::info!("Entering render loop...");
-<<<<<<< HEAD
     event_loop
         .run(move |event, target| {
             let _ = (&instance, &adapter); // force ownership by the closure
@@ -312,55 +301,6 @@
             match event {
                 event::Event::WindowEvent {
                     event: WindowEvent::Resized(size),
-=======
-    event_loop.run(move |event, _, control_flow| {
-        let _ = (&instance, &adapter); // force ownership by the closure
-        *control_flow = if cfg!(feature = "metal-auto-capture") {
-            ControlFlow::Exit
-        } else {
-            ControlFlow::Poll
-        };
-        match event {
-            event::Event::RedrawEventsCleared => {
-                window.request_redraw();
-            }
-            event::Event::WindowEvent {
-                event:
-                    WindowEvent::Resized(size)
-                    | WindowEvent::ScaleFactorChanged {
-                        new_inner_size: &mut size,
-                        ..
-                    },
-                ..
-            } => {
-                log::info!("Resizing to {:?}", size);
-                config.width = size.width.max(1);
-                config.height = size.height.max(1);
-                example.resize(&config, &device, &queue);
-                surface.configure(&device, &config);
-            }
-            event::Event::WindowEvent { event, .. } => match event {
-                WindowEvent::KeyboardInput {
-                    input:
-                        event::KeyboardInput {
-                            virtual_keycode: Some(event::VirtualKeyCode::Escape),
-                            state: event::ElementState::Pressed,
-                            ..
-                        },
-                    ..
-                }
-                | WindowEvent::CloseRequested => {
-                    *control_flow = ControlFlow::Exit;
-                }
-                #[cfg(not(target_arch = "wasm32"))]
-                WindowEvent::KeyboardInput {
-                    input:
-                        event::KeyboardInput {
-                            virtual_keycode: Some(event::VirtualKeyCode::R),
-                            state: event::ElementState::Pressed,
-                            ..
-                        },
->>>>>>> 2a9fdf9a
                     ..
                 } => {
                     config.width = size.width.max(1);
@@ -407,7 +347,6 @@
                             }
                         }
 
-<<<<<<< HEAD
                         let frame = match surface.get_current_texture() {
                             Ok(frame) => frame,
                             Err(_) => {
@@ -421,11 +360,8 @@
                             format: Some(surface_view_format),
                             ..wgpu::TextureViewDescriptor::default()
                         });
-=======
-                example.render(&view, &device, &queue);
->>>>>>> 2a9fdf9a
-
-                        example.render(&view, &device, &queue, &spawner);
+
+                        example.render(&view, &device, &queue);
 
                         frame.present();
 
@@ -453,43 +389,6 @@
 }
 
 #[cfg(not(target_arch = "wasm32"))]
-<<<<<<< HEAD
-pub struct Spawner<'a> {
-    executor: async_executor::LocalExecutor<'a>,
-}
-
-#[cfg(not(target_arch = "wasm32"))]
-impl<'a> Spawner<'a> {
-    fn new() -> Self {
-        Self {
-            executor: async_executor::LocalExecutor::new(),
-        }
-    }
-
-    #[allow(dead_code)]
-    pub fn spawn_local(&self, future: impl Future<Output = ()> + 'a) {
-        self.executor.spawn(future).detach();
-    }
-}
-
-#[cfg(target_arch = "wasm32")]
-pub struct Spawner {}
-
-#[cfg(target_arch = "wasm32")]
-impl Spawner {
-    fn new() -> Self {
-        Self {}
-    }
-
-    #[allow(dead_code)]
-    pub fn spawn_local(&self, future: impl Future<Output = ()> + 'static) {
-        wasm_bindgen_futures::spawn_local(future);
-    }
-}
-
-#[cfg(not(target_arch = "wasm32"))]
-=======
->>>>>>> 2a9fdf9a
 pub fn run<E: Example>(title: &str) {
     let setup = pollster::block_on(setup::<E>(title));
     start::<E>(setup);
@@ -609,35 +508,7 @@
                     &ctx.queue,
                 );
 
-                {
-<<<<<<< HEAD
-                    let spawner = Spawner::new();
-                    example.render(&dst_view, &ctx.device, &ctx.queue, &spawner);
-=======
-                    example.render(&dst_view, &ctx.device, &ctx.queue);
-
-                    // Handle specific case for bunnymark
-                    #[allow(deprecated)]
-                    if params.image_path == "/examples/bunnymark/screenshot.png" {
-                        // Press spacebar to spawn bunnies
-                        example.update(winit::event::WindowEvent::KeyboardInput {
-                            input: winit::event::KeyboardInput {
-                                scancode: 0,
-                                state: winit::event::ElementState::Pressed,
-                                virtual_keycode: Some(winit::event::VirtualKeyCode::Space),
-                                modifiers: winit::event::ModifiersState::empty(),
-                            },
-                            device_id: unsafe { winit::event::DeviceId::dummy() },
-                            is_synthetic: false,
-                        });
-
-                        // Step 3 extra frames
-                        for _ in 0..3 {
-                            example.render(&dst_view, &ctx.device, &ctx.queue);
-                        }
-                    }
->>>>>>> 2a9fdf9a
-                }
+                example.render(&dst_view, &ctx.device, &ctx.queue);
 
                 let mut cmd_buf = ctx
                     .device
