#![cfg_attr(target_arch = "wasm32", allow(dead_code))]

use std::{collections::HashMap, sync::Arc};
use winit::{
    application::ApplicationHandler,
    event::WindowEvent,
    event_loop::ActiveEventLoop,
    window::{Window, WindowId},
};

struct ViewportDesc {
    window: Arc<Window>,
    background: wgpu::Color,
    surface: wgpu::Surface<'static>,
}

struct Viewport {
    desc: ViewportDesc,
    config: wgpu::SurfaceConfiguration,
}

impl ViewportDesc {
    fn new(window: Arc<Window>, background: wgpu::Color, instance: &wgpu::Instance) -> Self {
        let surface = instance.create_surface(window.clone()).unwrap();
        Self {
            window,
            background,
            surface,
        }
    }

    fn build(self, adapter: &wgpu::Adapter, device: &wgpu::Device) -> Viewport {
        let size = self.window.inner_size();
        let config = self
            .surface
            .get_default_config(adapter, size.width, size.height)
            .unwrap();
        self.surface.configure(device, &config);
        Viewport { desc: self, config }
    }
}

impl Viewport {
    fn resize(&mut self, device: &wgpu::Device, size: winit::dpi::PhysicalSize<u32>) {
        self.config.width = size.width;
        self.config.height = size.height;
        self.desc.surface.configure(device, &self.config);
    }
    fn get_current_texture(&mut self) -> wgpu::SurfaceTexture {
        self.desc
            .surface
            .get_current_texture()
            .expect("Failed to acquire next swap chain texture")
    }
}

struct LoopState {
    // See https://docs.rs/winit/latest/winit/changelog/v0_30/index.html#removed
    // for the recommended pratcice regarding Window creation (from which everything depends)
    // in winit >= 0.30.0.
    // The actual state is in an Option because its initialization is now delayed to after
    // the even loop starts running.
    state: Option<InitializedLoopState>,
}

<<<<<<< HEAD
impl LoopState {
    fn new() -> LoopState {
        LoopState { state: None }
    }
=======
    // Create the logical device and command queue
    let (device, queue) = adapter
        .request_device(
            &wgpu::DeviceDescriptor {
                label: None,
                required_features: wgpu::Features::empty(),
                required_limits: wgpu::Limits::downlevel_defaults(),
                memory_hints: wgpu::MemoryHints::MemoryUsage,
            },
            None,
        )
        .await
        .expect("Failed to create device");

    let mut viewports: HashMap<WindowId, Viewport> = viewports
        .into_iter()
        .map(|desc| (desc.window.id(), desc.build(&adapter, &device)))
        .collect();

    event_loop
        .run(move |event, target| {
            // Have the closure take ownership of the resources.
            // `event_loop.run` never returns, therefore we must do this to ensure
            // the resources are properly cleaned up.
            let _ = (&instance, &adapter);

            if let Event::WindowEvent { window_id, event } = event {
                match event {
                    WindowEvent::Resized(new_size) => {
                        // Recreate the swap chain with the new size
                        if let Some(viewport) = viewports.get_mut(&window_id) {
                            viewport.resize(&device, new_size);
                            // On macos the window needs to be redrawn manually after resizing
                            viewport.desc.window.request_redraw();
                        }
                    }
                    WindowEvent::RedrawRequested => {
                        if let Some(viewport) = viewports.get_mut(&window_id) {
                            let frame = viewport.get_current_texture();
                            let view = frame
                                .texture
                                .create_view(&wgpu::TextureViewDescriptor::default());
                            let mut encoder =
                                device.create_command_encoder(&wgpu::CommandEncoderDescriptor {
                                    label: None,
                                });
                            {
                                let _rpass =
                                    encoder.begin_render_pass(&wgpu::RenderPassDescriptor {
                                        label: None,
                                        color_attachments: &[Some(
                                            wgpu::RenderPassColorAttachment {
                                                view: &view,
                                                resolve_target: None,
                                                ops: wgpu::Operations {
                                                    load: wgpu::LoadOp::Clear(
                                                        viewport.desc.background,
                                                    ),
                                                    store: wgpu::StoreOp::Store,
                                                },
                                            },
                                        )],
                                        depth_stencil_attachment: None,
                                        timestamp_writes: None,
                                        occlusion_query_set: None,
                                    });
                            }

                            queue.submit(Some(encoder.finish()));
                            frame.present();
                        }
                    }
                    WindowEvent::CloseRequested => {
                        viewports.remove(&window_id);
                        if viewports.is_empty() {
                            target.exit();
                        }
                    }
                    _ => {}
                }
            }
        })
        .unwrap();
>>>>>>> 4c835086
}

struct InitializedLoopState {
    _instance: wgpu::Instance,
    _adapter: wgpu::Adapter,
    device: wgpu::Device,
    queue: wgpu::Queue,
    viewports: HashMap<WindowId, Viewport>,
}

impl InitializedLoopState {
    async fn new(event_loop: &ActiveEventLoop) -> InitializedLoopState {
        const WINDOW_SIZE: u32 = 128;
        const WINDOW_PADDING: u32 = 16;
        const WINDOW_TITLEBAR: u32 = 32;
        const WINDOW_OFFSET: u32 = WINDOW_SIZE + WINDOW_PADDING;
        const ROWS: u32 = 4;
        const COLUMNS: u32 = 4;

        let mut viewports = Vec::with_capacity((ROWS * COLUMNS) as usize);
        for row in 0..ROWS {
            for column in 0..COLUMNS {
                let window = event_loop
                    .create_window(
                        Window::default_attributes()
                            .with_title(format!("x{column}y{row}"))
                            .with_inner_size(winit::dpi::PhysicalSize::new(
                                WINDOW_SIZE,
                                WINDOW_SIZE,
                            )),
                    )
                    .unwrap();
                let window = Arc::new(window);
                window.set_outer_position(winit::dpi::PhysicalPosition::new(
                    WINDOW_PADDING + column * WINDOW_OFFSET,
                    WINDOW_PADDING + row * (WINDOW_OFFSET + WINDOW_TITLEBAR),
                ));
                fn frac(index: u32, max: u32) -> f64 {
                    index as f64 / max as f64
                }
                viewports.push((
                    window,
                    wgpu::Color {
                        r: frac(row, ROWS),
                        g: 0.5 - frac(row * column, ROWS * COLUMNS) * 0.5,
                        b: frac(column, COLUMNS),
                        a: 1.0,
                    },
                ))
            }
        }

        let instance = wgpu::Instance::default();
        let viewports: Vec<_> = viewports
            .into_iter()
            .map(|(window, color)| ViewportDesc::new(window, color, &instance))
            .collect();
        let adapter = wgpu::util::initialize_adapter_from_env_or_default(
            &instance,
            viewports.first().map(|desc| &desc.surface),
        )
        .await
        .expect("Failed to find an appropriate adapter");

        // Create the logical device and command queue
        let (device, queue) = adapter
            .request_device(
                &wgpu::DeviceDescriptor {
                    label: None,
                    required_features: wgpu::Features::empty(),
                    required_limits: wgpu::Limits::downlevel_defaults(),
                },
                None,
            )
            .await
            .expect("Failed to create device");

        let viewports: HashMap<WindowId, Viewport> = viewports
            .into_iter()
            .map(|desc| (desc.window.id(), desc.build(&adapter, &device)))
            .collect();

        InitializedLoopState {
            _instance: instance,
            _adapter: adapter,
            device,
            queue,
            viewports,
        }
    }
}

impl ApplicationHandler for LoopState {
    fn resumed(&mut self, event_loop: &ActiveEventLoop) {
        if self.state.is_none() {
            self.state = Some(pollster::block_on(InitializedLoopState::new(event_loop)));
        }
    }

    fn window_event(
        &mut self,
        event_loop: &ActiveEventLoop,
        window_id: WindowId,
        event: WindowEvent,
    ) {
        if let Some(state) = self.state.as_mut() {
            match event {
                WindowEvent::Resized(new_size) => {
                    // Recreate the swap chain with the new size
                    if let Some(viewport) = state.viewports.get_mut(&window_id) {
                        viewport.resize(&state.device, new_size);
                        // On macos the window needs to be redrawn manually after resizing
                        viewport.desc.window.request_redraw();
                    }
                }
                WindowEvent::RedrawRequested => {
                    if let Some(viewport) = state.viewports.get_mut(&window_id) {
                        let frame = viewport.get_current_texture();
                        let view = frame
                            .texture
                            .create_view(&wgpu::TextureViewDescriptor::default());
                        let mut encoder =
                            state
                                .device
                                .create_command_encoder(&wgpu::CommandEncoderDescriptor {
                                    label: None,
                                });
                        {
                            let _rpass = encoder.begin_render_pass(&wgpu::RenderPassDescriptor {
                                label: None,
                                color_attachments: &[Some(wgpu::RenderPassColorAttachment {
                                    view: &view,
                                    resolve_target: None,
                                    ops: wgpu::Operations {
                                        load: wgpu::LoadOp::Clear(viewport.desc.background),
                                        store: wgpu::StoreOp::Store,
                                    },
                                })],
                                depth_stencil_attachment: None,
                                timestamp_writes: None,
                                occlusion_query_set: None,
                            });
                        }

                        state.queue.submit(Some(encoder.finish()));
                        frame.present();
                    }
                }
                WindowEvent::CloseRequested => {
                    state.viewports.remove(&window_id);
                    if state.viewports.is_empty() {
                        event_loop.exit();
                    }
                }
                _ => {}
            }
        }
    }
}

pub fn main() {
    #[cfg(not(target_arch = "wasm32"))]
    {
        env_logger::init();

        let mut loop_state = LoopState::new();
        let event_loop = EventLoop::new().unwrap();

        log::info!("Entering event loop...");
        event_loop.run_app(&mut loop_state).unwrap();
    }
    #[cfg(target_arch = "wasm32")]
    {
        std::panic::set_hook(Box::new(console_error_panic_hook::hook));
        panic!("wasm32 is not supported")
    }
}<|MERGE_RESOLUTION|>--- conflicted
+++ resolved
@@ -63,96 +63,10 @@
     state: Option<InitializedLoopState>,
 }
 
-<<<<<<< HEAD
 impl LoopState {
     fn new() -> LoopState {
         LoopState { state: None }
     }
-=======
-    // Create the logical device and command queue
-    let (device, queue) = adapter
-        .request_device(
-            &wgpu::DeviceDescriptor {
-                label: None,
-                required_features: wgpu::Features::empty(),
-                required_limits: wgpu::Limits::downlevel_defaults(),
-                memory_hints: wgpu::MemoryHints::MemoryUsage,
-            },
-            None,
-        )
-        .await
-        .expect("Failed to create device");
-
-    let mut viewports: HashMap<WindowId, Viewport> = viewports
-        .into_iter()
-        .map(|desc| (desc.window.id(), desc.build(&adapter, &device)))
-        .collect();
-
-    event_loop
-        .run(move |event, target| {
-            // Have the closure take ownership of the resources.
-            // `event_loop.run` never returns, therefore we must do this to ensure
-            // the resources are properly cleaned up.
-            let _ = (&instance, &adapter);
-
-            if let Event::WindowEvent { window_id, event } = event {
-                match event {
-                    WindowEvent::Resized(new_size) => {
-                        // Recreate the swap chain with the new size
-                        if let Some(viewport) = viewports.get_mut(&window_id) {
-                            viewport.resize(&device, new_size);
-                            // On macos the window needs to be redrawn manually after resizing
-                            viewport.desc.window.request_redraw();
-                        }
-                    }
-                    WindowEvent::RedrawRequested => {
-                        if let Some(viewport) = viewports.get_mut(&window_id) {
-                            let frame = viewport.get_current_texture();
-                            let view = frame
-                                .texture
-                                .create_view(&wgpu::TextureViewDescriptor::default());
-                            let mut encoder =
-                                device.create_command_encoder(&wgpu::CommandEncoderDescriptor {
-                                    label: None,
-                                });
-                            {
-                                let _rpass =
-                                    encoder.begin_render_pass(&wgpu::RenderPassDescriptor {
-                                        label: None,
-                                        color_attachments: &[Some(
-                                            wgpu::RenderPassColorAttachment {
-                                                view: &view,
-                                                resolve_target: None,
-                                                ops: wgpu::Operations {
-                                                    load: wgpu::LoadOp::Clear(
-                                                        viewport.desc.background,
-                                                    ),
-                                                    store: wgpu::StoreOp::Store,
-                                                },
-                                            },
-                                        )],
-                                        depth_stencil_attachment: None,
-                                        timestamp_writes: None,
-                                        occlusion_query_set: None,
-                                    });
-                            }
-
-                            queue.submit(Some(encoder.finish()));
-                            frame.present();
-                        }
-                    }
-                    WindowEvent::CloseRequested => {
-                        viewports.remove(&window_id);
-                        if viewports.is_empty() {
-                            target.exit();
-                        }
-                    }
-                    _ => {}
-                }
-            }
-        })
-        .unwrap();
->>>>>>> 4c835086
 }
 
 struct InitializedLoopState {
@@ -224,6 +138,7 @@
                     label: None,
                     required_features: wgpu::Features::empty(),
                     required_limits: wgpu::Limits::downlevel_defaults(),
+                    memory_hints: wgpu::MemoryHints::default(),
                 },
                 None,
             )
