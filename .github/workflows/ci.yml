--- conflicted
+++ resolved
@@ -12,16 +12,11 @@
   CARGO_TERM_COLOR: always
   RUST_LOG: info
   RUST_BACKTRACE: full
-<<<<<<< HEAD
-  MSRV: 1.65
-  DENO_MSRV: 1.70
-=======
   # This is the MSRV used by `wgpu` itself and all surrounding infrastructure.
   REPO_MSRV: "1.70"
   # This is the MSRV used by the `wgpu-core`, `wgpu-hal`, and `wgpu-types` crates,
   # to ensure that they can be used with firefox.
   CORE_MSRV: "1.65"
->>>>>>> 93d2e5b4
   PKG_CONFIG_ALLOW_CROSS: 1 # allow android to work
   RUSTFLAGS: --cfg=web_sys_unstable_apis -D warnings
   RUSTDOCFLAGS: -Dwarnings
@@ -436,14 +431,9 @@
 
       - name: Install MSRV toolchain
         run: |
-<<<<<<< HEAD
-          rustup toolchain install ${{ env.DENO_MSRV }} --no-self-update --profile=minimal --component clippy
-          rustup default ${{ env.DENO_MSRV }}
-=======
           rustup toolchain install ${{ env.REPO_MSRV }} --no-self-update --profile=minimal --component clippy
           rustup override set ${{ env.REPO_MSRV }}
           cargo -V
->>>>>>> 93d2e5b4
 
       - name: disable debug
         shell: bash
