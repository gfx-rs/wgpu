[package]
name = "xtask"
version = "0.1.0"
edition = "2021"
publish = false

[features]
run-wasm = ["cargo-run-wasm"]

[dependencies]
# The dependencies in this config have no transitive dependencies.
anyhow = "1.0.71"
env_logger = { version = "0.10.0", default-features = false }
log = "0.4.18"
pico-args = { version = "0.5.0", features = [
    "eq-separator",
    "short-space-opt",
    "combined-flags",
] }

# Feature: run-wasm

# Current contents filed as a PR here:
# <https://github.com/rukai/cargo-run-wasm/pull/37>
<<<<<<< HEAD
cargo-run-wasm = { version = "0.3.2", git = "https://github.com/ErichDonGubler/cargo-run-wasm", branch = "expose-args", optional = true }
=======
cargo-run-wasm = { version = "0.3.2", git = "https://github.com/ErichDonGubler/cargo-run-wasm", branch = "expose-args" }
env_logger = "0.10.0"
log = "0.4.18"
pico-args = { version = "0.5.0", features = ["eq-separator", "short-space-opt", "combined-flags"] }
xshell = "0.2.3"
>>>>>>> 3ed37c33

[workspace]<|MERGE_RESOLUTION|>--- conflicted
+++ resolved
@@ -17,19 +17,12 @@
     "short-space-opt",
     "combined-flags",
 ] }
+xshell = "0.2.3"
 
 # Feature: run-wasm
 
 # Current contents filed as a PR here:
 # <https://github.com/rukai/cargo-run-wasm/pull/37>
-<<<<<<< HEAD
-cargo-run-wasm = { version = "0.3.2", git = "https://github.com/ErichDonGubler/cargo-run-wasm", branch = "expose-args", optional = true }
-=======
-cargo-run-wasm = { version = "0.3.2", git = "https://github.com/ErichDonGubler/cargo-run-wasm", branch = "expose-args" }
-env_logger = "0.10.0"
-log = "0.4.18"
-pico-args = { version = "0.5.0", features = ["eq-separator", "short-space-opt", "combined-flags"] }
-xshell = "0.2.3"
->>>>>>> 3ed37c33
+cargo-run-wasm = { version = "0.3.2", git = "https://github.com/ErichDonGubler/cargo-run-wasm", branch = "expose-args", optional = true  }
 
 [workspace]