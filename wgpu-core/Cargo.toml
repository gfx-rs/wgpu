--- conflicted
+++ resolved
@@ -117,12 +117,7 @@
 
 [dependencies.naga]
 path = "../naga"
-<<<<<<< HEAD
 version = "0.19.2"
-features = ["clone"]
-=======
-version = "0.19.0"
->>>>>>> d8148513
 
 [dependencies.wgt]
 package = "wgpu-types"
