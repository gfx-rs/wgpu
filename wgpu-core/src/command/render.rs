--- conflicted
+++ resolved
@@ -1307,24 +1307,21 @@
                     occlusion_query_set_id,
                 });
             }
-
-<<<<<<< HEAD
+          
+            let device = &cmd_buf.device;
+            if !device.is_valid() {
+                return Err(RenderPassErrorInner::InvalidDevice(
+                    cmd_buf.device_id.value.0,
+                ))
+                .map_pass_err(init_scope);
+            }
+
             let encoder = &mut cmd_buf_data.encoder;
             let status = &mut cmd_buf_data.status;
             let tracker = &mut cmd_buf_data.trackers;
             let buffer_memory_init_actions = &mut cmd_buf_data.buffer_memory_init_actions;
             let texture_memory_actions = &mut cmd_buf_data.texture_memory_actions;
             let pending_query_resets = &mut cmd_buf_data.pending_query_resets;
-=======
-            let device = &device_guard[cmd_buf.device_id.value];
-            if !device.is_valid() {
-                return Err(RenderPassErrorInner::InvalidDevice(
-                    cmd_buf.device_id.value.0,
-                ))
-                .map_pass_err(init_scope);
-            }
-            cmd_buf.encoder.open_pass(base.label);
->>>>>>> 9a76c483
 
             // We automatically keep extending command buffers over time, and because
             // we want to insert a command buffer _before_ what we're about to record,
@@ -1332,7 +1329,6 @@
             encoder.close();
             // We will reset this to `Recording` if we succeed, acts as a fail-safe.
             *status = CommandEncoderStatus::Error;
-            let device = &cmd_buf.device;
             encoder.open_pass(base.label);
 
             let bundle_guard = hub.render_bundles.read();
