--- conflicted
+++ resolved
@@ -1562,25 +1562,9 @@
             encoder.close(&cmd_buf.device).map_pass_err(pass_scope)?;
             // We will reset this to `Recording` if we succeed, acts as a fail-safe.
             *status = CommandEncoderStatus::Error;
-<<<<<<< HEAD
-            encoder.open_pass(label).map_pass_err(pass_scope)?;
-
-            let bundle_guard = hub.render_bundles.read();
-            let bind_group_guard = hub.bind_groups.read();
-            let render_pipeline_guard = hub.render_pipelines.read();
-            let query_set_guard = hub.query_sets.read();
-            let buffer_guard = hub.buffers.read();
-            let view_guard = hub.texture_views.read();
-
-            log::trace!(
-                "Encoding render pass begin in command buffer {:?}",
-                encoder_id
-            );
-=======
             encoder
                 .open_pass(hal_label, &cmd_buf.device)
                 .map_pass_err(pass_scope)?;
->>>>>>> 3b573c81
 
             let info = RenderPassInfo::start(
                 device,
@@ -1638,103 +1622,6 @@
                         num_dynamic_offsets,
                         bind_group,
                     } => {
-<<<<<<< HEAD
-                        api_log!("RenderPass::set_bind_group {index} {bind_group_id:?}");
-
-                        let scope = PassErrorScope::SetBindGroup(bind_group_id);
-                        let max_bind_groups = device.limits.max_bind_groups;
-                        if index >= max_bind_groups {
-                            return Err(RenderCommandError::BindGroupIndexOutOfRange {
-                                index,
-                                max: max_bind_groups,
-                            })
-                            .map_pass_err(scope);
-                        }
-
-                        temp_offsets.clear();
-                        temp_offsets.extend_from_slice(
-                            &base.dynamic_offsets
-                                [dynamic_offset_count..dynamic_offset_count + num_dynamic_offsets],
-                        );
-                        dynamic_offset_count += num_dynamic_offsets;
-
-                        let bind_group = tracker
-                            .bind_groups
-                            .add_single(&*bind_group_guard, bind_group_id)
-                            .ok_or(RenderCommandError::InvalidBindGroup(bind_group_id))
-                            .map_pass_err(scope)?;
-
-                        if bind_group.device.as_info().id() != device.as_info().id() {
-                            return Err(DeviceError::WrongDevice).map_pass_err(scope);
-                        }
-
-                        bind_group
-                            .validate_dynamic_bindings(index, &temp_offsets, &cmd_buf.limits)
-                            .map_pass_err(scope)?;
-
-                        // merge the resource tracker in
-                        unsafe {
-                            info.usage_scope
-                                .merge_bind_group(&bind_group.used)
-                                .map_pass_err(scope)?;
-                        }
-                        //Note: stateless trackers are not merged: the lifetime reference
-                        // is held to the bind group itself.
-
-                        buffer_memory_init_actions.extend(
-                            bind_group.used_buffer_ranges.iter().filter_map(|action| {
-                                action
-                                    .buffer
-                                    .initialization_status
-                                    .read()
-                                    .check_action(action)
-                            }),
-                        );
-                        for action in bind_group.used_texture_ranges.iter() {
-                            info.pending_discard_init_fixups
-                                .extend(texture_memory_actions.register_init_action(action));
-                        }
-
-                        let mapped_used_resources = bind_group
-                            .used
-                            .acceleration_structures
-                            .used_resources()
-                            .map(|tlas| {
-                                tracker.tlas_s.insert_single(tlas.clone());
-
-                                crate::ray_tracing::TlasAction {
-                                    tlas: tlas.clone(),
-                                    kind: crate::ray_tracing::TlasActionKind::Use,
-                                }
-                            });
-
-                        cmd_buf_data.tlas_actions.extend(mapped_used_resources);
-
-                        let pipeline_layout = state.binder.pipeline_layout.clone();
-                        let entries =
-                            state
-                                .binder
-                                .assign_group(index as usize, bind_group, &temp_offsets);
-                        if !entries.is_empty() && pipeline_layout.is_some() {
-                            let pipeline_layout = pipeline_layout.as_ref().unwrap().raw();
-                            for (i, e) in entries.iter().enumerate() {
-                                if let Some(group) = e.group.as_ref() {
-                                    let raw_bg = group
-                                        .raw(&snatch_guard)
-                                        .ok_or(RenderPassErrorInner::InvalidBindGroup(i))
-                                        .map_pass_err(scope)?;
-                                    unsafe {
-                                        raw.set_bind_group(
-                                            pipeline_layout,
-                                            index + i as u32,
-                                            raw_bg,
-                                            &e.dynamic_offsets,
-                                        );
-                                    }
-                                }
-                            }
-                        }
-=======
                         let scope = PassErrorScope::SetBindGroup;
                         set_bind_group(
                             &mut state,
@@ -1745,7 +1632,6 @@
                             bind_group,
                         )
                         .map_pass_err(scope)?;
->>>>>>> 3b573c81
                     }
                     ArcRenderCommand::SetPipeline(pipeline) => {
                         let scope = PassErrorScope::SetPipelineRender;
