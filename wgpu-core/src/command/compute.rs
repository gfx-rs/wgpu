use crate::command::compute_command::{ArcComputeCommand, ComputeCommand};
use crate::device::DeviceError;
use crate::resource::Resource;
use crate::snatch::SnatchGuard;
use crate::track::TrackerIndex;
use crate::{
    binding_model::{
        BindError, BindGroup, LateMinBufferBindingSizeMismatch, PushConstantUploadError,
    },
    command::{
        bind::Binder,
        end_pipeline_statistics_query,
        memory_init::{fixup_discarded_surfaces, SurfacesInDiscardState},
        BasePass, BasePassRef, BindGroupStateChange, CommandBuffer, CommandEncoderError,
        CommandEncoderStatus, MapPassErr, PassErrorScope, QueryUseError, StateChange,
    },
    device::{MissingDownlevelFlags, MissingFeatures},
    error::{ErrorFormatter, PrettyError},
    global::Global,
    hal_api::HalApi,
    hal_label, id,
    id::DeviceId,
    init_tracker::MemoryInitKind,
    resource::{self},
    storage::Storage,
    track::{Tracker, UsageConflict, UsageScope},
    validation::{check_buffer_usage, MissingBufferUsageError},
    Label,
};

use hal::CommandEncoder as _;
#[cfg(feature = "serde")]
use serde::Deserialize;
#[cfg(feature = "serde")]
use serde::Serialize;

use thiserror::Error;

use std::sync::Arc;
use std::{fmt, mem, str};

#[cfg_attr(feature = "serde", derive(serde::Deserialize, serde::Serialize))]
pub struct ComputePass {
    base: BasePass<ComputeCommand>,
    parent_id: id::CommandEncoderId,
    timestamp_writes: Option<ComputePassTimestampWrites>,

    // Resource binding dedupe state.
    #[cfg_attr(feature = "serde", serde(skip))]
    current_bind_groups: BindGroupStateChange,
    #[cfg_attr(feature = "serde", serde(skip))]
    current_pipeline: StateChange<id::ComputePipelineId>,
}

impl ComputePass {
    pub fn new(parent_id: id::CommandEncoderId, desc: &ComputePassDescriptor) -> Self {
        Self {
            base: BasePass::new(&desc.label),
            parent_id,
            timestamp_writes: desc.timestamp_writes.cloned(),

            current_bind_groups: BindGroupStateChange::new(),
            current_pipeline: StateChange::new(),
        }
    }

    pub fn parent_id(&self) -> id::CommandEncoderId {
        self.parent_id
    }

    #[cfg(feature = "trace")]
    pub fn into_command(self) -> crate::device::trace::Command {
        crate::device::trace::Command::RunComputePass {
            base: self.base,
            timestamp_writes: self.timestamp_writes,
        }
    }
}

impl fmt::Debug for ComputePass {
    fn fmt(&self, f: &mut fmt::Formatter<'_>) -> fmt::Result {
        write!(
            f,
            "ComputePass {{ encoder_id: {:?}, data: {:?} commands and {:?} dynamic offsets }}",
            self.parent_id,
            self.base.commands.len(),
            self.base.dynamic_offsets.len()
        )
    }
}

/// Describes the writing of timestamp values in a compute pass.
#[repr(C)]
#[derive(Clone, Debug, PartialEq, Eq)]
#[cfg_attr(feature = "serde", derive(Serialize, Deserialize))]
pub struct ComputePassTimestampWrites {
    /// The query set to write the timestamps to.
    pub query_set: id::QuerySetId,
    /// The index of the query set at which a start timestamp of this pass is written, if any.
    pub beginning_of_pass_write_index: Option<u32>,
    /// The index of the query set at which an end timestamp of this pass is written, if any.
    pub end_of_pass_write_index: Option<u32>,
}

#[derive(Clone, Debug, Default)]
pub struct ComputePassDescriptor<'a> {
    pub label: Label<'a>,
    /// Defines where and when timestamp values will be written for this pass.
    pub timestamp_writes: Option<&'a ComputePassTimestampWrites>,
}

#[derive(Clone, Debug, Error, Eq, PartialEq)]
#[non_exhaustive]
pub enum DispatchError {
    #[error("Compute pipeline must be set")]
    MissingPipeline,
    #[error("Incompatible bind group at index {index} in the current compute pipeline")]
    IncompatibleBindGroup { index: u32, diff: Vec<String> },
    #[error(
        "Each current dispatch group size dimension ({current:?}) must be less or equal to {limit}"
    )]
    InvalidGroupSize { current: [u32; 3], limit: u32 },
    #[error(transparent)]
    BindingSizeTooSmall(#[from] LateMinBufferBindingSizeMismatch),
}

/// Error encountered when performing a compute pass.
#[derive(Clone, Debug, Error)]
pub enum ComputePassErrorInner {
    #[error(transparent)]
    Device(#[from] DeviceError),
    #[error(transparent)]
    Encoder(#[from] CommandEncoderError),
    #[error("Bind group at index {0:?} is invalid")]
    InvalidBindGroup(u32),
    #[error("Device {0:?} is invalid")]
    InvalidDevice(DeviceId),
    #[error("Bind group index {index} is greater than the device's requested `max_bind_group` limit {max}")]
    BindGroupIndexOutOfRange { index: u32, max: u32 },
    #[error("Compute pipeline {0:?} is invalid")]
    InvalidPipeline(id::ComputePipelineId),
    #[error("QuerySet {0:?} is invalid")]
    InvalidQuerySet(id::QuerySetId),
    #[error("Indirect buffer {0:?} is invalid or destroyed")]
    InvalidIndirectBuffer(id::BufferId),
    #[error("Indirect buffer uses bytes {offset}..{end_offset} which overruns indirect buffer of size {buffer_size}")]
    IndirectBufferOverrun {
        offset: u64,
        end_offset: u64,
        buffer_size: u64,
    },
    #[error("Buffer {0:?} is invalid or destroyed")]
    InvalidBuffer(id::BufferId),
    #[error(transparent)]
    ResourceUsageConflict(#[from] UsageConflict),
    #[error(transparent)]
    MissingBufferUsage(#[from] MissingBufferUsageError),
    #[error("Cannot pop debug group, because number of pushed debug groups is zero")]
    InvalidPopDebugGroup,
    #[error(transparent)]
    Dispatch(#[from] DispatchError),
    #[error(transparent)]
    Bind(#[from] BindError),
    #[error(transparent)]
    PushConstants(#[from] PushConstantUploadError),
    #[error(transparent)]
    QueryUse(#[from] QueryUseError),
    #[error(transparent)]
    MissingFeatures(#[from] MissingFeatures),
    #[error(transparent)]
    MissingDownlevelFlags(#[from] MissingDownlevelFlags),
}

impl PrettyError for ComputePassErrorInner {
    fn fmt_pretty(&self, fmt: &mut ErrorFormatter) {
        fmt.error(self);
        match *self {
            Self::InvalidPipeline(id) => {
                fmt.compute_pipeline_label(&id);
            }
            Self::InvalidIndirectBuffer(id) => {
                fmt.buffer_label(&id);
            }
            Self::Dispatch(DispatchError::IncompatibleBindGroup { ref diff, .. }) => {
                for d in diff {
                    fmt.note(&d);
                }
            }
            _ => {}
        };
    }
}

/// Error encountered when performing a compute pass.
#[derive(Clone, Debug, Error)]
#[error("{scope}")]
pub struct ComputePassError {
    pub scope: PassErrorScope,
    #[source]
    pub(super) inner: ComputePassErrorInner,
}
impl PrettyError for ComputePassError {
    fn fmt_pretty(&self, fmt: &mut ErrorFormatter) {
        // This error is wrapper for the inner error,
        // but the scope has useful labels
        fmt.error(self);
        self.scope.fmt_pretty(fmt);
    }
}

impl<T, E> MapPassErr<T, ComputePassError> for Result<T, E>
where
    E: Into<ComputePassErrorInner>,
{
    fn map_pass_err(self, scope: PassErrorScope) -> Result<T, ComputePassError> {
        self.map_err(|inner| ComputePassError {
            scope,
            inner: inner.into(),
        })
    }
}

struct State<'a, A: HalApi> {
    binder: Binder<A>,
    pipeline: Option<id::ComputePipelineId>,
    scope: UsageScope<'a, A>,
    debug_scope_depth: u32,
}

impl<'a, A: HalApi> State<'a, A> {
    fn is_ready(&self) -> Result<(), DispatchError> {
        let bind_mask = self.binder.invalid_mask();
        if bind_mask != 0 {
            //let (expected, provided) = self.binder.entries[index as usize].info();
            let index = bind_mask.trailing_zeros();

            return Err(DispatchError::IncompatibleBindGroup {
                index,
                diff: self.binder.bgl_diff(),
            });
        }
        if self.pipeline.is_none() {
            return Err(DispatchError::MissingPipeline);
        }
        self.binder.check_late_buffer_bindings()?;

        Ok(())
    }

    // `extra_buffer` is there to represent the indirect buffer that is also
    // part of the usage scope.
    fn flush_states(
        &mut self,
        raw_encoder: &mut A::CommandEncoder,
        base_trackers: &mut Tracker<A>,
        bind_group_guard: &Storage<BindGroup<A>>,
        indirect_buffer: Option<TrackerIndex>,
        snatch_guard: &SnatchGuard,
    ) -> Result<(), UsageConflict> {
        for id in self.binder.list_active() {
            unsafe { self.scope.merge_bind_group(&bind_group_guard[id].used)? };
            // Note: stateless trackers are not merged: the lifetime reference
            // is held to the bind group itself.
        }

        for id in self.binder.list_active() {
            unsafe {
                base_trackers.set_and_remove_from_usage_scope_sparse(
                    &mut self.scope,
                    &bind_group_guard[id].used,
                )
            }
        }

        // Add the state of the indirect buffer if it hasn't been hit before.
        unsafe {
            base_trackers
                .buffers
                .set_and_remove_from_usage_scope_sparse(&mut self.scope.buffers, indirect_buffer);
        }

        log::trace!("Encoding dispatch barriers");

        CommandBuffer::drain_barriers(raw_encoder, base_trackers, snatch_guard);
        Ok(())
    }
}

// Common routines between render/compute

impl Global {
    pub fn command_encoder_run_compute_pass<A: HalApi>(
        &self,
        encoder_id: id::CommandEncoderId,
        pass: &ComputePass,
    ) -> Result<(), ComputePassError> {
        // TODO: This should go directly to `command_encoder_run_compute_pass_impl` by means of storing `ArcComputeCommand` internally.
        self.command_encoder_run_compute_pass_with_unresolved_commands::<A>(
            encoder_id,
            pass.base.as_ref(),
            pass.timestamp_writes.as_ref(),
        )
    }

    #[doc(hidden)]
    pub fn command_encoder_run_compute_pass_with_unresolved_commands<A: HalApi>(
        &self,
        encoder_id: id::CommandEncoderId,
        base: BasePassRef<ComputeCommand>,
        timestamp_writes: Option<&ComputePassTimestampWrites>,
    ) -> Result<(), ComputePassError> {
        let resolved_commands =
            ComputeCommand::resolve_compute_command_ids(A::hub(self), base.commands)?;

        self.command_encoder_run_compute_pass_impl::<A>(
            encoder_id,
            BasePassRef {
                label: base.label,
                commands: &resolved_commands,
                dynamic_offsets: base.dynamic_offsets,
                string_data: base.string_data,
                push_constant_data: base.push_constant_data,
            },
            timestamp_writes,
        )
    }

    fn command_encoder_run_compute_pass_impl<A: HalApi>(
        &self,
        encoder_id: id::CommandEncoderId,
        base: BasePassRef<ArcComputeCommand<A>>,
        timestamp_writes: Option<&ComputePassTimestampWrites>,
    ) -> Result<(), ComputePassError> {
        profiling::scope!("CommandEncoder::run_compute_pass");
        let pass_scope = PassErrorScope::Pass(encoder_id);

        let hub = A::hub(self);

        let cmd_buf: Arc<CommandBuffer<A>> =
            CommandBuffer::get_encoder(hub, encoder_id).map_pass_err(pass_scope)?;
        let device = &cmd_buf.device;
        if !device.is_valid() {
            return Err(ComputePassErrorInner::InvalidDevice(
                cmd_buf.device.as_info().id(),
            ))
            .map_pass_err(pass_scope);
        }

        let mut cmd_buf_data = cmd_buf.data.lock();
        let cmd_buf_data = cmd_buf_data.as_mut().unwrap();

        #[cfg(feature = "trace")]
        if let Some(ref mut list) = cmd_buf_data.commands {
            list.push(crate::device::trace::Command::RunComputePass {
                base: BasePass {
                    label: base.label.map(str::to_string),
                    commands: base.commands.iter().map(Into::into).collect(),
                    dynamic_offsets: base.dynamic_offsets.to_vec(),
                    string_data: base.string_data.to_vec(),
                    push_constant_data: base.push_constant_data.to_vec(),
                },
                timestamp_writes: timestamp_writes.cloned(),
            });
        }

        let encoder = &mut cmd_buf_data.encoder;
        let status = &mut cmd_buf_data.status;
        let tracker = &mut cmd_buf_data.trackers;
        let buffer_memory_init_actions = &mut cmd_buf_data.buffer_memory_init_actions;
        let texture_memory_actions = &mut cmd_buf_data.texture_memory_actions;

        // We automatically keep extending command buffers over time, and because
        // we want to insert a command buffer _before_ what we're about to record,
        // we need to make sure to close the previous one.
        encoder.close().map_pass_err(pass_scope)?;
        // will be reset to true if recording is done without errors
        *status = CommandEncoderStatus::Error;
        let raw = encoder.open().map_pass_err(pass_scope)?;

        let bind_group_guard = hub.bind_groups.read();
        let query_set_guard = hub.query_sets.read();
<<<<<<< HEAD
        let buffer_guard = hub.buffers.read();
        let tlas_guard = hub.tlas_s.read();
=======
>>>>>>> fb3b33d0

        let mut state = State {
            binder: Binder::new(),
            pipeline: None,
            scope: device.new_usage_scope(),
            debug_scope_depth: 0,
        };
        let mut temp_offsets = Vec::new();
        let mut dynamic_offset_count = 0;
        let mut string_offset = 0;
        let mut active_query = None;

        let timestamp_writes = if let Some(tw) = timestamp_writes {
            let query_set: &resource::QuerySet<A> = tracker
                .query_sets
                .add_single(&*query_set_guard, tw.query_set)
                .ok_or(ComputePassErrorInner::InvalidQuerySet(tw.query_set))
                .map_pass_err(pass_scope)?;

            // Unlike in render passes we can't delay resetting the query sets since
            // there is no auxiliary pass.
            let range = if let (Some(index_a), Some(index_b)) =
                (tw.beginning_of_pass_write_index, tw.end_of_pass_write_index)
            {
                Some(index_a.min(index_b)..index_a.max(index_b) + 1)
            } else {
                tw.beginning_of_pass_write_index
                    .or(tw.end_of_pass_write_index)
                    .map(|i| i..i + 1)
            };
            // Range should always be Some, both values being None should lead to a validation error.
            // But no point in erroring over that nuance here!
            if let Some(range) = range {
                unsafe {
                    raw.reset_queries(query_set.raw.as_ref().unwrap(), range);
                }
            }

            Some(hal::ComputePassTimestampWrites {
                query_set: query_set.raw.as_ref().unwrap(),
                beginning_of_pass_write_index: tw.beginning_of_pass_write_index,
                end_of_pass_write_index: tw.end_of_pass_write_index,
            })
        } else {
            None
        };

        let snatch_guard = device.snatchable_lock.read();

        let indices = &device.tracker_indices;
        tracker.buffers.set_size(indices.buffers.size());
        tracker.textures.set_size(indices.textures.size());
        tracker.bind_groups.set_size(indices.bind_groups.size());
        tracker
            .compute_pipelines
            .set_size(indices.compute_pipelines.size());
        tracker.query_sets.set_size(indices.query_sets.size());
        tracker.tlas_s.set_size(indices.tlas_s.size());

        let discard_hal_labels = self
            .instance
            .flags
            .contains(wgt::InstanceFlags::DISCARD_HAL_LABELS);
        let hal_desc = hal::ComputePassDescriptor {
            label: hal_label(base.label, self.instance.flags),
            timestamp_writes,
        };

        unsafe {
            raw.begin_compute_pass(&hal_desc);
        }

        let mut intermediate_trackers = Tracker::<A>::new();

        // Immediate texture inits required because of prior discards. Need to
        // be inserted before texture reads.
        let mut pending_discard_init_fixups = SurfacesInDiscardState::new();

        // TODO: We should be draining the commands here, avoiding extra copies in the process.
        //       (A command encoder can't be executed twice!)
        for command in base.commands {
            match command {
                ArcComputeCommand::SetBindGroup {
                    index,
                    num_dynamic_offsets,
                    bind_group,
                } => {
                    let scope = PassErrorScope::SetBindGroup(bind_group.as_info().id());

                    let max_bind_groups = cmd_buf.limits.max_bind_groups;
                    if index >= &max_bind_groups {
                        return Err(ComputePassErrorInner::BindGroupIndexOutOfRange {
                            index: *index,
                            max: max_bind_groups,
                        })
                        .map_pass_err(scope);
                    }

                    temp_offsets.clear();
                    temp_offsets.extend_from_slice(
                        &base.dynamic_offsets
                            [dynamic_offset_count..dynamic_offset_count + num_dynamic_offsets],
                    );
                    dynamic_offset_count += num_dynamic_offsets;

                    let bind_group = tracker.bind_groups.insert_single(bind_group.clone());
                    bind_group
                        .validate_dynamic_bindings(*index, &temp_offsets, &cmd_buf.limits)
                        .map_pass_err(scope)?;

                    buffer_memory_init_actions.extend(
                        bind_group.used_buffer_ranges.iter().filter_map(|action| {
                            action
                                .buffer
                                .initialization_status
                                .read()
                                .check_action(action)
                        }),
                    );

                    for action in bind_group.used_texture_ranges.iter() {
                        pending_discard_init_fixups
                            .extend(texture_memory_actions.register_init_action(action));
                    }

                    let used_resource = bind_group
                        .used
                        .acceleration_structures
                        .used_resources()
                        .map(|tlas| {
                            tracker.tlas_s.add_single(&tlas_guard, tlas.as_info().id());
                            crate::ray_tracing::TlasAction {
                                id: tlas.as_info().id(),
                                kind: crate::ray_tracing::TlasActionKind::Use,
                            }
                        });

                    cmd_buf_data.tlas_actions.extend(used_resource);

                    let pipeline_layout = state.binder.pipeline_layout.clone();
                    let entries =
                        state
                            .binder
                            .assign_group(*index as usize, bind_group, &temp_offsets);
                    if !entries.is_empty() && pipeline_layout.is_some() {
                        let pipeline_layout = pipeline_layout.as_ref().unwrap().raw();
                        for (i, e) in entries.iter().enumerate() {
                            if let Some(group) = e.group.as_ref() {
                                let raw_bg = group
                                    .raw(&snatch_guard)
                                    .ok_or(ComputePassErrorInner::InvalidBindGroup(i as u32))
                                    .map_pass_err(scope)?;
                                unsafe {
                                    raw.set_bind_group(
                                        pipeline_layout,
                                        index + i as u32,
                                        raw_bg,
                                        &e.dynamic_offsets,
                                    );
                                }
                            }
                        }
                    }
                }
                ArcComputeCommand::SetPipeline(pipeline) => {
                    let pipeline_id = pipeline.as_info().id();
                    let scope = PassErrorScope::SetPipelineCompute(pipeline_id);

                    state.pipeline = Some(pipeline_id);

                    tracker.compute_pipelines.insert_single(pipeline.clone());

                    unsafe {
                        raw.set_compute_pipeline(pipeline.raw());
                    }

                    // Rebind resources
                    if state.binder.pipeline_layout.is_none()
                        || !state
                            .binder
                            .pipeline_layout
                            .as_ref()
                            .unwrap()
                            .is_equal(&pipeline.layout)
                    {
                        let (start_index, entries) = state.binder.change_pipeline_layout(
                            &pipeline.layout,
                            &pipeline.late_sized_buffer_groups,
                        );
                        if !entries.is_empty() {
                            for (i, e) in entries.iter().enumerate() {
                                if let Some(group) = e.group.as_ref() {
                                    let raw_bg = group
                                        .raw(&snatch_guard)
                                        .ok_or(ComputePassErrorInner::InvalidBindGroup(i as u32))
                                        .map_pass_err(scope)?;
                                    unsafe {
                                        raw.set_bind_group(
                                            pipeline.layout.raw(),
                                            start_index as u32 + i as u32,
                                            raw_bg,
                                            &e.dynamic_offsets,
                                        );
                                    }
                                }
                            }
                        }

                        // Clear push constant ranges
                        let non_overlapping = super::bind::compute_nonoverlapping_ranges(
                            &pipeline.layout.push_constant_ranges,
                        );
                        for range in non_overlapping {
                            let offset = range.range.start;
                            let size_bytes = range.range.end - offset;
                            super::push_constant_clear(
                                offset,
                                size_bytes,
                                |clear_offset, clear_data| unsafe {
                                    raw.set_push_constants(
                                        pipeline.layout.raw(),
                                        wgt::ShaderStages::COMPUTE,
                                        clear_offset,
                                        clear_data,
                                    );
                                },
                            );
                        }
                    }
                }
                ArcComputeCommand::SetPushConstant {
                    offset,
                    size_bytes,
                    values_offset,
                } => {
                    let scope = PassErrorScope::SetPushConstant;

                    let end_offset_bytes = offset + size_bytes;
                    let values_end_offset =
                        (values_offset + size_bytes / wgt::PUSH_CONSTANT_ALIGNMENT) as usize;
                    let data_slice =
                        &base.push_constant_data[(*values_offset as usize)..values_end_offset];

                    let pipeline_layout = state
                        .binder
                        .pipeline_layout
                        .as_ref()
                        //TODO: don't error here, lazily update the push constants
                        .ok_or(ComputePassErrorInner::Dispatch(
                            DispatchError::MissingPipeline,
                        ))
                        .map_pass_err(scope)?;

                    pipeline_layout
                        .validate_push_constant_ranges(
                            wgt::ShaderStages::COMPUTE,
                            *offset,
                            end_offset_bytes,
                        )
                        .map_pass_err(scope)?;

                    unsafe {
                        raw.set_push_constants(
                            pipeline_layout.raw(),
                            wgt::ShaderStages::COMPUTE,
                            *offset,
                            data_slice,
                        );
                    }
                }
                ArcComputeCommand::Dispatch(groups) => {
                    let scope = PassErrorScope::Dispatch {
                        indirect: false,
                        pipeline: state.pipeline,
                    };
                    state.is_ready().map_pass_err(scope)?;

                    state
                        .flush_states(
                            raw,
                            &mut intermediate_trackers,
                            &*bind_group_guard,
                            None,
                            &snatch_guard,
                        )
                        .map_pass_err(scope)?;

                    let groups_size_limit = cmd_buf.limits.max_compute_workgroups_per_dimension;

                    if groups[0] > groups_size_limit
                        || groups[1] > groups_size_limit
                        || groups[2] > groups_size_limit
                    {
                        return Err(ComputePassErrorInner::Dispatch(
                            DispatchError::InvalidGroupSize {
                                current: *groups,
                                limit: groups_size_limit,
                            },
                        ))
                        .map_pass_err(scope);
                    }

                    unsafe {
                        raw.dispatch(*groups);
                    }
                }
                ArcComputeCommand::DispatchIndirect { buffer, offset } => {
                    let buffer_id = buffer.as_info().id();
                    let scope = PassErrorScope::Dispatch {
                        indirect: true,
                        pipeline: state.pipeline,
                    };

                    state.is_ready().map_pass_err(scope)?;

                    device
                        .require_downlevel_flags(wgt::DownlevelFlags::INDIRECT_EXECUTION)
                        .map_pass_err(scope)?;

                    state
                        .scope
                        .buffers
                        .insert_merge_single(buffer.clone(), hal::BufferUses::INDIRECT)
                        .map_pass_err(scope)?;
                    check_buffer_usage(buffer_id, buffer.usage, wgt::BufferUsages::INDIRECT)
                        .map_pass_err(scope)?;

                    let end_offset = offset + mem::size_of::<wgt::DispatchIndirectArgs>() as u64;
                    if end_offset > buffer.size {
                        return Err(ComputePassErrorInner::IndirectBufferOverrun {
                            offset: *offset,
                            end_offset,
                            buffer_size: buffer.size,
                        })
                        .map_pass_err(scope);
                    }

                    let buf_raw = buffer
                        .raw
                        .get(&snatch_guard)
                        .ok_or(ComputePassErrorInner::InvalidIndirectBuffer(buffer_id))
                        .map_pass_err(scope)?;

                    let stride = 3 * 4; // 3 integers, x/y/z group size

                    buffer_memory_init_actions.extend(
                        buffer.initialization_status.read().create_action(
                            buffer,
                            *offset..(*offset + stride),
                            MemoryInitKind::NeedsInitializedMemory,
                        ),
                    );

                    state
                        .flush_states(
                            raw,
                            &mut intermediate_trackers,
                            &*bind_group_guard,
                            Some(buffer.as_info().tracker_index()),
                            &snatch_guard,
                        )
                        .map_pass_err(scope)?;
                    unsafe {
                        raw.dispatch_indirect(buf_raw, *offset);
                    }
                }
                ArcComputeCommand::PushDebugGroup { color: _, len } => {
                    state.debug_scope_depth += 1;
                    if !discard_hal_labels {
                        let label =
                            str::from_utf8(&base.string_data[string_offset..string_offset + len])
                                .unwrap();
                        unsafe {
                            raw.begin_debug_marker(label);
                        }
                    }
                    string_offset += len;
                }
                ArcComputeCommand::PopDebugGroup => {
                    let scope = PassErrorScope::PopDebugGroup;

                    if state.debug_scope_depth == 0 {
                        return Err(ComputePassErrorInner::InvalidPopDebugGroup)
                            .map_pass_err(scope);
                    }
                    state.debug_scope_depth -= 1;
                    if !discard_hal_labels {
                        unsafe {
                            raw.end_debug_marker();
                        }
                    }
                }
                ArcComputeCommand::InsertDebugMarker { color: _, len } => {
                    if !discard_hal_labels {
                        let label =
                            str::from_utf8(&base.string_data[string_offset..string_offset + len])
                                .unwrap();
                        unsafe { raw.insert_debug_marker(label) }
                    }
                    string_offset += len;
                }
                ArcComputeCommand::WriteTimestamp {
                    query_set,
                    query_index,
                } => {
                    let query_set_id = query_set.as_info().id();
                    let scope = PassErrorScope::WriteTimestamp;

                    device
                        .require_features(wgt::Features::TIMESTAMP_QUERY_INSIDE_PASSES)
                        .map_pass_err(scope)?;

                    let query_set = tracker.query_sets.insert_single(query_set.clone());

                    query_set
                        .validate_and_write_timestamp(raw, query_set_id, *query_index, None)
                        .map_pass_err(scope)?;
                }
                ArcComputeCommand::BeginPipelineStatisticsQuery {
                    query_set,
                    query_index,
                } => {
                    let query_set_id = query_set.as_info().id();
                    let scope = PassErrorScope::BeginPipelineStatisticsQuery;

                    let query_set = tracker.query_sets.insert_single(query_set.clone());

                    query_set
                        .validate_and_begin_pipeline_statistics_query(
                            raw,
                            query_set_id,
                            *query_index,
                            None,
                            &mut active_query,
                        )
                        .map_pass_err(scope)?;
                }
                ArcComputeCommand::EndPipelineStatisticsQuery => {
                    let scope = PassErrorScope::EndPipelineStatisticsQuery;

                    end_pipeline_statistics_query(raw, &*query_set_guard, &mut active_query)
                        .map_pass_err(scope)?;
                }
            }
        }

        unsafe {
            raw.end_compute_pass();
        }

        // We've successfully recorded the compute pass, bring the
        // command buffer out of the error state.
        *status = CommandEncoderStatus::Recording;

        // Stop the current command buffer.
        encoder.close().map_pass_err(pass_scope)?;

        // Create a new command buffer, which we will insert _before_ the body of the compute pass.
        //
        // Use that buffer to insert barriers and clear discarded images.
        let transit = encoder.open().map_pass_err(pass_scope)?;
        fixup_discarded_surfaces(
            pending_discard_init_fixups.into_iter(),
            transit,
            &mut tracker.textures,
            device,
            &snatch_guard,
        );
        CommandBuffer::insert_barriers_from_tracker(
            transit,
            tracker,
            &intermediate_trackers,
            &snatch_guard,
        );
        // Close the command buffer, and swap it with the previous.
        encoder.close_and_swap().map_pass_err(pass_scope)?;

        Ok(())
    }
}

pub mod compute_commands {
    use super::{ComputeCommand, ComputePass};
    use crate::id;
    use std::convert::TryInto;
    use wgt::{BufferAddress, DynamicOffset};

    pub fn wgpu_compute_pass_set_bind_group(
        pass: &mut ComputePass,
        index: u32,
        bind_group_id: id::BindGroupId,
        offsets: &[DynamicOffset],
    ) {
        let redundant = pass.current_bind_groups.set_and_check_redundant(
            bind_group_id,
            index,
            &mut pass.base.dynamic_offsets,
            offsets,
        );

        if redundant {
            return;
        }

        pass.base.commands.push(ComputeCommand::SetBindGroup {
            index,
            num_dynamic_offsets: offsets.len(),
            bind_group_id,
        });
    }

    pub fn wgpu_compute_pass_set_pipeline(
        pass: &mut ComputePass,
        pipeline_id: id::ComputePipelineId,
    ) {
        if pass.current_pipeline.set_and_check_redundant(pipeline_id) {
            return;
        }

        pass.base
            .commands
            .push(ComputeCommand::SetPipeline(pipeline_id));
    }

    pub fn wgpu_compute_pass_set_push_constant(pass: &mut ComputePass, offset: u32, data: &[u8]) {
        assert_eq!(
            offset & (wgt::PUSH_CONSTANT_ALIGNMENT - 1),
            0,
            "Push constant offset must be aligned to 4 bytes."
        );
        assert_eq!(
            data.len() as u32 & (wgt::PUSH_CONSTANT_ALIGNMENT - 1),
            0,
            "Push constant size must be aligned to 4 bytes."
        );
        let value_offset = pass.base.push_constant_data.len().try_into().expect(
            "Ran out of push constant space. Don't set 4gb of push constants per ComputePass.",
        );

        pass.base.push_constant_data.extend(
            data.chunks_exact(wgt::PUSH_CONSTANT_ALIGNMENT as usize)
                .map(|arr| u32::from_ne_bytes([arr[0], arr[1], arr[2], arr[3]])),
        );

        pass.base.commands.push(ComputeCommand::SetPushConstant {
            offset,
            size_bytes: data.len() as u32,
            values_offset: value_offset,
        });
    }

    pub fn wgpu_compute_pass_dispatch_workgroups(
        pass: &mut ComputePass,
        groups_x: u32,
        groups_y: u32,
        groups_z: u32,
    ) {
        pass.base
            .commands
            .push(ComputeCommand::Dispatch([groups_x, groups_y, groups_z]));
    }

    pub fn wgpu_compute_pass_dispatch_workgroups_indirect(
        pass: &mut ComputePass,
        buffer_id: id::BufferId,
        offset: BufferAddress,
    ) {
        pass.base
            .commands
            .push(ComputeCommand::DispatchIndirect { buffer_id, offset });
    }

    pub fn wgpu_compute_pass_push_debug_group(pass: &mut ComputePass, label: &str, color: u32) {
        let bytes = label.as_bytes();
        pass.base.string_data.extend_from_slice(bytes);

        pass.base.commands.push(ComputeCommand::PushDebugGroup {
            color,
            len: bytes.len(),
        });
    }

    pub fn wgpu_compute_pass_pop_debug_group(pass: &mut ComputePass) {
        pass.base.commands.push(ComputeCommand::PopDebugGroup);
    }

    pub fn wgpu_compute_pass_insert_debug_marker(pass: &mut ComputePass, label: &str, color: u32) {
        let bytes = label.as_bytes();
        pass.base.string_data.extend_from_slice(bytes);

        pass.base.commands.push(ComputeCommand::InsertDebugMarker {
            color,
            len: bytes.len(),
        });
    }

    pub fn wgpu_compute_pass_write_timestamp(
        pass: &mut ComputePass,
        query_set_id: id::QuerySetId,
        query_index: u32,
    ) {
        pass.base.commands.push(ComputeCommand::WriteTimestamp {
            query_set_id,
            query_index,
        });
    }

    pub fn wgpu_compute_pass_begin_pipeline_statistics_query(
        pass: &mut ComputePass,
        query_set_id: id::QuerySetId,
        query_index: u32,
    ) {
        pass.base
            .commands
            .push(ComputeCommand::BeginPipelineStatisticsQuery {
                query_set_id,
                query_index,
            });
    }

    pub fn wgpu_compute_pass_end_pipeline_statistics_query(pass: &mut ComputePass) {
        pass.base
            .commands
            .push(ComputeCommand::EndPipelineStatisticsQuery);
    }
}<|MERGE_RESOLUTION|>--- conflicted
+++ resolved
@@ -379,11 +379,8 @@
 
         let bind_group_guard = hub.bind_groups.read();
         let query_set_guard = hub.query_sets.read();
-<<<<<<< HEAD
         let buffer_guard = hub.buffers.read();
         let tlas_guard = hub.tlas_s.read();
-=======
->>>>>>> fb3b33d0
 
         let mut state = State {
             binder: Binder::new(),
