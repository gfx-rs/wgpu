--- conflicted
+++ resolved
@@ -120,11 +120,7 @@
     #[error("The entire texture must be copied when copying from depth texture")]
     InvalidDepthTextureExtent,
     #[error(
-<<<<<<< HEAD
-        "source format ({src_format:?}) and destination format ({dst_format:?}) are not copy-compatible (they may only differ in srgb-ness)"
-=======
-        "Source format ({src_format:?}) and destination format ({dst_format:?}) are not copy-compatible"
->>>>>>> ac689cbe
+        "Source format ({src_format:?}) and destination format ({dst_format:?}) are not copy-compatible (they may only differ in srgb-ness)"
     )]
     TextureFormatsNotCopyCompatible {
         src_format: wgt::TextureFormat,
