/*! Render Bundles

## Software implementation

The path from nothing to using a render bundle consists of 3 phases.

### Initial command encoding

User creates a `RenderBundleEncoder` and populates it by issuing commands
from `bundle_ffi` module, just like with `RenderPass`, except that the
set of available commands is reduced. Everything is written into a `RawPass`.

### Bundle baking

Once the commands are encoded, user calls `render_bundle_encoder_finish`.
This is perhaps the most complex part of the logic. It consumes the
commands stored in `RawPass`, while validating everything, tracking the state,
and re-recording the commands into a separate `Vec<RenderCommand>`. It
doesn't actually execute any commands.

What's more important, is that the produced vector of commands is "normalized",
which means it can be executed verbatim without any state tracking. More
formally, "normalized" command stream guarantees that any state required by
a draw call is set explicitly by one of the commands between the draw call
and the last changing of the pipeline.

### Execution

When the bundle is used in an actual render pass, `RenderBundle::execute` is
called. It goes through the commands and issues them into the native command
buffer. Thanks to the "normalized" property, it doesn't track any bind group
invalidations or index format changes.
!*/
#![allow(clippy::reversed_empty_ranges)]

use crate::{
    binding_model::{self, buffer_binding_type_alignment},
    command::{
        BasePass, BindGroupStateChange, DrawError, MapPassErr, PassErrorScope, RenderCommand,
        RenderCommandError, StateChange,
    },
    conv,
    device::{
        AttachmentData, Device, DeviceError, MissingDownlevelFlags, RenderPassContext,
        SHADER_STAGE_COUNT,
    },
    error::{ErrorFormatter, PrettyError},
    hub::{GlobalIdentityHandlerFactory, HalApi, Hub, Resource, Storage, Token},
    id,
    init_tracker::{BufferInitTrackerAction, MemoryInitKind, TextureInitTrackerAction},
    pipeline::{self, PipelineFlags},
    resource,
    track::RenderBundleScope,
    validation::check_buffer_usage,
    Label, LabelHelpers, LifeGuard, Stored,
};
use arrayvec::ArrayVec;
use std::{borrow::Cow, mem, num::NonZeroU32, ops::Range};
use thiserror::Error;

use hal::CommandEncoder as _;

/// Describes a [`RenderBundleEncoder`].
#[derive(Clone, Debug, Default, PartialEq, Eq, Hash)]
#[cfg_attr(feature = "trace", derive(serde::Serialize))]
#[cfg_attr(feature = "replay", derive(serde::Deserialize))]
pub struct RenderBundleEncoderDescriptor<'a> {
    /// Debug label of the render bundle encoder. This will show up in graphics debuggers for easy identification.
    pub label: Label<'a>,
    /// The formats of the color attachments that this render bundle is capable to rendering to. This
    /// must match the formats of the color attachments in the renderpass this render bundle is executed in.
    pub color_formats: Cow<'a, [wgt::TextureFormat]>,
    /// Information about the depth attachment that this render bundle is capable to rendering to. The format
    /// must match the format of the depth attachments in the renderpass this render bundle is executed in.
    pub depth_stencil: Option<wgt::RenderBundleDepthStencil>,
    /// Sample count this render bundle is capable of rendering to. This must match the pipelines and
    /// the renderpasses it is used in.
    pub sample_count: u32,
    /// If this render bundle will rendering to multiple array layers in the attachments at the same time.
    pub multiview: Option<NonZeroU32>,
}

#[derive(Debug)]
#[cfg_attr(feature = "serial-pass", derive(serde::Deserialize, serde::Serialize))]
pub struct RenderBundleEncoder {
    base: BasePass<RenderCommand>,
    parent_id: id::DeviceId,
    pub(crate) context: RenderPassContext,
    pub(crate) is_ds_read_only: bool,

    // Resource binding dedupe state.
    #[cfg_attr(feature = "serial-pass", serde(skip))]
    current_bind_groups: BindGroupStateChange,
    #[cfg_attr(feature = "serial-pass", serde(skip))]
    current_pipeline: StateChange<id::RenderPipelineId>,
}

impl RenderBundleEncoder {
    pub fn new(
        desc: &RenderBundleEncoderDescriptor,
        parent_id: id::DeviceId,
        base: Option<BasePass<RenderCommand>>,
    ) -> Result<Self, CreateRenderBundleError> {
        //TODO: validate that attachment formats are renderable,
        // have expected aspects, support multisampling.
        Ok(Self {
            base: base.unwrap_or_else(|| BasePass::new(&desc.label)),
            parent_id,
            context: RenderPassContext {
                attachments: AttachmentData {
                    colors: if desc.color_formats.len() > hal::MAX_COLOR_TARGETS {
                        return Err(CreateRenderBundleError::TooManyColorAttachments);
                    } else {
                        desc.color_formats.iter().cloned().collect()
                    },
                    resolves: ArrayVec::new(),
                    depth_stencil: desc.depth_stencil.map(|ds| ds.format),
                },
                sample_count: {
                    let sc = desc.sample_count;
                    if sc == 0 || sc > 32 || !conv::is_power_of_two_u32(sc) {
                        return Err(CreateRenderBundleError::InvalidSampleCount(sc));
                    }
                    sc
                },
                multiview: desc.multiview,
            },
            is_ds_read_only: match desc.depth_stencil {
                Some(ds) => {
                    let aspects = hal::FormatAspects::from(ds.format);
                    (!aspects.contains(hal::FormatAspects::DEPTH) || ds.depth_read_only)
                        && (!aspects.contains(hal::FormatAspects::STENCIL) || ds.stencil_read_only)
                }
                None => false,
            },

            current_bind_groups: BindGroupStateChange::new(),
            current_pipeline: StateChange::new(),
        })
    }

    pub fn dummy(parent_id: id::DeviceId) -> Self {
        Self {
            base: BasePass::new(&None),
            parent_id,
            context: RenderPassContext {
                attachments: AttachmentData {
                    colors: ArrayVec::new(),
                    resolves: ArrayVec::new(),
                    depth_stencil: None,
                },
                sample_count: 0,
                multiview: None,
            },
            is_ds_read_only: false,

            current_bind_groups: BindGroupStateChange::new(),
            current_pipeline: StateChange::new(),
        }
    }

    #[cfg(feature = "trace")]
    pub(crate) fn to_base_pass(&self) -> BasePass<RenderCommand> {
        BasePass::from_ref(self.base.as_ref())
    }

    pub fn parent(&self) -> id::DeviceId {
        self.parent_id
    }

<<<<<<< HEAD
    pub(crate) fn finish<A: HalApi, G: GlobalIdentityHandlerFactory>(
=======
    /// Convert this encoder's commands into a [`RenderBundle`].
    ///
    /// We want executing a [`RenderBundle`] to be quick, so we take
    /// this opportunity to clean up the [`RenderBundleEncoder`]'s
    /// command stream and gather metadata about it that will help
    /// keep [`ExecuteBundle`] simple and fast. We remove redundant
    /// commands (along with their side data), note resource usage,
    /// and accumulate buffer and texture initialization actions.
    ///
    /// [`ExecuteBundle`]: RenderCommand::ExecuteBundle
    pub(crate) fn finish<A: hal::Api, G: GlobalIdentityHandlerFactory>(
>>>>>>> 435188cb
        self,
        desc: &RenderBundleDescriptor,
        device: &Device<A>,
        hub: &Hub<A, G>,
        token: &mut Token<Device<A>>,
    ) -> Result<RenderBundle<A>, RenderBundleError> {
        let (pipeline_layout_guard, mut token) = hub.pipeline_layouts.read(token);
        let (bind_group_guard, mut token) = hub.bind_groups.read(&mut token);
        let (pipeline_guard, mut token) = hub.render_pipelines.read(&mut token);
        let (query_set_guard, mut token) = hub.query_sets.read(&mut token);
        let (buffer_guard, mut token) = hub.buffers.read(&mut token);
        let (texture_guard, _) = hub.textures.read(&mut token);

        let mut state = State {
            trackers: RenderBundleScope::new(
                &*buffer_guard,
                &*texture_guard,
                &*bind_group_guard,
                &*pipeline_guard,
                &*query_set_guard,
            ),
            index: IndexState::new(),
            vertex: (0..hal::MAX_VERTEX_BUFFERS)
                .map(|_| VertexState::new())
                .collect(),
            bind: (0..hal::MAX_BIND_GROUPS).map(|_| None).collect(),
            push_constant_ranges: PushConstantState::new(),
            flat_dynamic_offsets: Vec::new(),
            used_bind_groups: 0,
            pipeline: None,
        };
        let mut commands = Vec::new();
        let mut pipeline_layout_id = None::<id::Valid<id::PipelineLayoutId>>;
        let mut buffer_memory_init_actions = Vec::new();
        let mut texture_memory_init_actions = Vec::new();

        let base = self.base.as_ref();
        let mut next_dynamic_offset = 0;

        for &command in base.commands {
            match command {
                RenderCommand::SetBindGroup {
                    index,
                    num_dynamic_offsets,
                    bind_group_id,
                } => {
                    let scope = PassErrorScope::SetBindGroup(bind_group_id);

                    let max_bind_groups = device.limits.max_bind_groups;
                    if (index as u32) >= max_bind_groups {
                        return Err(RenderCommandError::BindGroupIndexOutOfRange {
                            index,
                            max: max_bind_groups,
                        })
                        .map_pass_err(scope);
                    }

                    // Identify the next `num_dynamic_offsets` entries from `base.dynamic_offsets`.
                    let num_dynamic_offsets = num_dynamic_offsets as usize;
                    let offsets_range =
                        next_dynamic_offset..next_dynamic_offset + num_dynamic_offsets;
                    next_dynamic_offset = offsets_range.end;
                    let offsets = &base.dynamic_offsets[offsets_range.clone()];

                    let bind_group: &binding_model::BindGroup<A> = state
                        .trackers
                        .bind_groups
                        .add_single(&*bind_group_guard, bind_group_id)
                        .ok_or(RenderCommandError::InvalidBindGroup(bind_group_id))
                        .map_pass_err(scope)?;
                    if bind_group.dynamic_binding_info.len() != offsets.len() {
                        return Err(RenderCommandError::InvalidDynamicOffsetCount {
                            actual: offsets.len(),
                            expected: bind_group.dynamic_binding_info.len(),
                        })
                        .map_pass_err(scope);
                    }

                    // Check for misaligned offsets.
                    for (offset, info) in offsets
                        .iter()
                        .map(|offset| *offset as wgt::BufferAddress)
                        .zip(bind_group.dynamic_binding_info.iter())
                    {
                        let (alignment, limit_name) =
                            buffer_binding_type_alignment(&device.limits, info.binding_type);
                        if offset % alignment as u64 != 0 {
                            return Err(RenderCommandError::UnalignedBufferOffset(
                                offset, limit_name, alignment,
                            ))
                            .map_pass_err(scope);
                        }
                    }

                    buffer_memory_init_actions.extend_from_slice(&bind_group.used_buffer_ranges);
                    texture_memory_init_actions.extend_from_slice(&bind_group.used_texture_ranges);

<<<<<<< HEAD
                    state.set_bind_group(index, bind_group_id, bind_group.layout_id, offsets);
                    unsafe {
                        state
                            .trackers
                            .merge_bind_group(&*texture_guard, &bind_group.used)
                            .map_pass_err(scope)?
                    };
=======
                    state.set_bind_group(index, bind_group_id, bind_group.layout_id, offsets_range);
                    state
                        .trackers
                        .merge_extend_stateful(&bind_group.used)
                        .map_pass_err(scope)?;
>>>>>>> 435188cb
                    //Note: stateless trackers are not merged: the lifetime reference
                    // is held to the bind group itself.
                }
                RenderCommand::SetPipeline(pipeline_id) => {
                    let scope = PassErrorScope::SetPipelineRender(pipeline_id);

                    state.pipeline = Some(pipeline_id);

                    let pipeline: &pipeline::RenderPipeline<A> = state
                        .trackers
                        .render_pipelines
                        .add_single(&*pipeline_guard, pipeline_id)
                        .ok_or(RenderCommandError::InvalidPipeline(pipeline_id))
                        .map_pass_err(scope)?;

                    self.context
                        .check_compatible(&pipeline.pass_context)
                        .map_err(RenderCommandError::IncompatiblePipelineTargets)
                        .map_pass_err(scope)?;

                    if pipeline.flags.contains(PipelineFlags::WRITES_DEPTH_STENCIL)
                        && self.is_ds_read_only
                    {
                        return Err(RenderCommandError::IncompatiblePipelineRods)
                            .map_pass_err(scope);
                    }

                    let layout = &pipeline_layout_guard[pipeline.layout_id.value];
                    pipeline_layout_id = Some(pipeline.layout_id.value);

                    state.set_pipeline(
                        pipeline.strip_index_format,
                        &pipeline.vertex_strides,
                        &layout.bind_group_layout_ids,
                        &layout.push_constant_ranges,
                    );
                    commands.push(command);
                    if let Some(iter) = state.flush_push_constants() {
                        commands.extend(iter)
                    }
                }
                RenderCommand::SetIndexBuffer {
                    buffer_id,
                    index_format,
                    offset,
                    size,
                } => {
                    let scope = PassErrorScope::SetIndexBuffer(buffer_id);
                    let buffer: &resource::Buffer<A> = state
                        .trackers
                        .buffers
                        .merge_single(&*buffer_guard, buffer_id, hal::BufferUses::INDEX)
                        .map_pass_err(scope)?;
                    check_buffer_usage(buffer.usage, wgt::BufferUsages::INDEX)
                        .map_pass_err(scope)?;

                    let end = match size {
                        Some(s) => offset + s.get(),
                        None => buffer.size,
                    };
                    buffer_memory_init_actions.extend(buffer.initialization_status.create_action(
                        buffer_id,
                        offset..end,
                        MemoryInitKind::NeedsInitializedMemory,
                    ));
                    state.index.set_format(index_format);
                    state.index.set_buffer(buffer_id, offset..end);
                }
                RenderCommand::SetVertexBuffer {
                    slot,
                    buffer_id,
                    offset,
                    size,
                } => {
                    let scope = PassErrorScope::SetVertexBuffer(buffer_id);
                    let buffer: &resource::Buffer<A> = state
                        .trackers
                        .buffers
                        .merge_single(&*buffer_guard, buffer_id, hal::BufferUses::VERTEX)
                        .map_pass_err(scope)?;
                    check_buffer_usage(buffer.usage, wgt::BufferUsages::VERTEX)
                        .map_pass_err(scope)?;

                    let end = match size {
                        Some(s) => offset + s.get(),
                        None => buffer.size,
                    };
                    buffer_memory_init_actions.extend(buffer.initialization_status.create_action(
                        buffer_id,
                        offset..end,
                        MemoryInitKind::NeedsInitializedMemory,
                    ));
                    state.vertex[slot as usize].set_buffer(buffer_id, offset..end);
                }
                RenderCommand::SetPushConstant {
                    stages,
                    offset,
                    size_bytes,
                    values_offset: _,
                } => {
                    let scope = PassErrorScope::SetPushConstant;
                    let end_offset = offset + size_bytes;

                    let pipeline_layout_id = pipeline_layout_id
                        .ok_or(DrawError::MissingPipeline)
                        .map_pass_err(scope)?;
                    let pipeline_layout = &pipeline_layout_guard[pipeline_layout_id];

                    pipeline_layout
                        .validate_push_constant_ranges(stages, offset, end_offset)
                        .map_pass_err(scope)?;

                    commands.push(command);
                }
                RenderCommand::Draw {
                    vertex_count,
                    instance_count,
                    first_vertex,
                    first_instance,
                } => {
                    let scope = PassErrorScope::Draw {
                        indexed: false,
                        indirect: false,
                        pipeline: state.pipeline,
                    };
                    let vertex_limits = state.vertex_limits();
                    let last_vertex = first_vertex + vertex_count;
                    if last_vertex > vertex_limits.vertex_limit {
                        return Err(DrawError::VertexBeyondLimit {
                            last_vertex,
                            vertex_limit: vertex_limits.vertex_limit,
                            slot: vertex_limits.vertex_limit_slot,
                        })
                        .map_pass_err(scope);
                    }
                    let last_instance = first_instance + instance_count;
                    if last_instance > vertex_limits.instance_limit {
                        return Err(DrawError::InstanceBeyondLimit {
                            last_instance,
                            instance_limit: vertex_limits.instance_limit,
                            slot: vertex_limits.instance_limit_slot,
                        })
                        .map_pass_err(scope);
                    }
                    commands.extend(state.flush_vertices());
                    commands.extend(state.flush_binds(base.dynamic_offsets));
                    commands.push(command);
                }
                RenderCommand::DrawIndexed {
                    index_count,
                    instance_count,
                    first_index,
                    base_vertex: _,
                    first_instance,
                } => {
                    let scope = PassErrorScope::Draw {
                        indexed: true,
                        indirect: false,
                        pipeline: state.pipeline,
                    };
                    //TODO: validate that base_vertex + max_index() is within the provided range
                    let vertex_limits = state.vertex_limits();
                    let index_limit = state.index.limit();
                    let last_index = first_index + index_count;
                    if last_index > index_limit {
                        return Err(DrawError::IndexBeyondLimit {
                            last_index,
                            index_limit,
                        })
                        .map_pass_err(scope);
                    }
                    let last_instance = first_instance + instance_count;
                    if last_instance > vertex_limits.instance_limit {
                        return Err(DrawError::InstanceBeyondLimit {
                            last_instance,
                            instance_limit: vertex_limits.instance_limit,
                            slot: vertex_limits.instance_limit_slot,
                        })
                        .map_pass_err(scope);
                    }
                    commands.extend(state.index.flush());
                    commands.extend(state.flush_vertices());
                    commands.extend(state.flush_binds(base.dynamic_offsets));
                    commands.push(command);
                }
                RenderCommand::MultiDrawIndirect {
                    buffer_id,
                    offset,
                    count: None,
                    indexed: false,
                } => {
                    let scope = PassErrorScope::Draw {
                        indexed: false,
                        indirect: true,
                        pipeline: state.pipeline,
                    };
                    device
                        .require_downlevel_flags(wgt::DownlevelFlags::INDIRECT_EXECUTION)
                        .map_pass_err(scope)?;

                    let buffer: &resource::Buffer<A> = state
                        .trackers
                        .buffers
                        .merge_single(&*buffer_guard, buffer_id, hal::BufferUses::INDIRECT)
                        .map_pass_err(scope)?;
                    check_buffer_usage(buffer.usage, wgt::BufferUsages::INDIRECT)
                        .map_pass_err(scope)?;

                    buffer_memory_init_actions.extend(buffer.initialization_status.create_action(
                        buffer_id,
                        offset..(offset + mem::size_of::<wgt::DrawIndirectArgs>() as u64),
                        MemoryInitKind::NeedsInitializedMemory,
                    ));

                    commands.extend(state.flush_vertices());
                    commands.extend(state.flush_binds(base.dynamic_offsets));
                    commands.push(command);
                }
                RenderCommand::MultiDrawIndirect {
                    buffer_id,
                    offset,
                    count: None,
                    indexed: true,
                } => {
                    let scope = PassErrorScope::Draw {
                        indexed: true,
                        indirect: true,
                        pipeline: state.pipeline,
                    };
                    device
                        .require_downlevel_flags(wgt::DownlevelFlags::INDIRECT_EXECUTION)
                        .map_pass_err(scope)?;

                    let buffer: &resource::Buffer<A> = state
                        .trackers
                        .buffers
                        .merge_single(&*buffer_guard, buffer_id, hal::BufferUses::INDIRECT)
                        .map_pass_err(scope)?;
                    check_buffer_usage(buffer.usage, wgt::BufferUsages::INDIRECT)
                        .map_pass_err(scope)?;

                    buffer_memory_init_actions.extend(buffer.initialization_status.create_action(
                        buffer_id,
                        offset..(offset + mem::size_of::<wgt::DrawIndirectArgs>() as u64),
                        MemoryInitKind::NeedsInitializedMemory,
                    ));

                    commands.extend(state.index.flush());
                    commands.extend(state.flush_vertices());
                    commands.extend(state.flush_binds(base.dynamic_offsets));
                    commands.push(command);
                }
                RenderCommand::MultiDrawIndirect { .. }
                | RenderCommand::MultiDrawIndirectCount { .. } => unimplemented!(),
                RenderCommand::PushDebugGroup { color: _, len: _ } => unimplemented!(),
                RenderCommand::InsertDebugMarker { color: _, len: _ } => unimplemented!(),
                RenderCommand::PopDebugGroup => unimplemented!(),
                RenderCommand::WriteTimestamp { .. }
                | RenderCommand::BeginPipelineStatisticsQuery { .. }
                | RenderCommand::EndPipelineStatisticsQuery => unimplemented!(),
                RenderCommand::ExecuteBundle(_)
                | RenderCommand::SetBlendConstant(_)
                | RenderCommand::SetStencilReference(_)
                | RenderCommand::SetViewport { .. }
                | RenderCommand::SetScissor(_) => unreachable!("not supported by a render bundle"),
            }
        }

        Ok(RenderBundle {
            base: BasePass {
                label: desc.label.as_ref().map(|cow| cow.to_string()),
                commands,
                dynamic_offsets: state.flat_dynamic_offsets,
                string_data: Vec::new(),
                push_constant_data: Vec::new(),
            },
            is_ds_read_only: self.is_ds_read_only,
            device_id: Stored {
                value: id::Valid(self.parent_id),
                ref_count: device.life_guard.add_ref(),
            },
            used: state.trackers,
            buffer_memory_init_actions,
            texture_memory_init_actions,
            context: self.context,
            life_guard: LifeGuard::new(desc.label.borrow_or_default()),
        })
    }

    pub fn set_index_buffer(
        &mut self,
        buffer_id: id::BufferId,
        index_format: wgt::IndexFormat,
        offset: wgt::BufferAddress,
        size: Option<wgt::BufferSize>,
    ) {
        self.base.commands.push(RenderCommand::SetIndexBuffer {
            buffer_id,
            index_format,
            offset,
            size,
        });
    }
}

/// Error type returned from `RenderBundleEncoder::new` if the sample count is invalid.
#[derive(Clone, Debug, Error)]
pub enum CreateRenderBundleError {
    #[error("invalid number of samples {0}")]
    InvalidSampleCount(u32),
    #[error("number of color attachments exceeds the limit")]
    TooManyColorAttachments,
}

/// Error type returned from `RenderBundleEncoder::new` if the sample count is invalid.
#[derive(Clone, Debug, Error)]
pub enum ExecutionError {
    #[error("buffer {0:?} is destroyed")]
    DestroyedBuffer(id::BufferId),
    #[error("using {0} in a render bundle is not implemented")]
    Unimplemented(&'static str),
}
impl PrettyError for ExecutionError {
    fn fmt_pretty(&self, fmt: &mut ErrorFormatter) {
        fmt.error(self);
        match *self {
            Self::DestroyedBuffer(id) => {
                fmt.buffer_label(&id);
            }
            Self::Unimplemented(_reason) => {}
        };
    }
}

pub type RenderBundleDescriptor<'a> = wgt::RenderBundleDescriptor<Label<'a>>;

//Note: here, `RenderBundle` is just wrapping a raw stream of render commands.
// The plan is to back it by an actual Vulkan secondary buffer, D3D12 Bundle,
// or Metal indirect command buffer.
pub struct RenderBundle<A: HalApi> {
    // Normalized command stream. It can be executed verbatim,
    // without re-binding anything on the pipeline change.
    base: BasePass<RenderCommand>,
    pub(super) is_ds_read_only: bool,
    pub(crate) device_id: Stored<id::DeviceId>,
    pub(crate) used: RenderBundleScope<A>,
    pub(super) buffer_memory_init_actions: Vec<BufferInitTrackerAction>,
    pub(super) texture_memory_init_actions: Vec<TextureInitTrackerAction>,
    pub(super) context: RenderPassContext,
    pub(crate) life_guard: LifeGuard,
}

unsafe impl<A: HalApi> Send for RenderBundle<A> {}
unsafe impl<A: HalApi> Sync for RenderBundle<A> {}

impl<A: HalApi> RenderBundle<A> {
    /// Actually encode the contents into a native command buffer.
    ///
    /// This is partially duplicating the logic of `command_encoder_run_render_pass`.
    /// However the point of this function is to be lighter, since we already had
    /// a chance to go through the commands in `render_bundle_encoder_finish`.
    ///
    /// Note that the function isn't expected to fail, generally.
    /// All the validation has already been done by this point.
    /// The only failure condition is if some of the used buffers are destroyed.
    pub(super) unsafe fn execute(
        &self,
        raw: &mut A::CommandEncoder,
        pipeline_layout_guard: &Storage<
            crate::binding_model::PipelineLayout<A>,
            id::PipelineLayoutId,
        >,
        bind_group_guard: &Storage<crate::binding_model::BindGroup<A>, id::BindGroupId>,
        pipeline_guard: &Storage<crate::pipeline::RenderPipeline<A>, id::RenderPipelineId>,
        buffer_guard: &Storage<crate::resource::Buffer<A>, id::BufferId>,
    ) -> Result<(), ExecutionError> {
        let mut offsets = self.base.dynamic_offsets.as_slice();
        let mut pipeline_layout_id = None::<id::Valid<id::PipelineLayoutId>>;
        if let Some(ref label) = self.base.label {
            raw.begin_debug_marker(label);
        }

        for command in self.base.commands.iter() {
            match *command {
                RenderCommand::SetBindGroup {
                    index,
                    num_dynamic_offsets,
                    bind_group_id,
                } => {
                    let bind_group = bind_group_guard.get(bind_group_id).unwrap();
                    raw.set_bind_group(
                        &pipeline_layout_guard[pipeline_layout_id.unwrap()].raw,
                        index as u32,
                        &bind_group.raw,
                        &offsets[..num_dynamic_offsets as usize],
                    );
                    offsets = &offsets[num_dynamic_offsets as usize..];
                }
                RenderCommand::SetPipeline(pipeline_id) => {
                    let pipeline = pipeline_guard.get(pipeline_id).unwrap();
                    raw.set_render_pipeline(&pipeline.raw);

                    pipeline_layout_id = Some(pipeline.layout_id.value);
                }
                RenderCommand::SetIndexBuffer {
                    buffer_id,
                    index_format,
                    offset,
                    size,
                } => {
                    let buffer = buffer_guard
                        .get(buffer_id)
                        .unwrap()
                        .raw
                        .as_ref()
                        .ok_or(ExecutionError::DestroyedBuffer(buffer_id))?;
                    let bb = hal::BufferBinding {
                        buffer,
                        offset,
                        size,
                    };
                    raw.set_index_buffer(bb, index_format);
                }
                RenderCommand::SetVertexBuffer {
                    slot,
                    buffer_id,
                    offset,
                    size,
                } => {
                    let buffer = buffer_guard
                        .get(buffer_id)
                        .unwrap()
                        .raw
                        .as_ref()
                        .ok_or(ExecutionError::DestroyedBuffer(buffer_id))?;
                    let bb = hal::BufferBinding {
                        buffer,
                        offset,
                        size,
                    };
                    raw.set_vertex_buffer(slot, bb);
                }
                RenderCommand::SetPushConstant {
                    stages,
                    offset,
                    size_bytes,
                    values_offset,
                } => {
                    let pipeline_layout_id = pipeline_layout_id.unwrap();
                    let pipeline_layout = &pipeline_layout_guard[pipeline_layout_id];

                    if let Some(values_offset) = values_offset {
                        let values_end_offset =
                            (values_offset + size_bytes / wgt::PUSH_CONSTANT_ALIGNMENT) as usize;
                        let data_slice = &self.base.push_constant_data
                            [(values_offset as usize)..values_end_offset];

                        raw.set_push_constants(&pipeline_layout.raw, stages, offset, data_slice)
                    } else {
                        super::push_constant_clear(
                            offset,
                            size_bytes,
                            |clear_offset, clear_data| {
                                raw.set_push_constants(
                                    &pipeline_layout.raw,
                                    stages,
                                    clear_offset,
                                    clear_data,
                                );
                            },
                        );
                    }
                }
                RenderCommand::Draw {
                    vertex_count,
                    instance_count,
                    first_vertex,
                    first_instance,
                } => {
                    raw.draw(first_vertex, vertex_count, first_instance, instance_count);
                }
                RenderCommand::DrawIndexed {
                    index_count,
                    instance_count,
                    first_index,
                    base_vertex,
                    first_instance,
                } => {
                    raw.draw_indexed(
                        first_index,
                        index_count,
                        base_vertex,
                        first_instance,
                        instance_count,
                    );
                }
                RenderCommand::MultiDrawIndirect {
                    buffer_id,
                    offset,
                    count: None,
                    indexed: false,
                } => {
                    let buffer = buffer_guard
                        .get(buffer_id)
                        .unwrap()
                        .raw
                        .as_ref()
                        .ok_or(ExecutionError::DestroyedBuffer(buffer_id))?;
                    raw.draw_indirect(buffer, offset, 1);
                }
                RenderCommand::MultiDrawIndirect {
                    buffer_id,
                    offset,
                    count: None,
                    indexed: true,
                } => {
                    let buffer = buffer_guard
                        .get(buffer_id)
                        .unwrap()
                        .raw
                        .as_ref()
                        .ok_or(ExecutionError::DestroyedBuffer(buffer_id))?;
                    raw.draw_indexed_indirect(buffer, offset, 1);
                }
                RenderCommand::MultiDrawIndirect { .. }
                | RenderCommand::MultiDrawIndirectCount { .. } => {
                    return Err(ExecutionError::Unimplemented("multi-draw-indirect"))
                }
                RenderCommand::PushDebugGroup { .. }
                | RenderCommand::InsertDebugMarker { .. }
                | RenderCommand::PopDebugGroup => {
                    return Err(ExecutionError::Unimplemented("debug-markers"))
                }
                RenderCommand::WriteTimestamp { .. }
                | RenderCommand::BeginPipelineStatisticsQuery { .. }
                | RenderCommand::EndPipelineStatisticsQuery => {
                    return Err(ExecutionError::Unimplemented("queries"))
                }
                RenderCommand::ExecuteBundle(_)
                | RenderCommand::SetBlendConstant(_)
                | RenderCommand::SetStencilReference(_)
                | RenderCommand::SetViewport { .. }
                | RenderCommand::SetScissor(_) => unreachable!(),
            }
        }

        if let Some(_) = self.base.label {
            raw.end_debug_marker();
        }

        Ok(())
    }
}

impl<A: HalApi> Resource for RenderBundle<A> {
    const TYPE: &'static str = "RenderBundle";

    fn life_guard(&self) -> &LifeGuard {
        &self.life_guard
    }
}

/// A render bundle's current index buffer state.
///
/// [`RenderBundleEncoder::finish`] uses this to drop redundant
/// `SetIndexBuffer` commands from the final [`RenderBundle`]. It
/// records index buffer state changes here, and then calls this
/// type's [`flush`] method before any indexed draw command to produce
/// a `SetIndexBuffer` command if one is necessary.
///
/// [`flush`]: IndexState::flush
#[derive(Debug)]
struct IndexState {
    buffer: Option<id::BufferId>,
    format: wgt::IndexFormat,
    pipeline_format: Option<wgt::IndexFormat>,
    range: Range<wgt::BufferAddress>,
    is_dirty: bool,
}

impl IndexState {
    /// Return a fresh state: no index buffer has been set yet.
    fn new() -> Self {
        Self {
            buffer: None,
            format: wgt::IndexFormat::default(),
            pipeline_format: None,
            range: 0..0,
            is_dirty: false,
        }
    }

    /// Return the number of entries in the current index buffer.
    ///
    /// Panic if no index buffer has been set.
    fn limit(&self) -> u32 {
        assert!(self.buffer.is_some());
        let bytes_per_index = match self.format {
            wgt::IndexFormat::Uint16 => 2,
            wgt::IndexFormat::Uint32 => 4,
        };
        ((self.range.end - self.range.start) / bytes_per_index) as u32
    }

    /// Prepare for an indexed draw, producing a `SetIndexBuffer`
    /// command if necessary.
    fn flush(&mut self) -> Option<RenderCommand> {
        if self.is_dirty {
            self.is_dirty = false;
            Some(RenderCommand::SetIndexBuffer {
                buffer_id: self.buffer.unwrap(),
                index_format: self.format,
                offset: self.range.start,
                size: wgt::BufferSize::new(self.range.end - self.range.start),
            })
        } else {
            None
        }
    }

    /// Set the current index buffer's format.
    fn set_format(&mut self, format: wgt::IndexFormat) {
        if self.format != format {
            self.format = format;
            self.is_dirty = true;
        }
    }

    /// Set the current index buffer.
    fn set_buffer(&mut self, id: id::BufferId, range: Range<wgt::BufferAddress>) {
        self.buffer = Some(id);
        self.range = range;
        self.is_dirty = true;
    }
}

/// The state of a single vertex buffer slot during render bundle encoding.
///
/// [`RenderBundleEncoder::finish`] uses this to drop redundant
/// `SetVertexBuffer` commands from the final [`RenderBundle`]. It
/// records one vertex buffer slot's state changes here, and then
/// calls this type's [`flush`] method just before any draw command to
/// produce a `SetVertexBuffer` commands if one is necessary.
///
/// [`flush`]: IndexState::flush
#[derive(Debug)]
struct VertexState {
    buffer: Option<id::BufferId>,
    range: Range<wgt::BufferAddress>,
    stride: wgt::BufferAddress,
    rate: wgt::VertexStepMode,
    is_dirty: bool,
}

impl VertexState {
    /// Construct a fresh `VertexState`: no buffer has been set for
    /// this slot.
    fn new() -> Self {
        Self {
            buffer: None,
            range: 0..0,
            stride: 0,
            rate: wgt::VertexStepMode::Vertex,
            is_dirty: false,
        }
    }

    /// Set this slot's vertex buffer.
    fn set_buffer(&mut self, buffer_id: id::BufferId, range: Range<wgt::BufferAddress>) {
        self.buffer = Some(buffer_id);
        self.range = range;
        self.is_dirty = true;
    }

    /// Generate a `SetVertexBuffer` command for this slot, if necessary.
    ///
    /// `slot` is the index of the vertex buffer slot that `self` tracks.
    fn flush(&mut self, slot: u32) -> Option<RenderCommand> {
        if self.is_dirty {
            self.is_dirty = false;
            Some(RenderCommand::SetVertexBuffer {
                slot,
                buffer_id: self.buffer.unwrap(),
                offset: self.range.start,
                size: wgt::BufferSize::new(self.range.end - self.range.start),
            })
        } else {
            None
        }
    }
}

/// A bind group that has been set at a particular index during render bundle encoding.
#[derive(Debug)]
struct BindState {
    /// The id of the bind group set at this index.
    bind_group_id: id::BindGroupId,

    /// The layout of `group`.
    layout_id: id::Valid<id::BindGroupLayoutId>,

    /// The range of dynamic offsets for this bind group, in the original
    /// command stream's `BassPass::dynamic_offsets` array.
    dynamic_offsets: Range<usize>,

    /// True if this index's contents have been changed since the last time we
    /// generated a `SetBindGroup` command.
    is_dirty: bool,
}

#[derive(Debug)]
struct PushConstantState {
    ranges: ArrayVec<wgt::PushConstantRange, { SHADER_STAGE_COUNT }>,
    is_dirty: bool,
}
impl PushConstantState {
    fn new() -> Self {
        Self {
            ranges: ArrayVec::new(),
            is_dirty: false,
        }
    }

    fn set_push_constants(&mut self, new_ranges: &[wgt::PushConstantRange]) -> bool {
        if &*self.ranges != new_ranges {
            self.ranges = new_ranges.iter().cloned().collect();
            self.is_dirty = true;
            true
        } else {
            false
        }
    }
}

#[derive(Debug)]
struct VertexLimitState {
    /// Length of the shortest vertex rate vertex buffer
    vertex_limit: u32,
    /// Buffer slot which the shortest vertex rate vertex buffer is bound to
    vertex_limit_slot: u32,
    /// Length of the shortest instance rate vertex buffer
    instance_limit: u32,
    /// Buffer slot which the shortest instance rate vertex buffer is bound to
    instance_limit_slot: u32,
}

<<<<<<< HEAD
struct State<A: HalApi> {
    trackers: RenderBundleScope<A>,
=======
/// State for analyzing and cleaning up bundle command streams.
///
/// To minimize state updates, [`RenderBundleEncoder::finish`]
/// actually just applies commands like [`SetBindGroup`] and
/// [`SetIndexBuffer`] to the simulated state stored here, and then
/// calls the `flush_foo` methods before draw calls to produce the
/// update commands we actually need.
#[derive(Debug)]
struct State {
    /// Resources used by this bundle. This will become [`RenderBundle::used`].
    trackers: TrackerSet,

    /// The current index buffer. We flush this state before indexed
    /// draw commands.
>>>>>>> 435188cb
    index: IndexState,

    /// The state of each vertex buffer slot.
    vertex: ArrayVec<VertexState, { hal::MAX_VERTEX_BUFFERS }>,

    /// The bind group set at each index, if any.
    bind: ArrayVec<Option<BindState>, { hal::MAX_BIND_GROUPS }>,

    push_constant_ranges: PushConstantState,

    /// Dynamic offset values used by the cleaned-up command sequence.
    ///
    /// This becomes the final [`RenderBundle`]'s [`BasePass`]'s
    /// [`dynamic_offsets`] list.
    ///
    /// [`dynamic_offsets`]: BasePass::dynamic_offsets
    flat_dynamic_offsets: Vec<wgt::DynamicOffset>,

    used_bind_groups: usize,
    pipeline: Option<id::RenderPipelineId>,
}

impl<A: HalApi> State<A> {
    fn vertex_limits(&self) -> VertexLimitState {
        let mut vert_state = VertexLimitState {
            vertex_limit: u32::MAX,
            vertex_limit_slot: 0,
            instance_limit: u32::MAX,
            instance_limit_slot: 0,
        };
        for (idx, vbs) in self.vertex.iter().enumerate() {
            if vbs.stride == 0 {
                continue;
            }
            let limit = ((vbs.range.end - vbs.range.start) / vbs.stride) as u32;
            match vbs.rate {
                wgt::VertexStepMode::Vertex => {
                    if limit < vert_state.vertex_limit {
                        vert_state.vertex_limit = limit;
                        vert_state.vertex_limit_slot = idx as _;
                    }
                }
                wgt::VertexStepMode::Instance => {
                    if limit < vert_state.instance_limit {
                        vert_state.instance_limit = limit;
                        vert_state.instance_limit_slot = idx as _;
                    }
                }
            }
        }
        vert_state
    }

    /// Mark all non-empty bind group table entries from `index` onwards as dirty.
    fn invalidate_group_from(&mut self, index: usize) {
        for contents in self.bind[index..].iter_mut().flatten() {
            contents.is_dirty = true;
        }
    }

    fn set_bind_group(
        &mut self,
        slot: u8,
        bind_group_id: id::BindGroupId,
        layout_id: id::Valid<id::BindGroupLayoutId>,
        dynamic_offsets: Range<usize>,
    ) {
        // If this call wouldn't actually change this index's state, we can
        // return early.  (If there are dynamic offsets, the range will always
        // be different.)
        if dynamic_offsets.is_empty() {
            if let Some(ref contents) = self.bind[slot as usize] {
                if contents.bind_group_id == bind_group_id {
                    return;
                }
            }
        }

        // Record the index's new state.
        self.bind[slot as usize] = Some(BindState {
            bind_group_id,
            layout_id,
            dynamic_offsets,
            is_dirty: true,
        });

        // Once we've changed the bind group at a particular index, all
        // subsequent indices need to be rewritten.
        self.invalidate_group_from(slot as usize + 1);
    }

    fn set_pipeline(
        &mut self,
        index_format: Option<wgt::IndexFormat>,
        vertex_strides: &[(wgt::BufferAddress, wgt::VertexStepMode)],
        layout_ids: &[id::Valid<id::BindGroupLayoutId>],
        push_constant_layouts: &[wgt::PushConstantRange],
    ) {
        self.index.pipeline_format = index_format;

        for (vs, &(stride, step_mode)) in self.vertex.iter_mut().zip(vertex_strides) {
            if vs.stride != stride || vs.rate != step_mode {
                vs.stride = stride;
                vs.rate = step_mode;
                vs.is_dirty = true;
            }
        }

        let push_constants_changed = self
            .push_constant_ranges
            .set_push_constants(push_constant_layouts);

        self.used_bind_groups = layout_ids.len();
        let invalid_from = if push_constants_changed {
            Some(0)
        } else {
            self.bind
                .iter()
                .zip(layout_ids)
                .position(|(entry, &layout_id)| match *entry {
                    Some(ref contents) => contents.layout_id != layout_id,
                    None => false,
                })
        };
        if let Some(slot) = invalid_from {
            self.invalidate_group_from(slot);
        }
    }

    fn flush_push_constants(&mut self) -> Option<impl Iterator<Item = RenderCommand>> {
        let is_dirty = self.push_constant_ranges.is_dirty;

        if is_dirty {
            let nonoverlapping_ranges =
                super::bind::compute_nonoverlapping_ranges(&self.push_constant_ranges.ranges);

            Some(
                nonoverlapping_ranges
                    .into_iter()
                    .map(|range| RenderCommand::SetPushConstant {
                        stages: range.stages,
                        offset: range.range.start,
                        size_bytes: range.range.end - range.range.start,
                        values_offset: None,
                    }),
            )
        } else {
            None
        }
    }

    fn flush_vertices(&mut self) -> impl Iterator<Item = RenderCommand> + '_ {
        self.vertex
            .iter_mut()
            .enumerate()
            .flat_map(|(i, vs)| vs.flush(i as u32))
    }

    /// Generate `SetBindGroup` commands for any bind groups that need to be updated.
    fn flush_binds(
        &mut self,
        dynamic_offsets: &[wgt::DynamicOffset],
    ) -> impl Iterator<Item = RenderCommand> + '_ {
        // Append each dirty bind group's dynamic offsets to `flat_dynamic_offsets`.
        for contents in self.bind[..self.used_bind_groups].iter().flatten() {
            if contents.is_dirty {
                self.flat_dynamic_offsets
                    .extend_from_slice(&dynamic_offsets[contents.dynamic_offsets.clone()]);
            }
        }

        // Then, generate `SetBindGroup` commands to update the dirty bind
        // groups. After this, all bind groups are clean.
        self.bind[..self.used_bind_groups]
            .iter_mut()
            .enumerate()
            .flat_map(|(i, entry)| {
                if let Some(ref mut contents) = *entry {
                    if contents.is_dirty {
                        contents.is_dirty = false;
                        let offsets = &contents.dynamic_offsets;
                        return Some(RenderCommand::SetBindGroup {
                            index: i as u8,
                            bind_group_id: contents.bind_group_id,
                            num_dynamic_offsets: (offsets.end - offsets.start) as u8,
                        });
                    }
                }
                None
            })
    }
}

/// Error encountered when finishing recording a render bundle.
#[derive(Clone, Debug, Error)]
pub(super) enum RenderBundleErrorInner {
    #[error(transparent)]
    Device(#[from] DeviceError),
    #[error(transparent)]
    RenderCommand(RenderCommandError),
    #[error(transparent)]
    Draw(#[from] DrawError),
    #[error(transparent)]
    MissingDownlevelFlags(#[from] MissingDownlevelFlags),
}

impl<T> From<T> for RenderBundleErrorInner
where
    T: Into<RenderCommandError>,
{
    fn from(t: T) -> Self {
        Self::RenderCommand(t.into())
    }
}

/// Error encountered when finishing recording a render bundle.
#[derive(Clone, Debug, Error)]
#[error("{scope}")]
pub struct RenderBundleError {
    pub scope: PassErrorScope,
    #[source]
    inner: RenderBundleErrorInner,
}

impl RenderBundleError {
    pub(crate) const INVALID_DEVICE: Self = RenderBundleError {
        scope: PassErrorScope::Bundle,
        inner: RenderBundleErrorInner::Device(DeviceError::Invalid),
    };
}
impl PrettyError for RenderBundleError {
    fn fmt_pretty(&self, fmt: &mut ErrorFormatter) {
        // This error is wrapper for the inner error,
        // but the scope has useful labels
        fmt.error(self);
        self.scope.fmt_pretty(fmt);
    }
}

impl<T, E> MapPassErr<T, RenderBundleError> for Result<T, E>
where
    E: Into<RenderBundleErrorInner>,
{
    fn map_pass_err(self, scope: PassErrorScope) -> Result<T, RenderBundleError> {
        self.map_err(|inner| RenderBundleError {
            scope,
            inner: inner.into(),
        })
    }
}

pub mod bundle_ffi {
    use super::{RenderBundleEncoder, RenderCommand};
    use crate::{id, RawString};
    use std::{convert::TryInto, slice};
    use wgt::{BufferAddress, BufferSize, DynamicOffset, IndexFormat};

    /// # Safety
    ///
    /// This function is unsafe as there is no guarantee that the given pointer is
    /// valid for `offset_length` elements.
    #[no_mangle]
    pub unsafe extern "C" fn wgpu_render_bundle_set_bind_group(
        bundle: &mut RenderBundleEncoder,
        index: u32,
        bind_group_id: id::BindGroupId,
        offsets: *const DynamicOffset,
        offset_length: usize,
    ) {
        let redundant = bundle.current_bind_groups.set_and_check_redundant(
            bind_group_id,
            index,
            &mut bundle.base.dynamic_offsets,
            offsets,
            offset_length,
        );

        if redundant {
            return;
        }

        bundle.base.commands.push(RenderCommand::SetBindGroup {
            index: index.try_into().unwrap(),
            num_dynamic_offsets: offset_length.try_into().unwrap(),
            bind_group_id,
        });
    }

    #[no_mangle]
    pub extern "C" fn wgpu_render_bundle_set_pipeline(
        bundle: &mut RenderBundleEncoder,
        pipeline_id: id::RenderPipelineId,
    ) {
        if bundle.current_pipeline.set_and_check_redundant(pipeline_id) {
            return;
        }

        bundle
            .base
            .commands
            .push(RenderCommand::SetPipeline(pipeline_id));
    }

    #[no_mangle]
    pub extern "C" fn wgpu_render_bundle_set_vertex_buffer(
        bundle: &mut RenderBundleEncoder,
        slot: u32,
        buffer_id: id::BufferId,
        offset: BufferAddress,
        size: Option<BufferSize>,
    ) {
        bundle.base.commands.push(RenderCommand::SetVertexBuffer {
            slot,
            buffer_id,
            offset,
            size,
        });
    }

    #[no_mangle]
    pub extern "C" fn wgpu_render_bundle_set_index_buffer(
        encoder: &mut RenderBundleEncoder,
        buffer: id::BufferId,
        index_format: IndexFormat,
        offset: BufferAddress,
        size: Option<BufferSize>,
    ) {
        encoder.set_index_buffer(buffer, index_format, offset, size);
    }

    /// # Safety
    ///
    /// This function is unsafe as there is no guarantee that the given pointer is
    /// valid for `data` elements.
    #[no_mangle]
    pub unsafe extern "C" fn wgpu_render_bundle_set_push_constants(
        pass: &mut RenderBundleEncoder,
        stages: wgt::ShaderStages,
        offset: u32,
        size_bytes: u32,
        data: *const u8,
    ) {
        assert_eq!(
            offset & (wgt::PUSH_CONSTANT_ALIGNMENT - 1),
            0,
            "Push constant offset must be aligned to 4 bytes."
        );
        assert_eq!(
            size_bytes & (wgt::PUSH_CONSTANT_ALIGNMENT - 1),
            0,
            "Push constant size must be aligned to 4 bytes."
        );
        let data_slice = slice::from_raw_parts(data, size_bytes as usize);
        let value_offset = pass.base.push_constant_data.len().try_into().expect(
            "Ran out of push constant space. Don't set 4gb of push constants per RenderBundle.",
        );

        pass.base.push_constant_data.extend(
            data_slice
                .chunks_exact(wgt::PUSH_CONSTANT_ALIGNMENT as usize)
                .map(|arr| u32::from_ne_bytes([arr[0], arr[1], arr[2], arr[3]])),
        );

        pass.base.commands.push(RenderCommand::SetPushConstant {
            stages,
            offset,
            size_bytes,
            values_offset: Some(value_offset),
        });
    }

    #[no_mangle]
    pub extern "C" fn wgpu_render_bundle_draw(
        bundle: &mut RenderBundleEncoder,
        vertex_count: u32,
        instance_count: u32,
        first_vertex: u32,
        first_instance: u32,
    ) {
        bundle.base.commands.push(RenderCommand::Draw {
            vertex_count,
            instance_count,
            first_vertex,
            first_instance,
        });
    }

    #[no_mangle]
    pub extern "C" fn wgpu_render_bundle_draw_indexed(
        bundle: &mut RenderBundleEncoder,
        index_count: u32,
        instance_count: u32,
        first_index: u32,
        base_vertex: i32,
        first_instance: u32,
    ) {
        bundle.base.commands.push(RenderCommand::DrawIndexed {
            index_count,
            instance_count,
            first_index,
            base_vertex,
            first_instance,
        });
    }

    #[no_mangle]
    pub extern "C" fn wgpu_render_bundle_draw_indirect(
        bundle: &mut RenderBundleEncoder,
        buffer_id: id::BufferId,
        offset: BufferAddress,
    ) {
        bundle.base.commands.push(RenderCommand::MultiDrawIndirect {
            buffer_id,
            offset,
            count: None,
            indexed: false,
        });
    }

    #[no_mangle]
    pub extern "C" fn wgpu_render_bundle_draw_indexed_indirect(
        bundle: &mut RenderBundleEncoder,
        buffer_id: id::BufferId,
        offset: BufferAddress,
    ) {
        bundle.base.commands.push(RenderCommand::MultiDrawIndirect {
            buffer_id,
            offset,
            count: None,
            indexed: true,
        });
    }

    /// # Safety
    ///
    /// This function is unsafe as there is no guarantee that the given `label`
    /// is a valid null-terminated string.
    #[no_mangle]
    pub unsafe extern "C" fn wgpu_render_bundle_push_debug_group(
        _bundle: &mut RenderBundleEncoder,
        _label: RawString,
    ) {
        //TODO
    }

    #[no_mangle]
    pub extern "C" fn wgpu_render_bundle_pop_debug_group(_bundle: &mut RenderBundleEncoder) {
        //TODO
    }

    /// # Safety
    ///
    /// This function is unsafe as there is no guarantee that the given `label`
    /// is a valid null-terminated string.
    #[no_mangle]
    pub unsafe extern "C" fn wgpu_render_bundle_insert_debug_marker(
        _bundle: &mut RenderBundleEncoder,
        _label: RawString,
    ) {
        //TODO
    }
}<|MERGE_RESOLUTION|>--- conflicted
+++ resolved
@@ -168,9 +168,6 @@
         self.parent_id
     }
 
-<<<<<<< HEAD
-    pub(crate) fn finish<A: HalApi, G: GlobalIdentityHandlerFactory>(
-=======
     /// Convert this encoder's commands into a [`RenderBundle`].
     ///
     /// We want executing a [`RenderBundle`] to be quick, so we take
@@ -181,8 +178,7 @@
     /// and accumulate buffer and texture initialization actions.
     ///
     /// [`ExecuteBundle`]: RenderCommand::ExecuteBundle
-    pub(crate) fn finish<A: hal::Api, G: GlobalIdentityHandlerFactory>(
->>>>>>> 435188cb
+    pub(crate) fn finish<A: HalApi, G: GlobalIdentityHandlerFactory>(
         self,
         desc: &RenderBundleDescriptor,
         device: &Device<A>,
@@ -280,21 +276,13 @@
                     buffer_memory_init_actions.extend_from_slice(&bind_group.used_buffer_ranges);
                     texture_memory_init_actions.extend_from_slice(&bind_group.used_texture_ranges);
 
-<<<<<<< HEAD
-                    state.set_bind_group(index, bind_group_id, bind_group.layout_id, offsets);
+                    state.set_bind_group(index, bind_group_id, bind_group.layout_id, offsets_range);
                     unsafe {
                         state
                             .trackers
                             .merge_bind_group(&*texture_guard, &bind_group.used)
                             .map_pass_err(scope)?
                     };
-=======
-                    state.set_bind_group(index, bind_group_id, bind_group.layout_id, offsets_range);
-                    state
-                        .trackers
-                        .merge_extend_stateful(&bind_group.used)
-                        .map_pass_err(scope)?;
->>>>>>> 435188cb
                     //Note: stateless trackers are not merged: the lifetime reference
                     // is held to the bind group itself.
                 }
@@ -1041,10 +1029,6 @@
     instance_limit_slot: u32,
 }
 
-<<<<<<< HEAD
-struct State<A: HalApi> {
-    trackers: RenderBundleScope<A>,
-=======
 /// State for analyzing and cleaning up bundle command streams.
 ///
 /// To minimize state updates, [`RenderBundleEncoder::finish`]
@@ -1052,14 +1036,12 @@
 /// [`SetIndexBuffer`] to the simulated state stored here, and then
 /// calls the `flush_foo` methods before draw calls to produce the
 /// update commands we actually need.
-#[derive(Debug)]
-struct State {
+struct State<A: HalApi> {
     /// Resources used by this bundle. This will become [`RenderBundle::used`].
-    trackers: TrackerSet,
+    trackers: RenderBundleScope<A>,
 
     /// The current index buffer. We flush this state before indexed
     /// draw commands.
->>>>>>> 435188cb
     index: IndexState,
 
     /// The state of each vertex buffer slot.
