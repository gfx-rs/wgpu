--- conflicted
+++ resolved
@@ -633,14 +633,10 @@
                 RenderCommand::PushDebugGroup { color: _, len: _ } => unimplemented!(),
                 RenderCommand::InsertDebugMarker { color: _, len: _ } => unimplemented!(),
                 RenderCommand::PopDebugGroup => unimplemented!(),
-<<<<<<< HEAD
-                RenderCommand::WriteTimestamp { .. } // Must check the WRITE_TIMESTAMP_INSIDE_PASSES feature
+                RenderCommand::WriteTimestamp { .. } // Must check the TIMESTAMP_QUERY_INSIDE_PASSES feature
                 | RenderCommand::BeginOcclusionQuery { .. }
-                | RenderCommand::EndOcclusionQuery
-=======
-                RenderCommand::WriteTimestamp { .. } // Must check the TIMESTAMP_QUERY_INSIDE_PASSES feature
->>>>>>> 2571af95
-                | RenderCommand::BeginPipelineStatisticsQuery { .. }
+                | RenderCommand::EndOcclusionQuery => unimplemented!(),
+                RenderCommand::BeginPipelineStatisticsQuery { .. }
                 | RenderCommand::EndPipelineStatisticsQuery => unimplemented!(),
                 RenderCommand::ExecuteBundle(_)
                 | RenderCommand::SetBlendConstant(_)
@@ -939,8 +935,6 @@
                     return Err(ExecutionError::Unimplemented("debug-markers"))
                 }
                 RenderCommand::WriteTimestamp { .. }
-                | RenderCommand::BeginOcclusionQuery { .. }
-                | RenderCommand::EndOcclusionQuery
                 | RenderCommand::BeginPipelineStatisticsQuery { .. }
                 | RenderCommand::EndPipelineStatisticsQuery => {
                     return Err(ExecutionError::Unimplemented("queries"))
