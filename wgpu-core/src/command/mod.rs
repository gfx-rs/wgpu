mod bind;
mod bundle;
mod clear;
mod compute;
mod draw;
mod memory_init;
mod query;
mod render;
mod transfer;

use std::slice;
use std::sync::Arc;

pub(crate) use self::clear::clear_texture;
pub use self::{
    bundle::*, clear::ClearError, compute::*, draw::*, query::*, render::*, transfer::*,
};

use self::memory_init::CommandBufferTextureMemoryActions;

use crate::device::Device;
use crate::error::{ErrorFormatter, PrettyError};
use crate::hub::Hub;
use crate::id::CommandBufferId;

use crate::init_tracker::BufferInitTrackerAction;
use crate::resource::{Resource, ResourceInfo};
use crate::track::{Tracker, UsageScope};
use crate::{
    global::Global,
    hal_api::HalApi,
    id,
    identity::GlobalIdentityHandlerFactory,
    resource::{Buffer, Texture},
    storage::Storage,
    Label,
};

use hal::CommandEncoder as _;
use parking_lot::Mutex;
use thiserror::Error;

#[cfg(feature = "trace")]
use crate::device::trace::Command as TraceCommand;

const PUSH_CONSTANT_CLEAR_ARRAY: &[u32] = &[0_u32; 64];

#[derive(Debug)]
pub(crate) enum CommandEncoderStatus {
    Recording,
    Finished,
    Error,
}

pub(crate) struct CommandEncoder<A: hal::Api> {
    raw: A::CommandEncoder,
    list: Vec<A::CommandBuffer>,
    is_open: bool,
    label: Option<String>,
}

//TODO: handle errors better
impl<A: hal::Api> CommandEncoder<A> {
    /// Closes the live encoder
    fn close_and_swap(&mut self) {
        if self.is_open {
            self.is_open = false;
            let new = unsafe { self.raw.end_encoding().unwrap() };
            self.list.insert(self.list.len() - 1, new);
        }
    }

    fn close(&mut self) {
        if self.is_open {
            self.is_open = false;
            let cmd_buf = unsafe { self.raw.end_encoding().unwrap() };
            self.list.push(cmd_buf);
        }
    }

    fn discard(&mut self) {
        if self.is_open {
            self.is_open = false;
            unsafe { self.raw.discard_encoding() };
        }
    }

    fn open(&mut self) -> &mut A::CommandEncoder {
        if !self.is_open {
            self.is_open = true;
            let label = self.label.as_deref();
            unsafe { self.raw.begin_encoding(label).unwrap() };
        }
        &mut self.raw
    }

    fn open_pass(&mut self, label: Option<&str>) {
        self.is_open = true;
        unsafe { self.raw.begin_encoding(label).unwrap() };
    }
}

pub struct BakedCommands<A: HalApi> {
    pub(crate) encoder: A::CommandEncoder,
    pub(crate) list: Vec<A::CommandBuffer>,
    pub(crate) trackers: Tracker<A>,
    buffer_memory_init_actions: Vec<BufferInitTrackerAction>,
    texture_memory_actions: CommandBufferTextureMemoryActions,
}

pub(crate) struct DestroyedBufferError(pub id::BufferId);
pub(crate) struct DestroyedTextureError(pub id::TextureId);

pub struct CommandBufferMutable<A: HalApi> {
    encoder: CommandEncoder<A>,
    status: CommandEncoderStatus,
    pub(crate) trackers: Tracker<A>,
    buffer_memory_init_actions: Vec<BufferInitTrackerAction>,
    texture_memory_actions: CommandBufferTextureMemoryActions,
<<<<<<< HEAD
=======
    pub(crate) pending_query_resets: QueryResetMap<A>,
    limits: wgt::Limits,
    support_clear_texture: bool,
>>>>>>> 76aa03c9
    #[cfg(feature = "trace")]
    pub(crate) commands: Option<Vec<TraceCommand>>,
}

impl<A: HalApi> CommandBufferMutable<A> {
    pub(crate) fn open_encoder_and_tracker(&mut self) -> (&mut A::CommandEncoder, &mut Tracker<A>) {
        let encoder = self.encoder.open();
        let tracker = &mut self.trackers;
        (encoder, tracker)
    }
}

pub struct CommandBuffer<A: HalApi> {
    pub(crate) device: Arc<Device<A>>,
    limits: wgt::Limits,
    support_clear_texture: bool,
    pub(crate) info: ResourceInfo<CommandBufferId>,
    pub(crate) data: Mutex<Option<CommandBufferMutable<A>>>,
}

impl<A: HalApi> Drop for CommandBuffer<A> {
    fn drop(&mut self) {
        if self.data.lock().is_none() {
            return;
        }
        log::info!("Destroying CommandBuffer {:?}", self.info.label());
        let mut baked = self.extract_baked_commands();
        unsafe {
            baked.encoder.reset_all(baked.list.into_iter());
        }
        unsafe {
            use hal::Device;
            self.device.raw().destroy_command_encoder(baked.encoder);
        }
    }
}

impl<A: HalApi> CommandBuffer<A> {
    pub(crate) fn new(
        encoder: A::CommandEncoder,
        device: &Arc<Device<A>>,
        #[cfg(feature = "trace")] enable_tracing: bool,
        label: &Label,
    ) -> Self {
        let label = crate::LabelHelpers::borrow_option(label).map(|s| s.to_string());
        CommandBuffer {
<<<<<<< HEAD
            device: device.clone(),
            limits: device.limits.clone(),
            support_clear_texture: device.features.contains(wgt::Features::CLEAR_TEXTURE),
            info: ResourceInfo::new(
                label
                    .as_ref()
                    .unwrap_or(&String::from("<CommandBuffer>"))
                    .as_str(),
            ),
            data: Mutex::new(Some(CommandBufferMutable {
                encoder: CommandEncoder {
                    raw: encoder,
                    is_open: false,
                    list: Vec::new(),
                    label,
                },
                status: CommandEncoderStatus::Recording,
                trackers: Tracker::new(),
                buffer_memory_init_actions: Default::default(),
                texture_memory_actions: Default::default(),
                #[cfg(feature = "trace")]
                commands: if enable_tracing {
                    Some(Vec::new())
                } else {
                    None
                },
            })),
=======
            encoder: CommandEncoder {
                raw: encoder,
                is_open: false,
                list: Vec::new(),
                label: crate::LabelHelpers::borrow_option(label).map(|s| s.to_string()),
            },
            status: CommandEncoderStatus::Recording,
            device_id,
            trackers: Tracker::new(),
            buffer_memory_init_actions: Default::default(),
            texture_memory_actions: Default::default(),
            pending_query_resets: QueryResetMap::new(),
            limits,
            support_clear_texture: features.contains(wgt::Features::CLEAR_TEXTURE),
            #[cfg(feature = "trace")]
            commands: if enable_tracing {
                Some(Vec::new())
            } else {
                None
            },
>>>>>>> 76aa03c9
        }
    }

    pub(crate) fn insert_barriers_from_tracker(
        raw: &mut A::CommandEncoder,
        base: &mut Tracker<A>,
        head: &Tracker<A>,
        buffer_guard: &Storage<Buffer<A>, id::BufferId>,
        texture_guard: &Storage<Texture<A>, id::TextureId>,
    ) {
        profiling::scope!("insert_barriers");

        base.buffers.set_from_tracker(&head.buffers);
        base.textures
            .set_from_tracker(texture_guard, &head.textures);

        Self::drain_barriers(raw, base, buffer_guard, texture_guard);
    }

    pub(crate) fn insert_barriers_from_scope(
        raw: &mut A::CommandEncoder,
        base: &mut Tracker<A>,
        head: &UsageScope<A>,
        buffer_guard: &Storage<Buffer<A>, id::BufferId>,
        texture_guard: &Storage<Texture<A>, id::TextureId>,
    ) {
        profiling::scope!("insert_barriers");

        base.buffers.set_from_usage_scope(&head.buffers);
        base.textures
            .set_from_usage_scope(texture_guard, &head.textures);

        Self::drain_barriers(raw, base, buffer_guard, texture_guard);
    }

    pub(crate) fn drain_barriers(
        raw: &mut A::CommandEncoder,
        base: &mut Tracker<A>,
        buffer_guard: &Storage<Buffer<A>, id::BufferId>,
        texture_guard: &Storage<Texture<A>, id::TextureId>,
    ) {
        profiling::scope!("drain_barriers");

        let buffer_barriers = base.buffers.drain().map(|pending| {
            let buf = unsafe { buffer_guard.get_unchecked(pending.id) };
            pending.into_hal(buf)
        });
        let texture_barriers = base.textures.drain().map(|pending| {
            let tex = unsafe { texture_guard.get_unchecked(pending.id) };
            pending.into_hal(tex)
        });

        unsafe {
            raw.transition_buffers(buffer_barriers);
            raw.transition_textures(texture_barriers);
        }
    }
}

impl<A: HalApi> CommandBuffer<A> {
    fn get_encoder<G>(
        hub: &Hub<A, G>,
        id: id::CommandEncoderId,
    ) -> Result<Arc<Self>, CommandEncoderError>
    where
        G: GlobalIdentityHandlerFactory,
    {
        let storage = hub.command_buffers.read();
        match storage.get(id) {
            Ok(cmd_buf) => match cmd_buf.data.lock().as_ref().unwrap().status {
                CommandEncoderStatus::Recording => Ok(cmd_buf.clone()),
                CommandEncoderStatus::Finished => Err(CommandEncoderError::NotRecording),
                CommandEncoderStatus::Error => Err(CommandEncoderError::Invalid),
            },
            Err(_) => Err(CommandEncoderError::Invalid),
        }
    }

    pub fn is_finished(&self) -> bool {
        match self.data.lock().as_ref().unwrap().status {
            CommandEncoderStatus::Finished => true,
            _ => false,
        }
    }

    pub(crate) fn extract_baked_commands(&mut self) -> BakedCommands<A> {
        log::info!(
            "Extracting BackedCommands from CommandBuffer {:?}",
            self.info.label()
        );
        let data = self.data.lock().take().unwrap();
        BakedCommands {
            encoder: data.encoder.raw,
            list: data.encoder.list,
            trackers: data.trackers,
            buffer_memory_init_actions: data.buffer_memory_init_actions,
            texture_memory_actions: data.texture_memory_actions,
        }
    }

    pub(crate) fn from_arc_into_baked(self: Arc<Self>) -> BakedCommands<A> {
        if let Ok(mut command_buffer) = Arc::try_unwrap(self) {
            command_buffer.extract_baked_commands()
        } else {
            panic!("CommandBuffer cannot be destroyed because is still in use");
        }
    }
}

impl<A: HalApi> Resource<CommandBufferId> for CommandBuffer<A> {
    const TYPE: &'static str = "CommandBuffer";

    fn as_info(&self) -> &ResourceInfo<CommandBufferId> {
        &self.info
    }

    fn as_info_mut(&mut self) -> &mut ResourceInfo<CommandBufferId> {
        &mut self.info
    }

    fn label(&self) -> String {
        let str = match self.data.lock().as_ref().unwrap().encoder.label.as_ref() {
            Some(label) => label.clone(),
            _ => String::new(),
        };
        str
    }
}

#[derive(Copy, Clone, Debug)]
pub struct BasePassRef<'a, C> {
    pub label: Option<&'a str>,
    pub commands: &'a [C],
    pub dynamic_offsets: &'a [wgt::DynamicOffset],
    pub string_data: &'a [u8],
    pub push_constant_data: &'a [u32],
}

/// A stream of commands for a render pass or compute pass.
///
/// This also contains side tables referred to by certain commands,
/// like dynamic offsets for [`SetBindGroup`] or string data for
/// [`InsertDebugMarker`].
///
/// Render passes use `BasePass<RenderCommand>`, whereas compute
/// passes use `BasePass<ComputeCommand>`.
///
/// [`SetBindGroup`]: RenderCommand::SetBindGroup
/// [`InsertDebugMarker`]: RenderCommand::InsertDebugMarker
#[doc(hidden)]
#[derive(Debug)]
#[cfg_attr(
    any(feature = "serial-pass", feature = "trace"),
    derive(serde::Serialize)
)]
#[cfg_attr(
    any(feature = "serial-pass", feature = "replay"),
    derive(serde::Deserialize)
)]
pub struct BasePass<C> {
    pub label: Option<String>,

    /// The stream of commands.
    pub commands: Vec<C>,

    /// Dynamic offsets consumed by [`SetBindGroup`] commands in `commands`.
    ///
    /// Each successive `SetBindGroup` consumes the next
    /// [`num_dynamic_offsets`] values from this list.
    pub dynamic_offsets: Vec<wgt::DynamicOffset>,

    /// Strings used by debug instructions.
    ///
    /// Each successive [`PushDebugGroup`] or [`InsertDebugMarker`]
    /// instruction consumes the next `len` bytes from this vector.
    pub string_data: Vec<u8>,

    /// Data used by `SetPushConstant` instructions.
    ///
    /// See the documentation for [`RenderCommand::SetPushConstant`]
    /// and [`ComputeCommand::SetPushConstant`] for details.
    pub push_constant_data: Vec<u32>,
}

impl<C: Clone> BasePass<C> {
    fn new(label: &Label) -> Self {
        Self {
            label: label.as_ref().map(|cow| cow.to_string()),
            commands: Vec::new(),
            dynamic_offsets: Vec::new(),
            string_data: Vec::new(),
            push_constant_data: Vec::new(),
        }
    }

    #[cfg(feature = "trace")]
    fn from_ref(base: BasePassRef<C>) -> Self {
        Self {
            label: base.label.map(str::to_string),
            commands: base.commands.to_vec(),
            dynamic_offsets: base.dynamic_offsets.to_vec(),
            string_data: base.string_data.to_vec(),
            push_constant_data: base.push_constant_data.to_vec(),
        }
    }

    pub fn as_ref(&self) -> BasePassRef<C> {
        BasePassRef {
            label: self.label.as_deref(),
            commands: &self.commands,
            dynamic_offsets: &self.dynamic_offsets,
            string_data: &self.string_data,
            push_constant_data: &self.push_constant_data,
        }
    }
}

#[derive(Clone, Debug, Error)]
#[non_exhaustive]
pub enum CommandEncoderError {
    #[error("Command encoder is invalid")]
    Invalid,
    #[error("Command encoder must be active")]
    NotRecording,
}

impl<G: GlobalIdentityHandlerFactory> Global<G> {
    pub fn command_encoder_finish<A: HalApi>(
        &self,
        encoder_id: id::CommandEncoderId,
        _desc: &wgt::CommandBufferDescriptor<Label>,
    ) -> (CommandBufferId, Option<CommandEncoderError>) {
        profiling::scope!("CommandEncoder::finish");

        let hub = A::hub(self);

        let error = match hub.command_buffers.get(encoder_id) {
            Ok(cmd_buf) => {
                let mut cmd_buf_data = cmd_buf.data.lock();
                let cmd_buf_data = cmd_buf_data.as_mut().unwrap();
                match cmd_buf_data.status {
                    CommandEncoderStatus::Recording => {
                        cmd_buf_data.encoder.close();
                        cmd_buf_data.status = CommandEncoderStatus::Finished;
                        //Note: if we want to stop tracking the swapchain texture view,
                        // this is the place to do it.
                        log::trace!("Command buffer {:?}", encoder_id);
                        None
                    }
                    CommandEncoderStatus::Finished => Some(CommandEncoderError::NotRecording),
                    CommandEncoderStatus::Error => {
                        cmd_buf_data.encoder.discard();
                        Some(CommandEncoderError::Invalid)
                    }
                }
            }
            Err(_) => Some(CommandEncoderError::Invalid),
        };

        (encoder_id, error)
    }

    pub fn command_encoder_push_debug_group<A: HalApi>(
        &self,
        encoder_id: id::CommandEncoderId,
        label: &str,
    ) -> Result<(), CommandEncoderError> {
        profiling::scope!("CommandEncoder::push_debug_group");

        let hub = A::hub(self);

        let cmd_buf = CommandBuffer::get_encoder(hub, encoder_id)?;
        let mut cmd_buf_data = cmd_buf.data.lock();
        let cmd_buf_data = cmd_buf_data.as_mut().unwrap();
        #[cfg(feature = "trace")]
        if let Some(ref mut list) = cmd_buf_data.commands {
            list.push(TraceCommand::PushDebugGroup(label.to_string()));
        }

        let cmd_buf_raw = cmd_buf_data.encoder.open();
        unsafe {
            cmd_buf_raw.begin_debug_marker(label);
        }
        Ok(())
    }

    pub fn command_encoder_insert_debug_marker<A: HalApi>(
        &self,
        encoder_id: id::CommandEncoderId,
        label: &str,
    ) -> Result<(), CommandEncoderError> {
        profiling::scope!("CommandEncoder::insert_debug_marker");

        let hub = A::hub(self);

        let cmd_buf = CommandBuffer::get_encoder(hub, encoder_id)?;
        let mut cmd_buf_data = cmd_buf.data.lock();
        let cmd_buf_data = cmd_buf_data.as_mut().unwrap();

        #[cfg(feature = "trace")]
        if let Some(ref mut list) = cmd_buf_data.commands {
            list.push(TraceCommand::InsertDebugMarker(label.to_string()));
        }

        let cmd_buf_raw = cmd_buf_data.encoder.open();
        unsafe {
            cmd_buf_raw.insert_debug_marker(label);
        }
        Ok(())
    }

    pub fn command_encoder_pop_debug_group<A: HalApi>(
        &self,
        encoder_id: id::CommandEncoderId,
    ) -> Result<(), CommandEncoderError> {
        profiling::scope!("CommandEncoder::pop_debug_marker");

        let hub = A::hub(self);

        let cmd_buf = CommandBuffer::get_encoder(hub, encoder_id)?;
        let mut cmd_buf_data = cmd_buf.data.lock();
        let cmd_buf_data = cmd_buf_data.as_mut().unwrap();

        #[cfg(feature = "trace")]
        if let Some(ref mut list) = cmd_buf_data.commands {
            list.push(TraceCommand::PopDebugGroup);
        }

        let cmd_buf_raw = cmd_buf_data.encoder.open();
        unsafe {
            cmd_buf_raw.end_debug_marker();
        }
        Ok(())
    }
}

fn push_constant_clear<PushFn>(offset: u32, size_bytes: u32, mut push_fn: PushFn)
where
    PushFn: FnMut(u32, &[u32]),
{
    let mut count_words = 0_u32;
    let size_words = size_bytes / wgt::PUSH_CONSTANT_ALIGNMENT;
    while count_words < size_words {
        let count_bytes = count_words * wgt::PUSH_CONSTANT_ALIGNMENT;
        let size_to_write_words =
            (size_words - count_words).min(PUSH_CONSTANT_CLEAR_ARRAY.len() as u32);

        push_fn(
            offset + count_bytes,
            &PUSH_CONSTANT_CLEAR_ARRAY[0..size_to_write_words as usize],
        );

        count_words += size_to_write_words;
    }
}

#[derive(Debug, Copy, Clone)]
struct StateChange<T> {
    last_state: Option<T>,
}

impl<T: Copy + PartialEq> StateChange<T> {
    fn new() -> Self {
        Self { last_state: None }
    }
    fn set_and_check_redundant(&mut self, new_state: T) -> bool {
        let already_set = self.last_state == Some(new_state);
        self.last_state = Some(new_state);
        already_set
    }
    fn reset(&mut self) {
        self.last_state = None;
    }
}

impl<T: Copy + PartialEq> Default for StateChange<T> {
    fn default() -> Self {
        Self::new()
    }
}

#[derive(Debug)]
struct BindGroupStateChange {
    last_states: [StateChange<id::BindGroupId>; hal::MAX_BIND_GROUPS],
}

impl BindGroupStateChange {
    fn new() -> Self {
        Self {
            last_states: [StateChange::new(); hal::MAX_BIND_GROUPS],
        }
    }

    unsafe fn set_and_check_redundant(
        &mut self,
        bind_group_id: id::BindGroupId,
        index: u32,
        dynamic_offsets: &mut Vec<u32>,
        offsets: *const wgt::DynamicOffset,
        offset_length: usize,
    ) -> bool {
        // For now never deduplicate bind groups with dynamic offsets.
        if offset_length == 0 {
            // If this get returns None, that means we're well over the limit,
            // so let the call through to get a proper error
            if let Some(current_bind_group) = self.last_states.get_mut(index as usize) {
                // Bail out if we're binding the same bind group.
                if current_bind_group.set_and_check_redundant(bind_group_id) {
                    return true;
                }
            }
        } else {
            // We intentionally remove the memory of this bind group if we have dynamic offsets,
            // such that if you try to bind this bind group later with _no_ dynamic offsets it
            // tries to bind it again and gives a proper validation error.
            if let Some(current_bind_group) = self.last_states.get_mut(index as usize) {
                current_bind_group.reset();
            }
            dynamic_offsets
                .extend_from_slice(unsafe { slice::from_raw_parts(offsets, offset_length) });
        }
        false
    }
    fn reset(&mut self) {
        self.last_states = [StateChange::new(); hal::MAX_BIND_GROUPS];
    }
}

impl Default for BindGroupStateChange {
    fn default() -> Self {
        Self::new()
    }
}

trait MapPassErr<T, O> {
    fn map_pass_err(self, scope: PassErrorScope) -> Result<T, O>;
}

#[derive(Clone, Copy, Debug, Error)]
pub enum PassErrorScope {
    #[error("In a bundle parameter")]
    Bundle,
    #[error("In a pass parameter")]
    Pass(id::CommandEncoderId),
    #[error("In a set_bind_group command")]
    SetBindGroup(id::BindGroupId),
    #[error("In a set_pipeline command")]
    SetPipelineRender(id::RenderPipelineId),
    #[error("In a set_pipeline command")]
    SetPipelineCompute(id::ComputePipelineId),
    #[error("In a set_push_constant command")]
    SetPushConstant,
    #[error("In a set_vertex_buffer command")]
    SetVertexBuffer(id::BufferId),
    #[error("In a set_index_buffer command")]
    SetIndexBuffer(id::BufferId),
    #[error("In a set_viewport command")]
    SetViewport,
    #[error("In a set_scissor_rect command")]
    SetScissorRect,
    #[error("In a draw command, indexed:{indexed} indirect:{indirect}")]
    Draw {
        indexed: bool,
        indirect: bool,
        pipeline: Option<id::RenderPipelineId>,
    },
    #[error("While resetting queries after the renderpass was ran")]
    QueryReset,
    #[error("In a write_timestamp command")]
    WriteTimestamp,
    #[error("In a begin_occlusion_query command")]
    BeginOcclusionQuery,
    #[error("In a end_occlusion_query command")]
    EndOcclusionQuery,
    #[error("In a begin_pipeline_statistics_query command")]
    BeginPipelineStatisticsQuery,
    #[error("In a end_pipeline_statistics_query command")]
    EndPipelineStatisticsQuery,
    #[error("In a execute_bundle command")]
    ExecuteBundle,
    #[error("In a dispatch command, indirect:{indirect}")]
    Dispatch {
        indirect: bool,
        pipeline: Option<id::ComputePipelineId>,
    },
    #[error("In a pop_debug_group command")]
    PopDebugGroup,
}

impl PrettyError for PassErrorScope {
    fn fmt_pretty(&self, fmt: &mut ErrorFormatter) {
        // This error is not in the error chain, only notes are needed
        match *self {
            Self::Pass(id) => {
                fmt.command_buffer_label(&id);
            }
            Self::SetBindGroup(id) => {
                fmt.bind_group_label(&id);
            }
            Self::SetPipelineRender(id) => {
                fmt.render_pipeline_label(&id);
            }
            Self::SetPipelineCompute(id) => {
                fmt.compute_pipeline_label(&id);
            }
            Self::SetVertexBuffer(id) => {
                fmt.buffer_label(&id);
            }
            Self::SetIndexBuffer(id) => {
                fmt.buffer_label(&id);
            }
            Self::Draw {
                pipeline: Some(id), ..
            } => {
                fmt.render_pipeline_label(&id);
            }
            Self::Dispatch {
                pipeline: Some(id), ..
            } => {
                fmt.compute_pipeline_label(&id);
            }
            _ => {}
        }
    }
}<|MERGE_RESOLUTION|>--- conflicted
+++ resolved
@@ -117,12 +117,7 @@
     pub(crate) trackers: Tracker<A>,
     buffer_memory_init_actions: Vec<BufferInitTrackerAction>,
     texture_memory_actions: CommandBufferTextureMemoryActions,
-<<<<<<< HEAD
-=======
     pub(crate) pending_query_resets: QueryResetMap<A>,
-    limits: wgt::Limits,
-    support_clear_texture: bool,
->>>>>>> 76aa03c9
     #[cfg(feature = "trace")]
     pub(crate) commands: Option<Vec<TraceCommand>>,
 }
@@ -169,7 +164,6 @@
     ) -> Self {
         let label = crate::LabelHelpers::borrow_option(label).map(|s| s.to_string());
         CommandBuffer {
-<<<<<<< HEAD
             device: device.clone(),
             limits: device.limits.clone(),
             support_clear_texture: device.features.contains(wgt::Features::CLEAR_TEXTURE),
@@ -190,6 +184,7 @@
                 trackers: Tracker::new(),
                 buffer_memory_init_actions: Default::default(),
                 texture_memory_actions: Default::default(),
+                pending_query_resets: QueryResetMap::new(),
                 #[cfg(feature = "trace")]
                 commands: if enable_tracing {
                     Some(Vec::new())
@@ -197,28 +192,6 @@
                     None
                 },
             })),
-=======
-            encoder: CommandEncoder {
-                raw: encoder,
-                is_open: false,
-                list: Vec::new(),
-                label: crate::LabelHelpers::borrow_option(label).map(|s| s.to_string()),
-            },
-            status: CommandEncoderStatus::Recording,
-            device_id,
-            trackers: Tracker::new(),
-            buffer_memory_init_actions: Default::default(),
-            texture_memory_actions: Default::default(),
-            pending_query_resets: QueryResetMap::new(),
-            limits,
-            support_clear_texture: features.contains(wgt::Features::CLEAR_TEXTURE),
-            #[cfg(feature = "trace")]
-            commands: if enable_tracing {
-                Some(Vec::new())
-            } else {
-                None
-            },
->>>>>>> 76aa03c9
         }
     }
 
