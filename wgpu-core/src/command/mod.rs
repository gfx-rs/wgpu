--- conflicted
+++ resolved
@@ -239,23 +239,14 @@
     }
 }
 
-<<<<<<< HEAD
-pub(crate) struct BakedCommands<A: HalApi> {
-    pub(crate) encoder: A::CommandEncoder,
-    pub(crate) list: Vec<A::CommandBuffer>,
-    pub(crate) trackers: Tracker<A>,
-    buffer_memory_init_actions: Vec<BufferInitTrackerAction<A>>,
-    texture_memory_actions: CommandBufferTextureMemoryActions<A>,
-    blas_actions: Vec<BlasAction<A>>,
-    tlas_actions: Vec<TlasAction<A>>,
-=======
 pub(crate) struct BakedCommands {
     pub(crate) encoder: Box<dyn hal::DynCommandEncoder>,
     pub(crate) list: Vec<Box<dyn hal::DynCommandBuffer>>,
     pub(crate) trackers: Tracker,
     buffer_memory_init_actions: Vec<BufferInitTrackerAction>,
     texture_memory_actions: CommandBufferTextureMemoryActions,
->>>>>>> 92ecafeb
+    blas_actions: Vec<BlasAction<A>>,
+    tlas_actions: Vec<TlasAction<A>>,
 }
 
 /// The mutable state of a [`CommandBuffer`].
@@ -281,13 +272,9 @@
     buffer_memory_init_actions: Vec<BufferInitTrackerAction>,
     texture_memory_actions: CommandBufferTextureMemoryActions,
 
-<<<<<<< HEAD
-    pub(crate) pending_query_resets: QueryResetMap<A>,
+    pub(crate) pending_query_resets: QueryResetMap,
     blas_actions: Vec<BlasAction<A>>,
     tlas_actions: Vec<TlasAction<A>>,
-=======
-    pub(crate) pending_query_resets: QueryResetMap,
->>>>>>> 92ecafeb
     #[cfg(feature = "trace")]
     pub(crate) commands: Option<Vec<TraceCommand>>,
 }
