/*! Allocating resource ids, and tracking the resources they refer to.

The `wgpu_core` API uses identifiers of type [`Id<R>`] to refer to
resources of type `R`. For example, [`id::DeviceId`] is an alias for
`Id<Device<Empty>>`, and [`id::BufferId`] is an alias for
`Id<Buffer<Empty>>`. `Id` implements `Copy`, `Hash`, `Eq`, `Ord`, and
of course `Debug`.

Each `Id` contains not only an index for the resource it denotes but
also a Backend indicating which `wgpu` backend it belongs to. You
can use the [`gfx_select`] macro to dynamically dispatch on an id's
backend to a function specialized at compile time for a specific
backend. See that macro's documentation for details.

`Id`s also incorporate a generation number, for additional validation.

The resources to which identifiers refer are freed explicitly.
Attempting to use an identifier for a resource that has been freed
elicits an error result.

## Assigning ids to resources

The users of `wgpu_core` generally want resource ids to be assigned
in one of two ways:

- Users like `wgpu` want `wgpu_core` to assign ids to resources itself.
  For example, `wgpu` expects to call `Global::device_create_buffer`
  and have the return value indicate the newly created buffer's id.

- Users like `player` and Firefox want to allocate ids themselves, and
  pass `Global::device_create_buffer` and friends the id to assign the
  new resource.

To accommodate either pattern, `wgpu_core` methods that create
resources all expect an `id_in` argument that the caller can use to
specify the id, and they all return the id used. For example, the
declaration of `Global::device_create_buffer` looks like this:

```ignore
impl<G: GlobalIdentityHandlerFactory> Global<G> {
    /* ... */
    pub fn device_create_buffer<A: HalApi>(
        &self,
        device_id: id::DeviceId,
        desc: &resource::BufferDescriptor,
        id_in: Input<G, id::BufferId>,
    ) -> (id::BufferId, Option<resource::CreateBufferError>) {
        /* ... */
    }
    /* ... */
}
```

Users that want to assign resource ids themselves pass in the id they
want as the `id_in` argument, whereas users that want `wgpu_core`
itself to choose ids always pass `()`. In either case, the id
ultimately assigned is returned as the first element of the tuple.

Producing true identifiers from `id_in` values is the job of an
[`crate::identity::IdentityManager`], but only if the `IdentityHandlerFactory`
create it and then generated by it, otherwise ids will be received from outside.

`Global::new` expects a `factory` argument that
implements the [`GlobalIdentityHandlerFactory`] trait, which extends
[`crate::identity::IdentityHandlerFactory<I>`] for each resource id type `I`. This
trait, in turn, has a `spawn` method that constructs an
`crate::identity::IdentityManager` for the `Global` to use,
if ids should be generated by wgpu or will return None otherwise.

## Id allocation and streaming

Perhaps surprisingly, allowing users to assign resource ids themselves
enables major performance improvements in some applications.

The `wgpu_core` API is designed for use by Firefox's [WebGPU]
implementation. For security, web content and GPU use must be kept
segregated in separate processes, with all interaction between them
mediated by an inter-process communication protocol. As web content uses
the WebGPU API, the content process sends messages to the GPU process,
which interacts with the platform's GPU APIs on content's behalf,
occasionally sending results back.

In a classic Rust API, a resource allocation function takes parameters
describing the resource to create, and if creation succeeds, it returns
the resource id in a `Result::Ok` value. However, this design is a poor
fit for the split-process design described above: content must wait for
the reply to its buffer-creation message (say) before it can know which
id it can use in the next message that uses that buffer. On a common
usage pattern, the classic Rust design imposes the latency of a full
cross-process round trip.

We can avoid incurring these round-trip latencies simply by letting the
content process assign resource ids itself. With this approach, content
can choose an id for the new buffer, send a message to create the
buffer, and then immediately send the next message operating on that
buffer, since it already knows its id. Allowing content and GPU process
activity to be pipelined greatly improves throughput.

To help propagate errors correctly in this style of usage, when resource
creation fails, the id supplied for that resource is marked to indicate
as much, allowing subsequent operations using that id to be properly
flagged as errors as well.

[`gfx_select`]: crate::gfx_select
[`Input`]: crate::identity::IdentityHandlerFactory::Input
[`process`]: crate::identity::IdentityManager::process
[`Id<R>`]: crate::id::Id
[wrapped in a mutex]: trait.IdentityHandler.html#impl-IdentityHandler%3CI%3E-for-Mutex%3CIdentityManager%3E
[WebGPU]: https://www.w3.org/TR/webgpu/

*/

use crate::{
    binding_model::{BindGroup, BindGroupLayout, PipelineLayout},
    command::{CommandBuffer, RenderBundle},
    device::{queue::Queue, Device},
    hal_api::HalApi,
    id,
    identity::GlobalIdentityHandlerFactory,
    instance::{Adapter, HalSurface, Surface},
    pipeline::{ComputePipeline, RenderPipeline, ShaderModule},
    registry::{Registry, RegistryReport},
    resource::{Buffer, QuerySet, Sampler, StagingBuffer, Texture, TextureView},
    storage::{Element, Storage},
};

<<<<<<< HEAD
use std::fmt::Debug;

#[derive(Debug, PartialEq, Eq)]
=======
use wgt::{strict_assert_eq, strict_assert_ne};

#[cfg(any(debug_assertions, feature = "strict_asserts"))]
use std::cell::Cell;
use std::{fmt::Debug, marker::PhantomData};

/// Type system for enforcing the lock order on [`Hub`] fields.
///
/// If type `A` implements `Access<B>`, that means we are allowed to
/// proceed with locking resource `B` after we lock `A`.
///
/// The implementations of `Access` basically describe the edges in an
/// acyclic directed graph of lock transitions. As long as it doesn't have
/// cycles, any number of threads can acquire locks along paths through
/// the graph without deadlock. That is, if you look at each thread's
/// lock acquisitions as steps along a path in the graph, then because
/// there are no cycles in the graph, there must always be some thread
/// that is able to acquire its next lock, or that is about to release
/// a lock. (Assume that no thread just sits on its locks forever.)
///
/// Locks must be acquired in the following order:
///
/// - [`Adapter`]
/// - [`Device`]
/// - [`CommandBuffer`]
/// - [`RenderBundle`]
/// - [`PipelineLayout`]
/// - [`BindGroupLayout`]
/// - [`BindGroup`]
/// - [`ComputePipeline`]
/// - [`RenderPipeline`]
/// - [`ShaderModule`]
/// - [`Buffer`]
/// - [`StagingBuffer`]
/// - [`Texture`]
/// - [`TextureView`]
/// - [`Sampler`]
/// - [`QuerySet`]
///
/// That is, you may only acquire a new lock on a `Hub` field if it
/// appears in the list after all the other fields you're already
/// holding locks for. When you are holding no locks, you can start
/// anywhere.
///
/// It's fine to add more `Access` implementations as needed, as long
/// as you do not introduce a cycle. In other words, as long as there
/// is some ordering you can put the resource types in that respects
/// the extant `Access` implementations, that's fine.
///
/// See the documentation for [`Hub`] for more details.
pub trait Access<A> {}

pub enum Root {}

// These impls are arranged so that the target types (that is, the `T`
// in `Access<T>`) appear in locking order.
//
// TODO: establish an order instead of declaring all the pairs.
impl Access<Instance> for Root {}
impl Access<Surface> for Root {}
impl Access<Surface> for Instance {}
impl<A: HalApi> Access<Adapter<A>> for Root {}
impl<A: HalApi> Access<Adapter<A>> for Surface {}
impl<A: HalApi> Access<Device<A>> for Root {}
impl<A: HalApi> Access<Device<A>> for Surface {}
impl<A: HalApi> Access<Device<A>> for Adapter<A> {}
impl<A: HalApi> Access<CommandBuffer<A>> for Root {}
impl<A: HalApi> Access<CommandBuffer<A>> for Device<A> {}
impl<A: HalApi> Access<RenderBundle<A>> for Device<A> {}
impl<A: HalApi> Access<RenderBundle<A>> for CommandBuffer<A> {}
impl<A: HalApi> Access<PipelineLayout<A>> for Root {}
impl<A: HalApi> Access<PipelineLayout<A>> for Device<A> {}
impl<A: HalApi> Access<PipelineLayout<A>> for RenderBundle<A> {}
impl<A: HalApi> Access<BindGroupLayout<A>> for Root {}
impl<A: HalApi> Access<BindGroupLayout<A>> for Device<A> {}
impl<A: HalApi> Access<BindGroupLayout<A>> for PipelineLayout<A> {}
impl<A: HalApi> Access<BindGroupLayout<A>> for QuerySet<A> {}
impl<A: HalApi> Access<BindGroup<A>> for Root {}
impl<A: HalApi> Access<BindGroup<A>> for Device<A> {}
impl<A: HalApi> Access<BindGroup<A>> for BindGroupLayout<A> {}
impl<A: HalApi> Access<BindGroup<A>> for PipelineLayout<A> {}
impl<A: HalApi> Access<BindGroup<A>> for CommandBuffer<A> {}
impl<A: HalApi> Access<ComputePipeline<A>> for Device<A> {}
impl<A: HalApi> Access<ComputePipeline<A>> for BindGroup<A> {}
impl<A: HalApi> Access<RenderPipeline<A>> for Device<A> {}
impl<A: HalApi> Access<RenderPipeline<A>> for BindGroup<A> {}
impl<A: HalApi> Access<RenderPipeline<A>> for ComputePipeline<A> {}
impl<A: HalApi> Access<ShaderModule<A>> for Device<A> {}
impl<A: HalApi> Access<ShaderModule<A>> for BindGroupLayout<A> {}
impl<A: HalApi> Access<Buffer<A>> for Root {}
impl<A: HalApi> Access<Buffer<A>> for Device<A> {}
impl<A: HalApi> Access<Buffer<A>> for BindGroupLayout<A> {}
impl<A: HalApi> Access<Buffer<A>> for BindGroup<A> {}
impl<A: HalApi> Access<Buffer<A>> for CommandBuffer<A> {}
impl<A: HalApi> Access<Buffer<A>> for ComputePipeline<A> {}
impl<A: HalApi> Access<Buffer<A>> for RenderPipeline<A> {}
impl<A: HalApi> Access<Buffer<A>> for QuerySet<A> {}
impl<A: HalApi> Access<StagingBuffer<A>> for Device<A> {}
impl<A: HalApi> Access<Texture<A>> for Root {}
impl<A: HalApi> Access<Texture<A>> for Device<A> {}
impl<A: HalApi> Access<Texture<A>> for Buffer<A> {}
impl<A: HalApi> Access<TextureView<A>> for Root {}
impl<A: HalApi> Access<TextureView<A>> for Device<A> {}
impl<A: HalApi> Access<TextureView<A>> for Texture<A> {}
impl<A: HalApi> Access<Sampler<A>> for Root {}
impl<A: HalApi> Access<Sampler<A>> for Device<A> {}
impl<A: HalApi> Access<Sampler<A>> for TextureView<A> {}
impl<A: HalApi> Access<QuerySet<A>> for Root {}
impl<A: HalApi> Access<QuerySet<A>> for Device<A> {}
impl<A: HalApi> Access<QuerySet<A>> for CommandBuffer<A> {}
impl<A: HalApi> Access<QuerySet<A>> for RenderPipeline<A> {}
impl<A: HalApi> Access<QuerySet<A>> for ComputePipeline<A> {}
impl<A: HalApi> Access<QuerySet<A>> for Sampler<A> {}

#[cfg(any(debug_assertions, feature = "strict_asserts"))]
thread_local! {
    /// Per-thread state checking `Token<Root>` creation in debug builds.
    ///
    /// This is the number of `Token` values alive on the current
    /// thread. Since `Token` creation respects the [`Access`] graph,
    /// there can never be more tokens alive than there are fields of
    /// [`Hub`], so a `u8` is plenty.
    static ACTIVE_TOKEN: Cell<u8> = Cell::new(0);
}

/// A zero-size permission token to lock some fields of [`Hub`].
///
/// Access to a `Token<T>` grants permission to lock any field of
/// [`Hub`] following the one of type [`Registry<T, ...>`], where
/// "following" is as defined by the [`Access`] implementations.
///
/// Calling [`Token::root()`] returns a `Token<Root>`, which grants
/// permission to lock any field. Dynamic checks ensure that each
/// thread has at most one `Token<Root>` live at a time, in debug
/// builds.
///
/// The locking methods on `Registry<T, ...>` take a `&'t mut
/// Token<A>`, and return a fresh `Token<'t, T>` and a lock guard with
/// lifetime `'t`, so the caller cannot access their `Token<A>` again
/// until they have dropped both the `Token<T>` and the lock guard.
///
/// Tokens are `!Send`, so one thread can't send its permissions to
/// another.
pub(crate) struct Token<'a, T: 'a> {
    // The `*const` makes us `!Send` and `!Sync`.
    level: PhantomData<&'a *const T>,
}

impl<'a, T> Token<'a, T> {
    /// Return a new token for a locked field.
    ///
    /// This should only be used by `Registry` locking methods.
    pub(crate) fn new() -> Self {
        #[cfg(any(debug_assertions, feature = "strict_asserts"))]
        ACTIVE_TOKEN.with(|active| {
            let old = active.get();
            strict_assert_ne!(old, 0, "Root token was dropped");
            active.set(old + 1);
        });
        Self { level: PhantomData }
    }
}

impl Token<'static, Root> {
    /// Return a `Token<Root>`, granting permission to lock any [`Hub`] field.
    ///
    /// Debug builds check dynamically that each thread has at most
    /// one root token at a time.
    pub fn root() -> Self {
        #[cfg(any(debug_assertions, feature = "strict_asserts"))]
        ACTIVE_TOKEN.with(|active| {
            strict_assert_eq!(0, active.replace(1), "Root token is already active");
        });

        Self { level: PhantomData }
    }
}

impl<'a, T> Drop for Token<'a, T> {
    fn drop(&mut self) {
        #[cfg(any(debug_assertions, feature = "strict_asserts"))]
        ACTIVE_TOKEN.with(|active| {
            let old = active.get();
            active.set(old - 1);
        });
    }
}

#[derive(Debug)]
>>>>>>> 095b46db
pub struct HubReport {
    pub adapters: RegistryReport,
    pub devices: RegistryReport,
    pub queues: RegistryReport,
    pub pipeline_layouts: RegistryReport,
    pub shader_modules: RegistryReport,
    pub bind_group_layouts: RegistryReport,
    pub bind_groups: RegistryReport,
    pub command_buffers: RegistryReport,
    pub render_bundles: RegistryReport,
    pub render_pipelines: RegistryReport,
    pub compute_pipelines: RegistryReport,
    pub query_sets: RegistryReport,
    pub buffers: RegistryReport,
    pub textures: RegistryReport,
    pub texture_views: RegistryReport,
    pub samplers: RegistryReport,
}

impl HubReport {
    pub fn is_empty(&self) -> bool {
        self.adapters.is_empty()
    }
}

#[allow(rustdoc::private_intra_doc_links)]
/// All the resources for a particular backend in a [`crate::global::Global`].
///
/// To obtain `global`'s `Hub` for some [`HalApi`] backend type `A`,
/// call [`A::hub(global)`].
///
/// ## Locking
///
/// Each field in `Hub` is a [`Registry`] holding all the values of a
/// particular type of resource, all protected by a single RwLock.
/// So for example, to access any [`Buffer`], you must acquire a read
/// lock on the `Hub`s entire buffers registry. The lock guard
/// gives you access to the `Registry`'s [`Storage`], which you can
/// then index with the buffer's id. (Yes, this design causes
/// contention; see [#2272].)
///
/// But most `wgpu` operations require access to several different
/// kinds of resource, so you often need to hold locks on several
/// different fields of your [`Hub`] simultaneously.
///
/// Inside the `Registry` there are `Arc<T>` where `T` is a Resource
/// Lock of `Registry` happens only when accessing to get the specific resource
///
///
/// [`A::hub(global)`]: HalApi::hub
pub struct Hub<A: HalApi> {
    pub adapters: Registry<id::AdapterId, Adapter<A>>,
    pub devices: Registry<id::DeviceId, Device<A>>,
    pub queues: Registry<id::QueueId, Queue<A>>,
    pub pipeline_layouts: Registry<id::PipelineLayoutId, PipelineLayout<A>>,
    pub shader_modules: Registry<id::ShaderModuleId, ShaderModule<A>>,
    pub bind_group_layouts: Registry<id::BindGroupLayoutId, BindGroupLayout<A>>,
    pub bind_groups: Registry<id::BindGroupId, BindGroup<A>>,
    pub command_buffers: Registry<id::CommandBufferId, CommandBuffer<A>>,
    pub render_bundles: Registry<id::RenderBundleId, RenderBundle<A>>,
    pub render_pipelines: Registry<id::RenderPipelineId, RenderPipeline<A>>,
    pub compute_pipelines: Registry<id::ComputePipelineId, ComputePipeline<A>>,
    pub query_sets: Registry<id::QuerySetId, QuerySet<A>>,
    pub buffers: Registry<id::BufferId, Buffer<A>>,
    pub staging_buffers: Registry<id::StagingBufferId, StagingBuffer<A>>,
    pub textures: Registry<id::TextureId, Texture<A>>,
    pub texture_views: Registry<id::TextureViewId, TextureView<A>>,
    pub samplers: Registry<id::SamplerId, Sampler<A>>,
}

impl<A: HalApi> Hub<A> {
    fn new<F: GlobalIdentityHandlerFactory>(factory: &F) -> Self {
        Self {
            adapters: Registry::new(A::VARIANT, factory),
            devices: Registry::new(A::VARIANT, factory),
            queues: Registry::new(A::VARIANT, factory),
            pipeline_layouts: Registry::new(A::VARIANT, factory),
            shader_modules: Registry::new(A::VARIANT, factory),
            bind_group_layouts: Registry::new(A::VARIANT, factory),
            bind_groups: Registry::new(A::VARIANT, factory),
            command_buffers: Registry::new(A::VARIANT, factory),
            render_bundles: Registry::new(A::VARIANT, factory),
            render_pipelines: Registry::new(A::VARIANT, factory),
            compute_pipelines: Registry::new(A::VARIANT, factory),
            query_sets: Registry::new(A::VARIANT, factory),
            buffers: Registry::new(A::VARIANT, factory),
            staging_buffers: Registry::new(A::VARIANT, factory),
            textures: Registry::new(A::VARIANT, factory),
            texture_views: Registry::new(A::VARIANT, factory),
            samplers: Registry::new(A::VARIANT, factory),
        }
    }

    //TODO: instead of having a hacky `with_adapters` parameter,
    // we should have `clear_device(device_id)` that specifically destroys
    // everything related to a logical device.
    pub(crate) fn clear(
        &self,
        surface_guard: &Storage<Surface, id::SurfaceId>,
        with_adapters: bool,
    ) {
        use hal::Surface;

        let mut devices = self.devices.write();
        for element in devices.map.iter() {
            if let Element::Occupied(ref device, _) = *element {
                device.prepare_to_die();
            }
        }

        self.command_buffers.write().map.clear();
        self.samplers.write().map.clear();
        self.texture_views.write().map.clear();
        self.textures.write().map.clear();
        self.buffers.write().map.clear();
        self.bind_groups.write().map.clear();
        self.shader_modules.write().map.clear();
        self.bind_group_layouts.write().map.clear();
        self.pipeline_layouts.write().map.clear();
        self.compute_pipelines.write().map.clear();
        self.render_pipelines.write().map.clear();
        self.query_sets.write().map.clear();

        for element in surface_guard.map.iter() {
            if let Element::Occupied(ref surface, _epoch) = *element {
                if let Some(ref mut present) = surface.presentation.lock().take() {
                    if let Some(device) = present.device.downcast_ref::<A>() {
                        let suf = A::get_surface(surface);
                        unsafe {
                            suf.unwrap().raw.unconfigure(device.raw());
                            //TODO: we could destroy the surface here
                        }
                    }
                }
            }
        }

        self.queues.write().map.clear();
        devices.map.clear();

        if with_adapters {
            drop(devices);
            self.adapters.write().map.clear();
        }
    }

    pub(crate) fn surface_unconfigure(&self, device: &Device<A>, surface: &HalSurface<A>) {
        unsafe {
            use hal::Surface;
            surface.raw.unconfigure(device.raw());
        }
    }

    pub fn generate_report(&self) -> HubReport {
        HubReport {
            adapters: self.adapters.generate_report(),
            devices: self.devices.generate_report(),
            queues: self.queues.generate_report(),
            pipeline_layouts: self.pipeline_layouts.generate_report(),
            shader_modules: self.shader_modules.generate_report(),
            bind_group_layouts: self.bind_group_layouts.generate_report(),
            bind_groups: self.bind_groups.generate_report(),
            command_buffers: self.command_buffers.generate_report(),
            render_bundles: self.render_bundles.generate_report(),
            render_pipelines: self.render_pipelines.generate_report(),
            compute_pipelines: self.compute_pipelines.generate_report(),
            query_sets: self.query_sets.generate_report(),
            buffers: self.buffers.generate_report(),
            textures: self.textures.generate_report(),
            texture_views: self.texture_views.generate_report(),
            samplers: self.samplers.generate_report(),
        }
    }
}

pub struct Hubs {
    #[cfg(all(feature = "vulkan", not(target_arch = "wasm32")))]
    pub(crate) vulkan: Hub<hal::api::Vulkan>,
    #[cfg(all(feature = "metal", any(target_os = "macos", target_os = "ios")))]
    pub(crate) metal: Hub<hal::api::Metal>,
    #[cfg(all(feature = "dx12", windows))]
    pub(crate) dx12: Hub<hal::api::Dx12>,
    #[cfg(all(feature = "dx11", windows))]
    pub(crate) dx11: Hub<hal::api::Dx11>,
    #[cfg(feature = "gles")]
    pub(crate) gl: Hub<hal::api::Gles>,
    #[cfg(all(
        not(all(feature = "vulkan", not(target_arch = "wasm32"))),
        not(all(feature = "metal", any(target_os = "macos", target_os = "ios"))),
        not(all(feature = "dx12", windows)),
        not(all(feature = "dx11", windows)),
        not(feature = "gles"),
    ))]
    pub(crate) empty: Hub<hal::api::Empty>,
}

impl Hubs {
    pub(crate) fn new<F: GlobalIdentityHandlerFactory>(factory: &F) -> Self {
        Self {
            #[cfg(all(feature = "vulkan", not(target_arch = "wasm32")))]
            vulkan: Hub::new(factory),
            #[cfg(all(feature = "metal", any(target_os = "macos", target_os = "ios")))]
            metal: Hub::new(factory),
            #[cfg(all(feature = "dx12", windows))]
            dx12: Hub::new(factory),
            #[cfg(all(feature = "dx11", windows))]
            dx11: Hub::new(factory),
            #[cfg(feature = "gles")]
            gl: Hub::new(factory),
            #[cfg(all(
                not(all(feature = "vulkan", not(target_arch = "wasm32"))),
                not(all(feature = "metal", any(target_os = "macos", target_os = "ios"))),
                not(all(feature = "dx12", windows)),
                not(all(feature = "dx11", windows)),
                not(feature = "gles"),
            ))]
            empty: Hub::new(factory),
        }
    }
}<|MERGE_RESOLUTION|>--- conflicted
+++ resolved
@@ -123,202 +123,9 @@
     resource::{Buffer, QuerySet, Sampler, StagingBuffer, Texture, TextureView},
     storage::{Element, Storage},
 };
-
-<<<<<<< HEAD
 use std::fmt::Debug;
 
 #[derive(Debug, PartialEq, Eq)]
-=======
-use wgt::{strict_assert_eq, strict_assert_ne};
-
-#[cfg(any(debug_assertions, feature = "strict_asserts"))]
-use std::cell::Cell;
-use std::{fmt::Debug, marker::PhantomData};
-
-/// Type system for enforcing the lock order on [`Hub`] fields.
-///
-/// If type `A` implements `Access<B>`, that means we are allowed to
-/// proceed with locking resource `B` after we lock `A`.
-///
-/// The implementations of `Access` basically describe the edges in an
-/// acyclic directed graph of lock transitions. As long as it doesn't have
-/// cycles, any number of threads can acquire locks along paths through
-/// the graph without deadlock. That is, if you look at each thread's
-/// lock acquisitions as steps along a path in the graph, then because
-/// there are no cycles in the graph, there must always be some thread
-/// that is able to acquire its next lock, or that is about to release
-/// a lock. (Assume that no thread just sits on its locks forever.)
-///
-/// Locks must be acquired in the following order:
-///
-/// - [`Adapter`]
-/// - [`Device`]
-/// - [`CommandBuffer`]
-/// - [`RenderBundle`]
-/// - [`PipelineLayout`]
-/// - [`BindGroupLayout`]
-/// - [`BindGroup`]
-/// - [`ComputePipeline`]
-/// - [`RenderPipeline`]
-/// - [`ShaderModule`]
-/// - [`Buffer`]
-/// - [`StagingBuffer`]
-/// - [`Texture`]
-/// - [`TextureView`]
-/// - [`Sampler`]
-/// - [`QuerySet`]
-///
-/// That is, you may only acquire a new lock on a `Hub` field if it
-/// appears in the list after all the other fields you're already
-/// holding locks for. When you are holding no locks, you can start
-/// anywhere.
-///
-/// It's fine to add more `Access` implementations as needed, as long
-/// as you do not introduce a cycle. In other words, as long as there
-/// is some ordering you can put the resource types in that respects
-/// the extant `Access` implementations, that's fine.
-///
-/// See the documentation for [`Hub`] for more details.
-pub trait Access<A> {}
-
-pub enum Root {}
-
-// These impls are arranged so that the target types (that is, the `T`
-// in `Access<T>`) appear in locking order.
-//
-// TODO: establish an order instead of declaring all the pairs.
-impl Access<Instance> for Root {}
-impl Access<Surface> for Root {}
-impl Access<Surface> for Instance {}
-impl<A: HalApi> Access<Adapter<A>> for Root {}
-impl<A: HalApi> Access<Adapter<A>> for Surface {}
-impl<A: HalApi> Access<Device<A>> for Root {}
-impl<A: HalApi> Access<Device<A>> for Surface {}
-impl<A: HalApi> Access<Device<A>> for Adapter<A> {}
-impl<A: HalApi> Access<CommandBuffer<A>> for Root {}
-impl<A: HalApi> Access<CommandBuffer<A>> for Device<A> {}
-impl<A: HalApi> Access<RenderBundle<A>> for Device<A> {}
-impl<A: HalApi> Access<RenderBundle<A>> for CommandBuffer<A> {}
-impl<A: HalApi> Access<PipelineLayout<A>> for Root {}
-impl<A: HalApi> Access<PipelineLayout<A>> for Device<A> {}
-impl<A: HalApi> Access<PipelineLayout<A>> for RenderBundle<A> {}
-impl<A: HalApi> Access<BindGroupLayout<A>> for Root {}
-impl<A: HalApi> Access<BindGroupLayout<A>> for Device<A> {}
-impl<A: HalApi> Access<BindGroupLayout<A>> for PipelineLayout<A> {}
-impl<A: HalApi> Access<BindGroupLayout<A>> for QuerySet<A> {}
-impl<A: HalApi> Access<BindGroup<A>> for Root {}
-impl<A: HalApi> Access<BindGroup<A>> for Device<A> {}
-impl<A: HalApi> Access<BindGroup<A>> for BindGroupLayout<A> {}
-impl<A: HalApi> Access<BindGroup<A>> for PipelineLayout<A> {}
-impl<A: HalApi> Access<BindGroup<A>> for CommandBuffer<A> {}
-impl<A: HalApi> Access<ComputePipeline<A>> for Device<A> {}
-impl<A: HalApi> Access<ComputePipeline<A>> for BindGroup<A> {}
-impl<A: HalApi> Access<RenderPipeline<A>> for Device<A> {}
-impl<A: HalApi> Access<RenderPipeline<A>> for BindGroup<A> {}
-impl<A: HalApi> Access<RenderPipeline<A>> for ComputePipeline<A> {}
-impl<A: HalApi> Access<ShaderModule<A>> for Device<A> {}
-impl<A: HalApi> Access<ShaderModule<A>> for BindGroupLayout<A> {}
-impl<A: HalApi> Access<Buffer<A>> for Root {}
-impl<A: HalApi> Access<Buffer<A>> for Device<A> {}
-impl<A: HalApi> Access<Buffer<A>> for BindGroupLayout<A> {}
-impl<A: HalApi> Access<Buffer<A>> for BindGroup<A> {}
-impl<A: HalApi> Access<Buffer<A>> for CommandBuffer<A> {}
-impl<A: HalApi> Access<Buffer<A>> for ComputePipeline<A> {}
-impl<A: HalApi> Access<Buffer<A>> for RenderPipeline<A> {}
-impl<A: HalApi> Access<Buffer<A>> for QuerySet<A> {}
-impl<A: HalApi> Access<StagingBuffer<A>> for Device<A> {}
-impl<A: HalApi> Access<Texture<A>> for Root {}
-impl<A: HalApi> Access<Texture<A>> for Device<A> {}
-impl<A: HalApi> Access<Texture<A>> for Buffer<A> {}
-impl<A: HalApi> Access<TextureView<A>> for Root {}
-impl<A: HalApi> Access<TextureView<A>> for Device<A> {}
-impl<A: HalApi> Access<TextureView<A>> for Texture<A> {}
-impl<A: HalApi> Access<Sampler<A>> for Root {}
-impl<A: HalApi> Access<Sampler<A>> for Device<A> {}
-impl<A: HalApi> Access<Sampler<A>> for TextureView<A> {}
-impl<A: HalApi> Access<QuerySet<A>> for Root {}
-impl<A: HalApi> Access<QuerySet<A>> for Device<A> {}
-impl<A: HalApi> Access<QuerySet<A>> for CommandBuffer<A> {}
-impl<A: HalApi> Access<QuerySet<A>> for RenderPipeline<A> {}
-impl<A: HalApi> Access<QuerySet<A>> for ComputePipeline<A> {}
-impl<A: HalApi> Access<QuerySet<A>> for Sampler<A> {}
-
-#[cfg(any(debug_assertions, feature = "strict_asserts"))]
-thread_local! {
-    /// Per-thread state checking `Token<Root>` creation in debug builds.
-    ///
-    /// This is the number of `Token` values alive on the current
-    /// thread. Since `Token` creation respects the [`Access`] graph,
-    /// there can never be more tokens alive than there are fields of
-    /// [`Hub`], so a `u8` is plenty.
-    static ACTIVE_TOKEN: Cell<u8> = Cell::new(0);
-}
-
-/// A zero-size permission token to lock some fields of [`Hub`].
-///
-/// Access to a `Token<T>` grants permission to lock any field of
-/// [`Hub`] following the one of type [`Registry<T, ...>`], where
-/// "following" is as defined by the [`Access`] implementations.
-///
-/// Calling [`Token::root()`] returns a `Token<Root>`, which grants
-/// permission to lock any field. Dynamic checks ensure that each
-/// thread has at most one `Token<Root>` live at a time, in debug
-/// builds.
-///
-/// The locking methods on `Registry<T, ...>` take a `&'t mut
-/// Token<A>`, and return a fresh `Token<'t, T>` and a lock guard with
-/// lifetime `'t`, so the caller cannot access their `Token<A>` again
-/// until they have dropped both the `Token<T>` and the lock guard.
-///
-/// Tokens are `!Send`, so one thread can't send its permissions to
-/// another.
-pub(crate) struct Token<'a, T: 'a> {
-    // The `*const` makes us `!Send` and `!Sync`.
-    level: PhantomData<&'a *const T>,
-}
-
-impl<'a, T> Token<'a, T> {
-    /// Return a new token for a locked field.
-    ///
-    /// This should only be used by `Registry` locking methods.
-    pub(crate) fn new() -> Self {
-        #[cfg(any(debug_assertions, feature = "strict_asserts"))]
-        ACTIVE_TOKEN.with(|active| {
-            let old = active.get();
-            strict_assert_ne!(old, 0, "Root token was dropped");
-            active.set(old + 1);
-        });
-        Self { level: PhantomData }
-    }
-}
-
-impl Token<'static, Root> {
-    /// Return a `Token<Root>`, granting permission to lock any [`Hub`] field.
-    ///
-    /// Debug builds check dynamically that each thread has at most
-    /// one root token at a time.
-    pub fn root() -> Self {
-        #[cfg(any(debug_assertions, feature = "strict_asserts"))]
-        ACTIVE_TOKEN.with(|active| {
-            strict_assert_eq!(0, active.replace(1), "Root token is already active");
-        });
-
-        Self { level: PhantomData }
-    }
-}
-
-impl<'a, T> Drop for Token<'a, T> {
-    fn drop(&mut self) {
-        #[cfg(any(debug_assertions, feature = "strict_asserts"))]
-        ACTIVE_TOKEN.with(|active| {
-            let old = active.get();
-            active.set(old - 1);
-        });
-    }
-}
-
-#[derive(Debug)]
->>>>>>> 095b46db
 pub struct HubReport {
     pub adapters: RegistryReport,
     pub devices: RegistryReport,
