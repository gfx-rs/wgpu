--- conflicted
+++ resolved
@@ -10,28 +10,13 @@
 use crate::{
     device::{queue::TempResource, Device, DeviceError},
     global::Global,
-<<<<<<< HEAD
-    hal_api::HalApi,
-    id::{self, BlasId, TlasId, TlasInstanceId},
-    lock::{Mutex, RwLock},
-    ray_tracing::{get_raw_tlas_instance_size, TlasInstanceError, CreateBlasError, CreateTlasError},
-=======
     id::{self, BlasId, TlasId},
     lock::RwLock,
     ray_tracing::{get_raw_tlas_instance_size, CreateBlasError, CreateTlasError},
->>>>>>> 3b573c81
     resource, LabelHelpers,
 };
 
-<<<<<<< HEAD
-use crate::lock::rank;
-use crate::resource::{ResourceInfo, StagingBuffer, TlasInstance};
-use hal::{AccelerationStructureTriangleIndices, Device as _};
-
-impl<A: HalApi> Device<A> {
-=======
 impl Device {
->>>>>>> 3b573c81
     fn create_blas(
         self: &Arc<Self>,
         blas_desc: &resource::BlasDescriptor,
@@ -253,68 +238,7 @@
         (id, Some(error))
     }
 
-<<<<<<< HEAD
-    pub fn create_tlas_instance<A: HalApi>(
-        &self,
-        blas_id: BlasId,
-        id_in: Option<TlasInstanceId>,
-    ) -> (TlasInstanceId, Option<TlasInstanceError>) {
-        profiling::scope!("TlasInstance::new");
-
-        let hub = A::hub(self);
-        let fid = hub.tlas_instances.prepare(id_in);
-        return match hub.blas_s.read().get(blas_id) {
-            Ok(blas) => {
-                let tlas_instance = TlasInstance {
-                    blas: RwLock::new(rank::TLAS_INSTANCE_BLAS, blas.clone()),
-                    info: ResourceInfo::new(
-                        blas.info.label.as_str(),
-                        Some(blas.device.tracker_indices.tlas_instances.clone()),
-                    ),
-                };
-                let id = fid.assign(Arc::new(tlas_instance));
-                log::info!("Created tlas instance {:?}", id.0);
-
-                blas.device
-                    .trackers
-                    .lock()
-                    .tlas_instances
-                    .insert_single(id.1);
-
-                (id.0, None)
-            }
-            Err(_) => {
-                let id = fid.assign_error("");
-                (id, Some(TlasInstanceError::InvalidBlas(blas_id)))
-            }
-        };
-    }
-
-    pub fn tlas_instance_set_blas<A: HalApi>(
-        &self,
-        blas_id: BlasId,
-        tlas_instance_id: TlasInstanceId,
-    ) -> Option<TlasInstanceError> {
-        profiling::scope!("TlasInstance::set_blas");
-
-        let hub = A::hub(self);
-        let tlas_instance = match hub.tlas_instances.read().get(tlas_instance_id) {
-            Ok(tlas_instance) => tlas_instance.clone(),
-            Err(_) => return Some(TlasInstanceError::InvalidTlasInstance(tlas_instance_id)),
-        };
-        match hub.blas_s.read().get(blas_id) {
-            Ok(blas) => {
-                *tlas_instance.blas.write() = blas.clone();
-            }
-            Err(_) => return Some(TlasInstanceError::InvalidBlas(blas_id)),
-        };
-        None
-    }
-
-    pub fn blas_destroy<A: HalApi>(&self, blas_id: BlasId) -> Result<(), resource::DestroyError> {
-=======
     pub fn blas_destroy(&self, blas_id: BlasId) -> Result<(), resource::DestroyError> {
->>>>>>> 3b573c81
         profiling::scope!("Blas::destroy");
 
         let hub = &self.hub;
@@ -424,27 +348,4 @@
             }
         }
     }
-    pub fn tlas_instance_drop<A: HalApi>(&self, tlas_instance_id: TlasInstanceId, wait: bool) {
-        profiling::scope!("Tlas::drop");
-        log::debug!("Tlas Instance {:?} is dropped", tlas_instance_id);
-
-        let hub = A::hub(self);
-
-        if let Some(tlas_instance) = hub.tlas_instances.unregister(tlas_instance_id) {
-            let last_submit_index = tlas_instance.info.submission_index();
-            let device = tlas_instance.blas.read().device.clone();
-            device
-                .lock_life()
-                .suspected_resources
-                .tlas_instances
-                .insert(tlas_instance.info.tracker_index(), tlas_instance.clone());
-
-            if wait {
-                match device.wait_for_submit(last_submit_index) {
-                    Ok(()) => (),
-                    Err(e) => log::error!("Failed to wait for blas {:?}: {:?}", tlas_instance, e),
-                }
-            }
-        }
-    }
 }