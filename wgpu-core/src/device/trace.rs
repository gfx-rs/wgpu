--- conflicted
+++ resolved
@@ -182,11 +182,8 @@
         base: crate::command::BasePass<crate::command::RenderCommand>,
         target_colors: Vec<Option<crate::command::RenderPassColorAttachment>>,
         target_depth_stencil: Option<crate::command::RenderPassDepthStencilAttachment>,
-<<<<<<< HEAD
         timestamp_writes: Option<crate::command::RenderPassTimestampWrites>,
-=======
         occlusion_query_set_id: Option<id::QuerySetId>,
->>>>>>> 494ae1a8
     },
 }
 
