--- conflicted
+++ resolved
@@ -304,13 +304,10 @@
     OutOfMemory,
     #[error("Creation of a resource failed for a reason other than running out of memory.")]
     ResourceCreationFailed,
-<<<<<<< HEAD
     #[error("QueueId is invalid")]
     InvalidQueueId,
-=======
     #[error("Attempt to use a resource with a different device from the one that created it")]
     WrongDevice,
->>>>>>> c85cbea3
 }
 
 impl From<hal::DeviceError> for DeviceError {
