--- conflicted
+++ resolved
@@ -1137,17 +1137,12 @@
             slice::from_raw_parts(desc.bind_group_layouts, desc.bind_group_layouts_length)
         };
 
-<<<<<<< HEAD
         assert!(
-            desc.bind_group_layouts_length <= (device.features.max_bind_groups as usize),
+            desc.bind_group_layouts_length <= (device.limits.max_bind_groups as usize),
             "Cannot set more bind groups ({}) than the `max_bind_groups` limit requested on device creation ({})",
             desc.bind_group_layouts_length,
-            device.features.max_bind_groups
+            device.limits.max_bind_groups
         );
-=======
-        assert!(desc.bind_group_layouts_length <= (device.limits.max_bind_groups as usize),
-            "Cannot set a bind group which is beyond the `max_bind_groups` limit requested on device creation");
->>>>>>> f64b2dd3
 
         // TODO: push constants
         let pipeline_layout = {
