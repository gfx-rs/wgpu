use crate::{
    binding_model::{BindGroup, BindGroupLayout, PipelineLayout},
    command::RenderBundle,
    device::{
        queue::{EncoderInFlight, SubmittedWorkDoneClosure, TempResource},
        DeviceError, DeviceLostClosure,
    },
    hal_api::HalApi,
    id,
    lock::Mutex,
    pipeline::{ComputePipeline, RenderPipeline},
    resource::{
        self, Buffer, DestroyedBuffer, DestroyedTexture, QuerySet, Resource, Sampler,
        StagingBuffer, Texture, TextureView,
    },
    snatch::SnatchGuard,
    track::{ResourceTracker, Tracker, TrackerIndex},
    FastHashMap, SubmissionIndex,
};
use smallvec::SmallVec;

<<<<<<< HEAD
use crate::resource::{Blas, Tlas};
use parking_lot::Mutex;
=======
>>>>>>> fb3b33d0
use std::sync::Arc;
use thiserror::Error;

/// A struct that keeps lists of resources that are no longer needed by the user.
pub(crate) struct ResourceMaps<A: HalApi> {
    pub buffers: FastHashMap<TrackerIndex, Arc<Buffer<A>>>,
    pub staging_buffers: FastHashMap<TrackerIndex, Arc<StagingBuffer<A>>>,
    pub textures: FastHashMap<TrackerIndex, Arc<Texture<A>>>,
    pub texture_views: FastHashMap<TrackerIndex, Arc<TextureView<A>>>,
    pub samplers: FastHashMap<TrackerIndex, Arc<Sampler<A>>>,
    pub bind_groups: FastHashMap<TrackerIndex, Arc<BindGroup<A>>>,
    pub bind_group_layouts: FastHashMap<TrackerIndex, Arc<BindGroupLayout<A>>>,
    pub render_pipelines: FastHashMap<TrackerIndex, Arc<RenderPipeline<A>>>,
    pub compute_pipelines: FastHashMap<TrackerIndex, Arc<ComputePipeline<A>>>,
    pub pipeline_layouts: FastHashMap<TrackerIndex, Arc<PipelineLayout<A>>>,
    pub render_bundles: FastHashMap<TrackerIndex, Arc<RenderBundle<A>>>,
    pub query_sets: FastHashMap<TrackerIndex, Arc<QuerySet<A>>>,
    pub blas_s: FastHashMap<TrackerIndex, Arc<Blas<A>>>,
    pub tlas_s: FastHashMap<TrackerIndex, Arc<Tlas<A>>>,
    pub destroyed_buffers: FastHashMap<TrackerIndex, Arc<DestroyedBuffer<A>>>,
    pub destroyed_textures: FastHashMap<TrackerIndex, Arc<DestroyedTexture<A>>>,
}

impl<A: HalApi> ResourceMaps<A> {
    pub(crate) fn new() -> Self {
        ResourceMaps {
            buffers: FastHashMap::default(),
            staging_buffers: FastHashMap::default(),
            textures: FastHashMap::default(),
            texture_views: FastHashMap::default(),
            samplers: FastHashMap::default(),
            bind_groups: FastHashMap::default(),
            bind_group_layouts: FastHashMap::default(),
            render_pipelines: FastHashMap::default(),
            compute_pipelines: FastHashMap::default(),
            pipeline_layouts: FastHashMap::default(),
            render_bundles: FastHashMap::default(),
            query_sets: FastHashMap::default(),
            blas_s: FastHashMap::default(),
            tlas_s: FastHashMap::default(),
            destroyed_buffers: FastHashMap::default(),
            destroyed_textures: FastHashMap::default(),
        }
    }

    pub(crate) fn clear(&mut self) {
        let ResourceMaps {
            buffers,
            staging_buffers,
            textures,
            texture_views,
            samplers,
            bind_groups,
            bind_group_layouts,
            render_pipelines,
            compute_pipelines,
            pipeline_layouts,
            render_bundles,
            query_sets,
            destroyed_buffers,
            tlas_s,
            blas_s,
            destroyed_textures,
        } = self;
        buffers.clear();
        staging_buffers.clear();
        textures.clear();
        texture_views.clear();
        samplers.clear();
        bind_groups.clear();
        bind_group_layouts.clear();
        render_pipelines.clear();
        compute_pipelines.clear();
        pipeline_layouts.clear();
        render_bundles.clear();
        query_sets.clear();
        blas_s.clear();
        tlas_s.clear();
        destroyed_buffers.clear();
        destroyed_textures.clear();
    }

    pub(crate) fn extend(&mut self, mut other: Self) {
        let ResourceMaps {
            buffers,
            staging_buffers,
            textures,
            texture_views,
            samplers,
            bind_groups,
            bind_group_layouts,
            render_pipelines,
            compute_pipelines,
            pipeline_layouts,
            render_bundles,
            query_sets,
            tlas_s,
            blas_s,
            destroyed_buffers,
            destroyed_textures,
        } = self;
        buffers.extend(other.buffers.drain());
        staging_buffers.extend(other.staging_buffers.drain());
        textures.extend(other.textures.drain());
        texture_views.extend(other.texture_views.drain());
        samplers.extend(other.samplers.drain());
        bind_groups.extend(other.bind_groups.drain());
        bind_group_layouts.extend(other.bind_group_layouts.drain());
        render_pipelines.extend(other.render_pipelines.drain());
        compute_pipelines.extend(other.compute_pipelines.drain());
        pipeline_layouts.extend(other.pipeline_layouts.drain());
        render_bundles.extend(other.render_bundles.drain());
        query_sets.extend(other.query_sets.drain());
        tlas_s.extend(other.tlas_s.drain());
        blas_s.extend(other.blas_s.drain());
        destroyed_buffers.extend(other.destroyed_buffers.drain());
        destroyed_textures.extend(other.destroyed_textures.drain());
    }
}

/// A command submitted to the GPU for execution.
///
/// ## Keeping resources alive while the GPU is using them
///
/// [`wgpu_hal`] requires that, when a command is submitted to a queue, all the
/// resources it uses must remain alive until it has finished executing.
///
/// The natural way to satisfy this would be for `ActiveSubmission` to hold
/// strong references to all the resources used by its commands. However, that
/// would entail dropping those strong references every time a queue submission
/// finishes, adjusting the reference counts of all the resources it used. This
/// is usually needless work: it's rare for the active submission queue to be
/// the final reference to an object. Usually the user is still holding on to
/// it.
///
/// To avoid this, an `ActiveSubmission` does not initially hold any strong
/// references to its commands' resources. Instead, each resource tracks the
/// most recent submission index at which it has been used in
/// [`ResourceInfo::submission_index`]. When the user drops a resource, if the
/// submission in which it was last used is still present in the device's queue,
/// we add the resource to [`ActiveSubmission::last_resources`]. Finally, when
/// this `ActiveSubmission` is dequeued and dropped in
/// [`LifetimeTracker::triage_submissions`], we drop `last_resources` along with
/// it. Thus, unless a resource is dropped by the user, it doesn't need to be
/// touched at all when processing completed work.
///
/// However, it's not clear that this is effective. See [#5560].
///
/// [`wgpu_hal`]: hal
/// [`ResourceInfo::submission_index`]: crate::resource::ResourceInfo
/// [#5560]: https://github.com/gfx-rs/wgpu/issues/5560
struct ActiveSubmission<A: HalApi> {
    /// The index of the submission we track.
    ///
    /// When `Device::fence`'s value is greater than or equal to this, our queue
    /// submission has completed.
    index: SubmissionIndex,

    /// Resources to be freed once this queue submission has completed.
    ///
    /// When the device is polled, for completed submissions,
    /// `triage_submissions` removes resources that don't need to be held alive any longer
    /// from there.
    ///
    /// This includes things like temporary resources and resources that are
    /// used by submitted commands but have been dropped by the user (meaning that
    /// this submission is their last reference.)
    last_resources: ResourceMaps<A>,

    /// Buffers to be mapped once this submission has completed.
    mapped: Vec<Arc<Buffer<A>>>,

    /// Command buffers used by this submission, and the encoder that owns them.
    ///
    /// [`wgpu_hal::Queue::submit`] requires the submitted command buffers to
    /// remain alive until the submission has completed execution. Command
    /// encoders double as allocation pools for command buffers, so holding them
    /// here and cleaning them up in [`LifetimeTracker::triage_submissions`]
    /// satisfies that requirement.
    ///
    /// Once this submission has completed, the command buffers are reset and
    /// the command encoder is recycled.
    ///
    /// [`wgpu_hal::Queue::submit`]: hal::Queue::submit
    encoders: Vec<EncoderInFlight<A>>,

    /// List of queue "on_submitted_work_done" closures to be called once this
    /// submission has completed.
    work_done_closures: SmallVec<[SubmittedWorkDoneClosure; 1]>,
}

#[derive(Clone, Debug, Error)]
#[non_exhaustive]
pub enum WaitIdleError {
    #[error(transparent)]
    Device(#[from] DeviceError),
    #[error("Tried to wait using a submission index from the wrong device. Submission index is from device {0:?}. Called poll on device {1:?}.")]
    WrongSubmissionIndex(id::QueueId, id::DeviceId),
    #[error("GPU got stuck :(")]
    StuckGpu,
}

/// Resource tracking for a device.
///
/// ## Host mapping buffers
///
/// A buffer cannot be mapped until all active queue submissions that use it
/// have completed. To that end:
///
/// -   Each buffer's `ResourceInfo::submission_index` records the index of the
///     most recent queue submission that uses that buffer.
///
/// -   Calling `Global::buffer_map_async` adds the buffer to
///     `self.mapped`, and changes `Buffer::map_state` to prevent it
///     from being used in any new submissions.
///
/// -   When the device is polled, the following `LifetimeTracker` methods decide
///     what should happen next:
///
///     1)  `triage_mapped` drains `self.mapped`, checking the submission index
///         of each buffer against the queue submissions that have finished
///         execution. Buffers used by submissions still in flight go in
///         `self.active[index].mapped`, and the rest go into
///         `self.ready_to_map`.
///
///     2)  `triage_submissions` moves entries in `self.active[i]` for completed
///         submissions to `self.ready_to_map`.  At this point, both
///         `self.active` and `self.ready_to_map` are up to date with the given
///         submission index.
///
///     3)  `handle_mapping` drains `self.ready_to_map` and actually maps the
///         buffers, collecting a list of notification closures to call. But any
///         buffers that were dropped by the user get moved to
///         `self.free_resources`.
///
/// Only calling `Global::buffer_map_async` clones a new `Arc` for the
/// buffer. This new `Arc` is only dropped by `handle_mapping`.
pub(crate) struct LifetimeTracker<A: HalApi> {
    /// Resources that the user has requested be mapped, but which are used by
    /// queue submissions still in flight.
    mapped: Vec<Arc<Buffer<A>>>,

    /// Buffers can be used in a submission that is yet to be made, by the
    /// means of `write_buffer()`, so we have a special place for them.
    pub future_suspected_buffers: Vec<Arc<Buffer<A>>>,

    /// Textures can be used in the upcoming submission by `write_texture`.
    pub future_suspected_textures: Vec<Arc<Texture<A>>>,

    /// Resources whose user handle has died (i.e. drop/destroy has been called)
    /// and will likely be ready for destruction soon.
    pub suspected_resources: ResourceMaps<A>,

    /// Resources used by queue submissions still in flight. One entry per
    /// submission, with older submissions appearing before younger.
    ///
    /// Entries are added by `track_submission` and drained by
    /// `LifetimeTracker::triage_submissions`. Lots of methods contribute data
    /// to particular entries.
    active: Vec<ActiveSubmission<A>>,

    /// Buffers the user has asked us to map, and which are not used by any
    /// queue submission still in flight.
    ready_to_map: Vec<Arc<Buffer<A>>>,

    /// Queue "on_submitted_work_done" closures that were initiated for while there is no
    /// currently pending submissions. These cannot be immediately invoked as they
    /// must happen _after_ all mapped buffer callbacks are mapped, so we defer them
    /// here until the next time the device is maintained.
    work_done_closures: SmallVec<[SubmittedWorkDoneClosure; 1]>,

    /// Closure to be called on "lose the device". This is invoked directly by
    /// device.lose or by the UserCallbacks returned from maintain when the device
    /// has been destroyed and its queues are empty.
    pub device_lost_closure: Option<DeviceLostClosure>,
}

impl<A: HalApi> LifetimeTracker<A> {
    pub fn new() -> Self {
        Self {
            mapped: Vec::new(),
            future_suspected_buffers: Vec::new(),
            future_suspected_textures: Vec::new(),
            suspected_resources: ResourceMaps::new(),
            active: Vec::new(),
            ready_to_map: Vec::new(),
            work_done_closures: SmallVec::new(),
            device_lost_closure: None,
        }
    }

    /// Return true if there are no queue submissions still in flight.
    pub fn queue_empty(&self) -> bool {
        self.active.is_empty()
    }

    /// Start tracking resources associated with a new queue submission.
    pub fn track_submission(
        &mut self,
        index: SubmissionIndex,
        temp_resources: impl Iterator<Item = TempResource<A>>,
        encoders: Vec<EncoderInFlight<A>>,
    ) {
        let mut last_resources = ResourceMaps::new();
        for res in temp_resources {
            match res {
                TempResource::Buffer(raw) => {
                    last_resources
                        .buffers
                        .insert(raw.as_info().tracker_index(), raw);
                }
                TempResource::StagingBuffer(raw) => {
                    last_resources
                        .staging_buffers
                        .insert(raw.as_info().tracker_index(), raw);
                }
                TempResource::DestroyedBuffer(destroyed) => {
                    last_resources
                        .destroyed_buffers
                        .insert(destroyed.tracker_index, destroyed);
                }
                TempResource::Texture(raw) => {
                    last_resources
                        .textures
                        .insert(raw.as_info().tracker_index(), raw);
                }
                TempResource::DestroyedTexture(destroyed) => {
                    last_resources
                        .destroyed_textures
                        .insert(destroyed.tracker_index, destroyed);
                }
                TempResource::Tlas(raw) => {
                    last_resources
                        .tlas_s
                        .insert(raw.as_info().tracker_index(), raw);
                }
                TempResource::Blas(raw) => {
                    last_resources
                        .blas_s
                        .insert(raw.as_info().tracker_index(), raw);
                }
            }
        }

        self.active.push(ActiveSubmission {
            index,
            last_resources,
            mapped: Vec::new(),
            encoders,
            work_done_closures: SmallVec::new(),
        });
    }

    pub fn post_submit(&mut self) {
        for v in self.future_suspected_buffers.drain(..) {
            self.suspected_resources
                .buffers
                .insert(v.as_info().tracker_index(), v);
        }
        for v in self.future_suspected_textures.drain(..) {
            self.suspected_resources
                .textures
                .insert(v.as_info().tracker_index(), v);
        }
    }

    pub(crate) fn map(&mut self, value: &Arc<Buffer<A>>) {
        self.mapped.push(value.clone());
    }

    /// Sort out the consequences of completed submissions.
    ///
    /// Assume that all submissions up through `last_done` have completed.
    ///
    /// -   Buffers used by those submissions are now ready to map, if requested.
    ///     Add any buffers in the submission's [`mapped`] list to
    ///     [`self.ready_to_map`], where [`LifetimeTracker::handle_mapping`]
    ///     will find them.
    ///
    /// -   Resources whose final use was in those submissions are now ready to
    ///     free. Dropping the submission's [`last_resources`] table does so.
    ///
    /// Return a list of [`SubmittedWorkDoneClosure`]s to run.
    ///
    /// [`mapped`]: ActiveSubmission::mapped
    /// [`self.ready_to_map`]: LifetimeTracker::ready_to_map
    /// [`last_resources`]: ActiveSubmission::last_resources
    /// [`SubmittedWorkDoneClosure`]: crate::device::queue::SubmittedWorkDoneClosure
    #[must_use]
    pub fn triage_submissions(
        &mut self,
        last_done: SubmissionIndex,
        command_allocator: &crate::command::CommandAllocator<A>,
    ) -> SmallVec<[SubmittedWorkDoneClosure; 1]> {
        profiling::scope!("triage_submissions");

        //TODO: enable when `is_sorted_by_key` is stable
        //debug_assert!(self.active.is_sorted_by_key(|a| a.index));
        let done_count = self
            .active
            .iter()
            .position(|a| a.index > last_done)
            .unwrap_or(self.active.len());

        let mut work_done_closures: SmallVec<_> = self.work_done_closures.drain(..).collect();
        for a in self.active.drain(..done_count) {
            log::debug!("Active submission {} is done", a.index);
            self.ready_to_map.extend(a.mapped);
            for encoder in a.encoders {
                let raw = unsafe { encoder.land() };
                command_allocator.release_encoder(raw);
            }
            work_done_closures.extend(a.work_done_closures);
        }
        work_done_closures
    }

    pub fn schedule_resource_destruction(
        &mut self,
        temp_resource: TempResource<A>,
        last_submit_index: SubmissionIndex,
    ) {
        let resources = self
            .active
            .iter_mut()
            .find(|a| a.index == last_submit_index)
            .map(|a| &mut a.last_resources);
        if let Some(resources) = resources {
            match temp_resource {
                TempResource::Buffer(raw) => {
                    resources.buffers.insert(raw.as_info().tracker_index(), raw);
                }
                TempResource::StagingBuffer(raw) => {
                    resources
                        .staging_buffers
                        .insert(raw.as_info().tracker_index(), raw);
                }
                TempResource::DestroyedBuffer(destroyed) => {
                    resources
                        .destroyed_buffers
                        .insert(destroyed.tracker_index, destroyed);
                }
                TempResource::Texture(raw) => {
                    resources
                        .textures
                        .insert(raw.as_info().tracker_index(), raw);
                }
                TempResource::DestroyedTexture(destroyed) => {
                    resources
                        .destroyed_textures
                        .insert(destroyed.tracker_index, destroyed);
                }
                TempResource::Tlas(raw) => {
                    resources.tlas_s.insert(raw.as_info().tracker_index(), raw);
                }
                TempResource::Blas(raw) => {
                    resources.blas_s.insert(raw.as_info().tracker_index(), raw);
                }
            }
        }
    }

    pub fn add_work_done_closure(&mut self, closure: SubmittedWorkDoneClosure) {
        match self.active.last_mut() {
            Some(active) => {
                active.work_done_closures.push(closure);
            }
            // We must defer the closure until all previously occurring map_async closures
            // have fired. This is required by the spec.
            None => {
                self.work_done_closures.push(closure);
            }
        }
    }
}

impl<A: HalApi> LifetimeTracker<A> {
    fn triage_resources<R>(
        resources_map: &mut FastHashMap<TrackerIndex, Arc<R>>,
        active: &mut [ActiveSubmission<A>],
        trackers: &mut impl ResourceTracker,
        get_resource_map: impl Fn(&mut ResourceMaps<A>) -> &mut FastHashMap<TrackerIndex, Arc<R>>,
    ) -> Vec<Arc<R>>
    where
        R: Resource,
    {
        let mut removed_resources = Vec::new();
        resources_map.retain(|&index, resource| {
            let submit_index = resource.as_info().submission_index();
            let non_referenced_resources = active
                .iter_mut()
                .find(|a| a.index == submit_index)
                .map(|a| &mut a.last_resources);

            let is_removed = trackers.remove_abandoned(index);
            if is_removed {
                removed_resources.push(resource.clone());
                if let Some(resources) = non_referenced_resources {
                    get_resource_map(resources).insert(index, resource.clone());
                }
            }
            !is_removed
        });
        removed_resources
    }

    fn triage_suspected_render_bundles(&mut self, trackers: &Mutex<Tracker<A>>) -> &mut Self {
        let mut trackers = trackers.lock();
        let resource_map = &mut self.suspected_resources.render_bundles;
        let mut removed_resources = Self::triage_resources(
            resource_map,
            self.active.as_mut_slice(),
            &mut trackers.bundles,
            |maps| &mut maps.render_bundles,
        );
        removed_resources.drain(..).for_each(|bundle| {
            for v in bundle.used.buffers.write().drain_resources() {
                self.suspected_resources
                    .buffers
                    .insert(v.as_info().tracker_index(), v);
            }
            for v in bundle.used.textures.write().drain_resources() {
                self.suspected_resources
                    .textures
                    .insert(v.as_info().tracker_index(), v);
            }
            for v in bundle.used.bind_groups.write().drain_resources() {
                self.suspected_resources
                    .bind_groups
                    .insert(v.as_info().tracker_index(), v);
            }
            for v in bundle.used.render_pipelines.write().drain_resources() {
                self.suspected_resources
                    .render_pipelines
                    .insert(v.as_info().tracker_index(), v);
            }
            for v in bundle.used.query_sets.write().drain_resources() {
                self.suspected_resources
                    .query_sets
                    .insert(v.as_info().tracker_index(), v);
            }
        });
        self
    }

    fn triage_suspected_bind_groups(&mut self, trackers: &Mutex<Tracker<A>>) -> &mut Self {
        let mut trackers = trackers.lock();
        let resource_map = &mut self.suspected_resources.bind_groups;
        let mut removed_resource = Self::triage_resources(
            resource_map,
            self.active.as_mut_slice(),
            &mut trackers.bind_groups,
            |maps| &mut maps.bind_groups,
        );
        removed_resource.drain(..).for_each(|bind_group| {
            for v in bind_group.used.buffers.drain_resources() {
                self.suspected_resources
                    .buffers
                    .insert(v.as_info().tracker_index(), v);
            }
            for v in bind_group.used.textures.drain_resources() {
                self.suspected_resources
                    .textures
                    .insert(v.as_info().tracker_index(), v);
            }
            for v in bind_group.used.views.drain_resources() {
                self.suspected_resources
                    .texture_views
                    .insert(v.as_info().tracker_index(), v);
            }
            for v in bind_group.used.samplers.drain_resources() {
                self.suspected_resources
                    .samplers
                    .insert(v.as_info().tracker_index(), v);
            }
            for v in bind_group.used.acceleration_structures.drain_resources() {
                self.suspected_resources
                    .tlas_s
                    .insert(v.as_info().tracker_index(), v);
            }

            self.suspected_resources.bind_group_layouts.insert(
                bind_group.layout.as_info().tracker_index(),
                bind_group.layout.clone(),
            );
        });
        self
    }

    fn triage_suspected_texture_views(&mut self, trackers: &Mutex<Tracker<A>>) -> &mut Self {
        let mut trackers = trackers.lock();
        let resource_map = &mut self.suspected_resources.texture_views;
        Self::triage_resources(
            resource_map,
            self.active.as_mut_slice(),
            &mut trackers.views,
            |maps| &mut maps.texture_views,
        );
        self
    }

    fn triage_suspected_textures(&mut self, trackers: &Mutex<Tracker<A>>) -> &mut Self {
        let mut trackers = trackers.lock();
        let resource_map = &mut self.suspected_resources.textures;
        Self::triage_resources(
            resource_map,
            self.active.as_mut_slice(),
            &mut trackers.textures,
            |maps| &mut maps.textures,
        );
        self
    }

    fn triage_suspected_samplers(&mut self, trackers: &Mutex<Tracker<A>>) -> &mut Self {
        let mut trackers = trackers.lock();
        let resource_map = &mut self.suspected_resources.samplers;
        Self::triage_resources(
            resource_map,
            self.active.as_mut_slice(),
            &mut trackers.samplers,
            |maps| &mut maps.samplers,
        );
        self
    }

    fn triage_suspected_buffers(&mut self, trackers: &Mutex<Tracker<A>>) -> &mut Self {
        let mut trackers = trackers.lock();
        let resource_map = &mut self.suspected_resources.buffers;
        Self::triage_resources(
            resource_map,
            self.active.as_mut_slice(),
            &mut trackers.buffers,
            |maps| &mut maps.buffers,
        );

        self
    }

    fn triage_suspected_destroyed_buffers(&mut self) {
        for (id, buffer) in self.suspected_resources.destroyed_buffers.drain() {
            let submit_index = buffer.submission_index;
            if let Some(resources) = self.active.iter_mut().find(|a| a.index == submit_index) {
                resources
                    .last_resources
                    .destroyed_buffers
                    .insert(id, buffer);
            }
        }
    }

    fn triage_suspected_destroyed_textures(&mut self) {
        for (id, texture) in self.suspected_resources.destroyed_textures.drain() {
            let submit_index = texture.submission_index;
            if let Some(resources) = self.active.iter_mut().find(|a| a.index == submit_index) {
                resources
                    .last_resources
                    .destroyed_textures
                    .insert(id, texture);
            }
        }
    }

    fn triage_suspected_compute_pipelines(&mut self, trackers: &Mutex<Tracker<A>>) -> &mut Self {
        let mut trackers = trackers.lock();
        let resource_map = &mut self.suspected_resources.compute_pipelines;
        let mut removed_resources = Self::triage_resources(
            resource_map,
            self.active.as_mut_slice(),
            &mut trackers.compute_pipelines,
            |maps| &mut maps.compute_pipelines,
        );
        removed_resources.drain(..).for_each(|compute_pipeline| {
            self.suspected_resources.pipeline_layouts.insert(
                compute_pipeline.layout.as_info().tracker_index(),
                compute_pipeline.layout.clone(),
            );
        });
        self
    }

    fn triage_suspected_render_pipelines(&mut self, trackers: &Mutex<Tracker<A>>) -> &mut Self {
        let mut trackers = trackers.lock();
        let resource_map = &mut self.suspected_resources.render_pipelines;
        let mut removed_resources = Self::triage_resources(
            resource_map,
            self.active.as_mut_slice(),
            &mut trackers.render_pipelines,
            |maps| &mut maps.render_pipelines,
        );
        removed_resources.drain(..).for_each(|render_pipeline| {
            self.suspected_resources.pipeline_layouts.insert(
                render_pipeline.layout.as_info().tracker_index(),
                render_pipeline.layout.clone(),
            );
        });
        self
    }

    fn triage_suspected_pipeline_layouts(&mut self) -> &mut Self {
        let mut removed_resources = Vec::new();
        self.suspected_resources
            .pipeline_layouts
            .retain(|_pipeline_layout_id, pipeline_layout| {
                removed_resources.push(pipeline_layout.clone());
                false
            });
        removed_resources.drain(..).for_each(|pipeline_layout| {
            for bgl in &pipeline_layout.bind_group_layouts {
                self.suspected_resources
                    .bind_group_layouts
                    .insert(bgl.as_info().tracker_index(), bgl.clone());
            }
        });
        self
    }

    fn triage_suspected_bind_group_layouts(&mut self) -> &mut Self {
        //Note: this has to happen after all the suspected pipelines are destroyed
        //Note: nothing else can bump the refcount since the guard is locked exclusively
        //Note: same BGL can appear multiple times in the list, but only the last
        self.suspected_resources.bind_group_layouts.clear();

        self
    }

    fn triage_suspected_blas(&mut self, trackers: &Mutex<Tracker<A>>) -> &mut Self {
        let mut trackers = trackers.lock();
        let resource_map = &mut self.suspected_resources.blas_s;
        let _ = Self::triage_resources(
            resource_map,
            self.active.as_mut_slice(),
            &mut trackers.blas_s,
            |maps| &mut maps.blas_s,
        );
        self
    }

    fn triage_suspected_tlas(&mut self, trackers: &Mutex<Tracker<A>>) -> &mut Self {
        let mut trackers = trackers.lock();
        let resource_map = &mut self.suspected_resources.tlas_s;
        let _ = Self::triage_resources(
            resource_map,
            self.active.as_mut_slice(),
            &mut trackers.tlas_s,
            |maps| &mut maps.tlas_s,
        );
        self
    }

    fn triage_suspected_query_sets(&mut self, trackers: &Mutex<Tracker<A>>) -> &mut Self {
        let mut trackers = trackers.lock();
        let resource_map = &mut self.suspected_resources.query_sets;
        Self::triage_resources(
            resource_map,
            self.active.as_mut_slice(),
            &mut trackers.query_sets,
            |maps| &mut maps.query_sets,
        );
        self
    }

    fn triage_suspected_staging_buffers(&mut self) -> &mut Self {
        self.suspected_resources.staging_buffers.clear();

        self
    }

    /// Identify resources to free, according to `trackers` and `self.suspected_resources`.
    ///
    /// Remove from `trackers`, the [`Tracker`] belonging to same [`Device`] as
    /// `self`, each resource mentioned in [`self.suspected_resources`]. If
    /// `trackers` held the final reference to that resource, add it to the
    /// appropriate free list, to be destroyed by the hal:
    ///
    /// -   Add resources used by queue submissions still in flight to the
    ///     [`last_resources`] table of the last such submission's entry in
    ///     [`self.active`]. When that submission has finished execution. the
    ///     [`triage_submissions`] method will remove from the tracker and the
    ///     resource reference count will be responsible carrying out deallocation.
    ///
    /// ## Entrained resources
    ///
    /// This function finds resources that are used only by other resources
    /// ready to be freed, and adds those to the free lists as well. For
    /// example, if there's some texture `T` used only by some texture view
    /// `TV`, then if `TV` can be freed, `T` gets added to the free lists too.
    ///
    /// Since `wgpu-core` resource ownership patterns are acyclic, we can visit
    /// each type that can be owned after all types that could possibly own
    /// it. This way, we can detect all free-able objects in a single pass,
    /// simply by starting with types that are roots of the ownership DAG (like
    /// render bundles) and working our way towards leaf types (like buffers).
    ///
    /// [`Device`]: super::Device
    /// [`self.suspected_resources`]: LifetimeTracker::suspected_resources
    /// [`last_resources`]: ActiveSubmission::last_resources
    /// [`self.active`]: LifetimeTracker::active
    /// [`triage_submissions`]: LifetimeTracker::triage_submissions
    pub(crate) fn triage_suspected(&mut self, trackers: &Mutex<Tracker<A>>) {
        profiling::scope!("triage_suspected");

        //NOTE: the order is important to release resources that depends between each other!
        self.triage_suspected_render_bundles(trackers);
        self.triage_suspected_compute_pipelines(trackers);
        self.triage_suspected_render_pipelines(trackers);
        self.triage_suspected_bind_groups(trackers);
        self.triage_suspected_pipeline_layouts();
        self.triage_suspected_bind_group_layouts();
        self.triage_suspected_query_sets(trackers);
        self.triage_suspected_samplers(trackers);
        self.triage_suspected_staging_buffers();
        self.triage_suspected_texture_views(trackers);
        self.triage_suspected_textures(trackers);
        self.triage_suspected_buffers(trackers);
        self.triage_suspected_tlas(trackers);
        self.triage_suspected_blas(trackers);
        self.triage_suspected_destroyed_buffers();
        self.triage_suspected_destroyed_textures();
    }

    /// Determine which buffers are ready to map, and which must wait for the
    /// GPU.
    ///
    /// See the documentation for [`LifetimeTracker`] for details.
    pub(crate) fn triage_mapped(&mut self) {
        if self.mapped.is_empty() {
            return;
        }

        for buffer in self.mapped.drain(..) {
            let submit_index = buffer.info.submission_index();
            log::trace!(
                "Mapping of {:?} at submission {:?} gets assigned to active {:?}",
                buffer.info.id(),
                submit_index,
                self.active.iter().position(|a| a.index == submit_index)
            );

            self.active
                .iter_mut()
                .find(|a| a.index == submit_index)
                .map_or(&mut self.ready_to_map, |a| &mut a.mapped)
                .push(buffer);
        }
    }

    /// Map the buffers in `self.ready_to_map`.
    ///
    /// Return a list of mapping notifications to send.
    ///
    /// See the documentation for [`LifetimeTracker`] for details.
    #[must_use]
    pub(crate) fn handle_mapping(
        &mut self,
        raw: &A::Device,
        trackers: &Mutex<Tracker<A>>,
        snatch_guard: &SnatchGuard,
    ) -> Vec<super::BufferMapPendingClosure> {
        if self.ready_to_map.is_empty() {
            return Vec::new();
        }
        let mut pending_callbacks: Vec<super::BufferMapPendingClosure> =
            Vec::with_capacity(self.ready_to_map.len());

        for buffer in self.ready_to_map.drain(..) {
            let tracker_index = buffer.info.tracker_index();
            let is_removed = {
                let mut trackers = trackers.lock();
                trackers.buffers.remove_abandoned(tracker_index)
            };
            if is_removed {
                *buffer.map_state.lock() = resource::BufferMapState::Idle;
                log::trace!("Buffer ready to map {tracker_index:?} is not tracked anymore");
            } else {
                // This _cannot_ be inlined into the match. If it is, the lock will be held
                // open through the whole match, resulting in a deadlock when we try to re-lock
                // the buffer back to active.
                let mapping = std::mem::replace(
                    &mut *buffer.map_state.lock(),
                    resource::BufferMapState::Idle,
                );
                let pending_mapping = match mapping {
                    resource::BufferMapState::Waiting(pending_mapping) => pending_mapping,
                    // Mapping cancelled
                    resource::BufferMapState::Idle => continue,
                    // Mapping queued at least twice by map -> unmap -> map
                    // and was already successfully mapped below
                    resource::BufferMapState::Active { .. } => {
                        *buffer.map_state.lock() = mapping;
                        continue;
                    }
                    _ => panic!("No pending mapping."),
                };
                let status = if pending_mapping.range.start != pending_mapping.range.end {
                    log::debug!("Buffer {tracker_index:?} map state -> Active");
                    let host = pending_mapping.op.host;
                    let size = pending_mapping.range.end - pending_mapping.range.start;
                    match super::map_buffer(
                        raw,
                        &buffer,
                        pending_mapping.range.start,
                        size,
                        host,
                        snatch_guard,
                    ) {
                        Ok(ptr) => {
                            *buffer.map_state.lock() = resource::BufferMapState::Active {
                                ptr,
                                range: pending_mapping.range.start
                                    ..pending_mapping.range.start + size,
                                host,
                            };
                            Ok(())
                        }
                        Err(e) => {
                            log::error!("Mapping failed: {e}");
                            Err(e)
                        }
                    }
                } else {
                    *buffer.map_state.lock() = resource::BufferMapState::Active {
                        ptr: std::ptr::NonNull::dangling(),
                        range: pending_mapping.range,
                        host: pending_mapping.op.host,
                    };
                    Ok(())
                };
                pending_callbacks.push((pending_mapping.op, status));
            }
        }
        pending_callbacks
    }
}<|MERGE_RESOLUTION|>--- conflicted
+++ resolved
@@ -19,11 +19,8 @@
 };
 use smallvec::SmallVec;
 
-<<<<<<< HEAD
 use crate::resource::{Blas, Tlas};
 use parking_lot::Mutex;
-=======
->>>>>>> fb3b33d0
 use std::sync::Arc;
 use thiserror::Error;
 
