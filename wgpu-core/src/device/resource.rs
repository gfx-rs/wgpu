#[cfg(feature = "trace")]
use crate::device::trace;
use crate::{
    binding_model::{
        self, get_bind_group_layout, try_get_bind_group_layout, BglOrDuplicate,
        BindGroupLayoutInner,
    },
    command, conv,
    device::life::WaitIdleError,
    device::{
        AttachmentData, CommandAllocator, MissingDownlevelFlags, MissingFeatures,
        RenderPassContext, CLEANUP_WAIT_MS,
    },
    hal_api::HalApi,
    hal_label,
    hub::{Hub, Token},
    id,
    identity::GlobalIdentityHandlerFactory,
    init_tracker::{
        BufferInitTracker, BufferInitTrackerAction, MemoryInitKind, TextureInitRange,
        TextureInitTracker, TextureInitTrackerAction,
    },
    instance::Adapter,
    pipeline,
    resource::{self, Buffer, TextureViewNotRenderableReason},
    storage::Storage,
    track::{BindGroupStates, TextureSelector, Tracker},
    validation::{self, check_buffer_usage, check_texture_usage},
    FastHashMap, LabelHelpers as _, LifeGuard, MultiRefCount, RefCount, Stored, SubmissionIndex,
};

use arrayvec::ArrayVec;
use hal::{CommandEncoder as _, Device as _};
use parking_lot::{Mutex, MutexGuard};
use smallvec::SmallVec;
use thiserror::Error;
use wgt::{TextureFormat, TextureSampleType, TextureViewDimension};

use std::{borrow::Cow, iter, num::NonZeroU32};

use super::{
    life, queue, DeviceDescriptor, DeviceError, ImplicitPipelineContext, UserClosures, EP_FAILURE,
    IMPLICIT_FAILURE, ZERO_BUFFER_SIZE,
};

/// Structure describing a logical device. Some members are internally mutable,
/// stored behind mutexes.
///
/// TODO: establish clear order of locking for these:
/// `mem_allocator`, `desc_allocator`, `life_tracker`, `trackers`,
/// `render_passes`, `pending_writes`, `trace`.
///
/// Currently, the rules are:
/// 1. `life_tracker` is locked after `hub.devices`, enforced by the type system
/// 1. `self.trackers` is locked last (unenforced)
/// 1. `self.trace` is locked last (unenforced)
pub struct Device<A: HalApi> {
    pub(crate) raw: A::Device,
    pub(crate) adapter_id: Stored<id::AdapterId>,
    pub(crate) queue: A::Queue,
    pub(crate) zero_buffer: A::Buffer,
    //pub(crate) cmd_allocator: command::CommandAllocator<A>,
    //mem_allocator: Mutex<alloc::MemoryAllocator<A>>,
    //desc_allocator: Mutex<descriptor::DescriptorAllocator<A>>,
    //Note: The submission index here corresponds to the last submission that is done.
    pub(crate) life_guard: LifeGuard,

    /// A clone of `life_guard.ref_count`.
    ///
    /// Holding a separate clone of the `RefCount` here lets us tell whether the
    /// device is referenced by other resources, even if `life_guard.ref_count`
    /// was set to `None` by a call to `device_drop`.
    pub(super) ref_count: RefCount,

    pub(super) command_allocator: Mutex<CommandAllocator<A>>,
    pub(crate) active_submission_index: SubmissionIndex,
    pub(super) fence: A::Fence,

    /// Is this device valid? Valid is closely associated with "lose the device",
    /// which can be triggered by various methods, including at the end of device
    /// destroy, and by any GPU errors that cause us to no longer trust the state
    /// of the device. Ideally we would like to fold valid into the storage of
    /// the device itself (for example as an Error enum), but unfortunately we
    /// need to continue to be able to retrieve the device in poll_devices to
    /// determine if it can be dropped. If our internal accesses of devices were
    /// done through ref-counted references and external accesses checked for
    /// Error enums, we wouldn't need this. For now, we need it. All the call
    /// sites where we check it are areas that should be revisited if we start
    /// using ref-counted references for internal access.
    pub(crate) valid: bool,

    /// All live resources allocated with this [`Device`].
    ///
    /// Has to be locked temporarily only (locked last)
    pub(crate) trackers: Mutex<Tracker<A>>,
    // Life tracker should be locked right after the device and before anything else.
    life_tracker: Mutex<life::LifetimeTracker<A>>,
    /// Temporary storage for resource management functions. Cleared at the end
    /// of every call (unless an error occurs).
    pub(super) temp_suspected: life::SuspectedResources,
    pub(crate) alignments: hal::Alignments,
    pub(crate) limits: wgt::Limits,
    pub(crate) features: wgt::Features,
    pub(crate) downlevel: wgt::DownlevelCapabilities,
    pub(crate) instance_flags: wgt::InstanceFlags,
    // TODO: move this behind another mutex. This would allow several methods to
    // switch to borrow Device immutably, such as `write_buffer`, `write_texture`,
    // and `buffer_unmap`.
    pub(super) pending_writes: queue::PendingWrites<A>,
    #[cfg(feature = "trace")]
    pub(crate) trace: Option<Mutex<trace::Trace>>,
}

#[derive(Clone, Debug, Error)]
#[non_exhaustive]
pub enum CreateDeviceError {
    #[error("Not enough memory left")]
    OutOfMemory,
    #[error("Failed to create internal buffer for initializing textures")]
    FailedToCreateZeroBuffer(#[from] DeviceError),
}

impl<A: HalApi> Device<A> {
    pub(crate) fn require_features(&self, feature: wgt::Features) -> Result<(), MissingFeatures> {
        if self.features.contains(feature) {
            Ok(())
        } else {
            Err(MissingFeatures(feature))
        }
    }

    pub(crate) fn require_downlevel_flags(
        &self,
        flags: wgt::DownlevelFlags,
    ) -> Result<(), MissingDownlevelFlags> {
        if self.downlevel.flags.contains(flags) {
            Ok(())
        } else {
            Err(MissingDownlevelFlags(flags))
        }
    }
}

impl<A: HalApi> Device<A> {
    pub(crate) fn new(
        open: hal::OpenDevice<A>,
        adapter_id: Stored<id::AdapterId>,
        alignments: hal::Alignments,
        downlevel: wgt::DownlevelCapabilities,
        desc: &DeviceDescriptor,
        trace_path: Option<&std::path::Path>,
        instance_flags: wgt::InstanceFlags,
    ) -> Result<Self, CreateDeviceError> {
        #[cfg(not(feature = "trace"))]
        if let Some(_) = trace_path {
            log::error!("Feature 'trace' is not enabled");
        }
        let fence =
            unsafe { open.device.create_fence() }.map_err(|_| CreateDeviceError::OutOfMemory)?;

        let mut com_alloc = CommandAllocator {
            free_encoders: Vec::new(),
        };
        let pending_encoder = com_alloc
            .acquire_encoder(&open.device, &open.queue)
            .map_err(|_| CreateDeviceError::OutOfMemory)?;
        let mut pending_writes = queue::PendingWrites::<A>::new(pending_encoder);

        // Create zeroed buffer used for texture clears.
        let zero_buffer = unsafe {
            open.device
                .create_buffer(&hal::BufferDescriptor {
                    label: hal_label(Some("(wgpu internal) zero init buffer"), instance_flags),
                    size: ZERO_BUFFER_SIZE,
                    usage: hal::BufferUses::COPY_SRC | hal::BufferUses::COPY_DST,
                    memory_flags: hal::MemoryFlags::empty(),
                })
                .map_err(DeviceError::from)?
        };
        pending_writes.activate();
        unsafe {
            pending_writes
                .command_encoder
                .transition_buffers(iter::once(hal::BufferBarrier {
                    buffer: &zero_buffer,
                    usage: hal::BufferUses::empty()..hal::BufferUses::COPY_DST,
                }));
            pending_writes
                .command_encoder
                .clear_buffer(&zero_buffer, 0..ZERO_BUFFER_SIZE);
            pending_writes
                .command_encoder
                .transition_buffers(iter::once(hal::BufferBarrier {
                    buffer: &zero_buffer,
                    usage: hal::BufferUses::COPY_DST..hal::BufferUses::COPY_SRC,
                }));
        }

        let life_guard = LifeGuard::new("<device>");
        let ref_count = life_guard.add_ref();
        Ok(Self {
            raw: open.device,
            adapter_id,
            queue: open.queue,
            zero_buffer,
            life_guard,
            ref_count,
            command_allocator: Mutex::new(com_alloc),
            active_submission_index: 0,
            fence,
            valid: true,
            trackers: Mutex::new(Tracker::new()),
            life_tracker: Mutex::new(life::LifetimeTracker::new()),
            temp_suspected: life::SuspectedResources::default(),
            #[cfg(feature = "trace")]
            trace: trace_path.and_then(|path| match trace::Trace::new(path) {
                Ok(mut trace) => {
                    trace.add(trace::Action::Init {
                        desc: desc.clone(),
                        backend: A::VARIANT,
                    });
                    Some(Mutex::new(trace))
                }
                Err(e) => {
                    log::error!("Unable to start a trace in '{:?}': {:?}", path, e);
                    None
                }
            }),
            alignments,
            limits: desc.limits.clone(),
            features: desc.features,
            downlevel,
            instance_flags,
            pending_writes,
        })
    }

    pub fn is_valid(&self) -> bool {
        self.valid
    }

    pub(super) fn lock_life<'this, 'token: 'this>(
        &'this self,
        //TODO: fix this - the token has to be borrowed for the lock
        _token: &mut Token<'token, Self>,
    ) -> MutexGuard<'this, life::LifetimeTracker<A>> {
        self.life_tracker.lock()
    }

    /// Check this device for completed commands.
    ///
    /// The `maintain` argument tells how the maintence function should behave, either
    /// blocking or just polling the current state of the gpu.
    ///
    /// Return a pair `(closures, queue_empty)`, where:
    ///
    /// - `closures` is a list of actions to take: mapping buffers, notifying the user
    ///
    /// - `queue_empty` is a boolean indicating whether there are more queue
    ///   submissions still in flight. (We have to take the locks needed to
    ///   produce this information for other reasons, so we might as well just
    ///   return it to our callers.)
    pub(super) fn maintain<'this, 'token: 'this, G: GlobalIdentityHandlerFactory>(
        &'this self,
        hub: &Hub<A, G>,
        maintain: wgt::Maintain<queue::WrappedSubmissionIndex>,
        token: &mut Token<'token, Self>,
    ) -> Result<(UserClosures, bool), WaitIdleError> {
        profiling::scope!("Device::maintain");
        let mut life_tracker = self.lock_life(token);

        // Normally, `temp_suspected` exists only to save heap
        // allocations: it's cleared at the start of the function
        // call, and cleared by the end. But `Global::queue_submit` is
        // fallible; if it exits early, it may leave some resources in
        // `temp_suspected`.
        life_tracker
            .suspected_resources
            .extend(&self.temp_suspected);

        life_tracker.triage_suspected(
            hub,
            &self.trackers,
            #[cfg(feature = "trace")]
            self.trace.as_ref(),
            token,
        );
        life_tracker.triage_mapped(hub, token);

        let last_done_index = if maintain.is_wait() {
            let index_to_wait_for = match maintain {
                wgt::Maintain::WaitForSubmissionIndex(submission_index) => {
                    // We don't need to check to see if the queue id matches
                    // as we already checked this from inside the poll call.
                    submission_index.index
                }
                _ => self.active_submission_index,
            };
            unsafe {
                self.raw
                    .wait(&self.fence, index_to_wait_for, CLEANUP_WAIT_MS)
                    .map_err(DeviceError::from)?
            };
            index_to_wait_for
        } else {
            unsafe {
                self.raw
                    .get_fence_value(&self.fence)
                    .map_err(DeviceError::from)?
            }
        };

        let submission_closures =
            life_tracker.triage_submissions(last_done_index, &self.command_allocator);
        let mapping_closures = life_tracker.handle_mapping(hub, &self.raw, &self.trackers, token);
        life_tracker.cleanup(&self.raw);

        let closures = UserClosures {
            mappings: mapping_closures,
            submissions: submission_closures,
        };
        Ok((closures, life_tracker.queue_empty()))
    }

    pub(super) fn untrack<'this, 'token: 'this, G: GlobalIdentityHandlerFactory>(
        &'this mut self,
        hub: &Hub<A, G>,
        trackers: &Tracker<A>,
        token: &mut Token<'token, Self>,
    ) {
        self.temp_suspected.clear();
        // As the tracker is cleared/dropped, we need to consider all the resources
        // that it references for destruction in the next GC pass.
        {
            let (bind_group_guard, mut token) = hub.bind_groups.read(token);
            let (compute_pipe_guard, mut token) = hub.compute_pipelines.read(&mut token);
            let (render_pipe_guard, mut token) = hub.render_pipelines.read(&mut token);
            let (query_set_guard, mut token) = hub.query_sets.read(&mut token);
            let (buffer_guard, mut token) = hub.buffers.read(&mut token);
            let (texture_guard, mut token) = hub.textures.read(&mut token);
            let (texture_view_guard, mut token) = hub.texture_views.read(&mut token);
            let (sampler_guard, _) = hub.samplers.read(&mut token);

            for id in trackers.buffers.used() {
                if buffer_guard[id].life_guard.ref_count.is_none() {
                    self.temp_suspected.buffers.push(id);
                }
            }
            for id in trackers.textures.used() {
                if texture_guard[id].life_guard.ref_count.is_none() {
                    self.temp_suspected.textures.push(id);
                }
            }
            for id in trackers.views.used() {
                if texture_view_guard[id].life_guard.ref_count.is_none() {
                    self.temp_suspected.texture_views.push(id);
                }
            }
            for id in trackers.bind_groups.used() {
                if bind_group_guard[id].life_guard.ref_count.is_none() {
                    self.temp_suspected.bind_groups.push(id);
                }
            }
            for id in trackers.samplers.used() {
                if sampler_guard[id].life_guard.ref_count.is_none() {
                    self.temp_suspected.samplers.push(id);
                }
            }
            for id in trackers.compute_pipelines.used() {
                if compute_pipe_guard[id].life_guard.ref_count.is_none() {
                    self.temp_suspected.compute_pipelines.push(id);
                }
            }
            for id in trackers.render_pipelines.used() {
                if render_pipe_guard[id].life_guard.ref_count.is_none() {
                    self.temp_suspected.render_pipelines.push(id);
                }
            }
            for id in trackers.query_sets.used() {
                if query_set_guard[id].life_guard.ref_count.is_none() {
                    self.temp_suspected.query_sets.push(id);
                }
            }
        }

        self.lock_life(token)
            .suspected_resources
            .extend(&self.temp_suspected);

        self.temp_suspected.clear();
    }

    pub(super) fn create_buffer(
        &self,
        self_id: id::DeviceId,
        desc: &resource::BufferDescriptor,
        transient: bool,
    ) -> Result<Buffer<A>, resource::CreateBufferError> {
        debug_assert_eq!(self_id.backend(), A::VARIANT);

        if desc.size > self.limits.max_buffer_size {
            return Err(resource::CreateBufferError::MaxBufferSize {
                requested: desc.size,
                maximum: self.limits.max_buffer_size,
            });
        }

        if desc.usage.contains(wgt::BufferUsages::INDEX)
            && desc.usage.contains(
                wgt::BufferUsages::VERTEX
                    | wgt::BufferUsages::UNIFORM
                    | wgt::BufferUsages::INDIRECT
                    | wgt::BufferUsages::STORAGE,
            )
        {
            self.require_downlevel_flags(wgt::DownlevelFlags::UNRESTRICTED_INDEX_BUFFER)?;
        }

        let mut usage = conv::map_buffer_usage(desc.usage);

        if desc.usage.is_empty() || desc.usage.contains_invalid_bits() {
            return Err(resource::CreateBufferError::InvalidUsage(desc.usage));
        }

        if !self
            .features
            .contains(wgt::Features::MAPPABLE_PRIMARY_BUFFERS)
        {
            use wgt::BufferUsages as Bu;
            let write_mismatch = desc.usage.contains(Bu::MAP_WRITE)
                && !(Bu::MAP_WRITE | Bu::COPY_SRC).contains(desc.usage);
            let read_mismatch = desc.usage.contains(Bu::MAP_READ)
                && !(Bu::MAP_READ | Bu::COPY_DST).contains(desc.usage);
            if write_mismatch || read_mismatch {
                return Err(resource::CreateBufferError::UsageMismatch(desc.usage));
            }
        }

        if desc.mapped_at_creation {
            if desc.size % wgt::COPY_BUFFER_ALIGNMENT != 0 {
                return Err(resource::CreateBufferError::UnalignedSize);
            }
            if !desc.usage.contains(wgt::BufferUsages::MAP_WRITE) {
                // we are going to be copying into it, internally
                usage |= hal::BufferUses::COPY_DST;
            }
        } else {
            // We are required to zero out (initialize) all memory. This is done
            // on demand using clear_buffer which requires write transfer usage!
            usage |= hal::BufferUses::COPY_DST;
        }

        let actual_size = if desc.size == 0 {
            wgt::COPY_BUFFER_ALIGNMENT
        } else if desc.usage.contains(wgt::BufferUsages::VERTEX) {
            // Bumping the size by 1 so that we can bind an empty range at the
            // end of the buffer.
            desc.size + 1
        } else {
            desc.size
        };
        let clear_remainder = actual_size % wgt::COPY_BUFFER_ALIGNMENT;
        let aligned_size = if clear_remainder != 0 {
            actual_size + wgt::COPY_BUFFER_ALIGNMENT - clear_remainder
        } else {
            actual_size
        };

        let mut memory_flags = hal::MemoryFlags::empty();
        memory_flags.set(hal::MemoryFlags::TRANSIENT, transient);

        let hal_desc = hal::BufferDescriptor {
            label: desc.label.to_hal(self.instance_flags),
            size: aligned_size,
            usage,
            memory_flags,
        };
        let buffer = unsafe { self.raw.create_buffer(&hal_desc) }.map_err(DeviceError::from)?;

        Ok(Buffer {
            raw: Some(buffer),
            device_id: Stored {
                value: id::Valid(self_id),
                ref_count: self.life_guard.add_ref(),
            },
            usage: desc.usage,
            size: desc.size,
            initialization_status: BufferInitTracker::new(desc.size),
            sync_mapped_writes: None,
            map_state: resource::BufferMapState::Idle,
            life_guard: LifeGuard::new(desc.label.borrow_or_default()),
        })
    }

    pub(super) fn create_texture_from_hal(
        &self,
        hal_texture: A::Texture,
        hal_usage: hal::TextureUses,
        self_id: id::DeviceId,
        desc: &resource::TextureDescriptor,
        format_features: wgt::TextureFormatFeatures,
        clear_mode: resource::TextureClearMode<A>,
    ) -> resource::Texture<A> {
        debug_assert_eq!(self_id.backend(), A::VARIANT);

        resource::Texture {
            inner: resource::TextureInner::Native {
                raw: Some(hal_texture),
            },
            device_id: Stored {
                value: id::Valid(self_id),
                ref_count: self.life_guard.add_ref(),
            },
            desc: desc.map_label(|_| ()),
            hal_usage,
            format_features,
            initialization_status: TextureInitTracker::new(
                desc.mip_level_count,
                desc.array_layer_count(),
            ),
            full_range: TextureSelector {
                mips: 0..desc.mip_level_count,
                layers: 0..desc.array_layer_count(),
            },
            life_guard: LifeGuard::new(desc.label.borrow_or_default()),
            clear_mode,
        }
    }

    pub fn create_buffer_from_hal(
        &self,
        hal_buffer: A::Buffer,
        self_id: id::DeviceId,
        desc: &resource::BufferDescriptor,
    ) -> Buffer<A> {
        debug_assert_eq!(self_id.backend(), A::VARIANT);

        Buffer {
            raw: Some(hal_buffer),
            device_id: Stored {
                value: id::Valid(self_id),
                ref_count: self.life_guard.add_ref(),
            },
            usage: desc.usage,
            size: desc.size,
            initialization_status: BufferInitTracker::new(0),
            sync_mapped_writes: None,
            map_state: resource::BufferMapState::Idle,
            life_guard: LifeGuard::new(desc.label.borrow_or_default()),
        }
    }

    pub(super) fn create_texture(
        &self,
        self_id: id::DeviceId,
        adapter: &Adapter<A>,
        desc: &resource::TextureDescriptor,
    ) -> Result<resource::Texture<A>, resource::CreateTextureError> {
        use resource::{CreateTextureError, TextureDimensionError};

        if desc.usage.is_empty() || desc.usage.contains_invalid_bits() {
            return Err(CreateTextureError::InvalidUsage(desc.usage));
        }

        conv::check_texture_dimension_size(
            desc.dimension,
            desc.size,
            desc.sample_count,
            &self.limits,
        )?;

        if desc.dimension != wgt::TextureDimension::D2 {
            // Depth textures can only be 2D
            if desc.format.is_depth_stencil_format() {
                return Err(CreateTextureError::InvalidDepthDimension(
                    desc.dimension,
                    desc.format,
                ));
            }
            // Renderable textures can only be 2D
            if desc.usage.contains(wgt::TextureUsages::RENDER_ATTACHMENT) {
                return Err(CreateTextureError::InvalidDimensionUsages(
                    wgt::TextureUsages::RENDER_ATTACHMENT,
                    desc.dimension,
                ));
            }

            // Compressed textures can only be 2D
            if desc.format.is_compressed() {
                return Err(CreateTextureError::InvalidCompressedDimension(
                    desc.dimension,
                    desc.format,
                ));
            }
        }

        if desc.format.is_compressed() {
            let (block_width, block_height) = desc.format.block_dimensions();

            if desc.size.width % block_width != 0 {
                return Err(CreateTextureError::InvalidDimension(
                    TextureDimensionError::NotMultipleOfBlockWidth {
                        width: desc.size.width,
                        block_width,
                        format: desc.format,
                    },
                ));
            }

            if desc.size.height % block_height != 0 {
                return Err(CreateTextureError::InvalidDimension(
                    TextureDimensionError::NotMultipleOfBlockHeight {
                        height: desc.size.height,
                        block_height,
                        format: desc.format,
                    },
                ));
            }
        }

        let format_features = self
            .describe_format_features(adapter, desc.format)
            .map_err(|error| CreateTextureError::MissingFeatures(desc.format, error))?;

        if desc.sample_count > 1 {
            if desc.mip_level_count != 1 {
                return Err(CreateTextureError::InvalidMipLevelCount {
                    requested: desc.mip_level_count,
                    maximum: 1,
                });
            }

            if desc.size.depth_or_array_layers != 1 {
                return Err(CreateTextureError::InvalidDimension(
                    TextureDimensionError::MultisampledDepthOrArrayLayer(
                        desc.size.depth_or_array_layers,
                    ),
                ));
            }

            if desc.usage.contains(wgt::TextureUsages::STORAGE_BINDING) {
                return Err(CreateTextureError::InvalidMultisampledStorageBinding);
            }

            if !desc.usage.contains(wgt::TextureUsages::RENDER_ATTACHMENT) {
                return Err(CreateTextureError::MultisampledNotRenderAttachment);
            }

            if !format_features.flags.intersects(
                wgt::TextureFormatFeatureFlags::MULTISAMPLE_X4
                    | wgt::TextureFormatFeatureFlags::MULTISAMPLE_X2
                    | wgt::TextureFormatFeatureFlags::MULTISAMPLE_X8
                    | wgt::TextureFormatFeatureFlags::MULTISAMPLE_X16,
            ) {
                return Err(CreateTextureError::InvalidMultisampledFormat(desc.format));
            }

            if !format_features
                .flags
                .sample_count_supported(desc.sample_count)
            {
                return Err(CreateTextureError::InvalidSampleCount(
                    desc.sample_count,
                    desc.format,
                ));
            };
        }

        let mips = desc.mip_level_count;
        let max_levels_allowed = desc.size.max_mips(desc.dimension).min(hal::MAX_MIP_LEVELS);
        if mips == 0 || mips > max_levels_allowed {
            return Err(CreateTextureError::InvalidMipLevelCount {
                requested: mips,
                maximum: max_levels_allowed,
            });
        }

        let missing_allowed_usages = desc.usage - format_features.allowed_usages;
        if !missing_allowed_usages.is_empty() {
            // detect downlevel incompatibilities
            let wgpu_allowed_usages = desc
                .format
                .guaranteed_format_features(self.features)
                .allowed_usages;
            let wgpu_missing_usages = desc.usage - wgpu_allowed_usages;
            return Err(CreateTextureError::InvalidFormatUsages(
                missing_allowed_usages,
                desc.format,
                wgpu_missing_usages.is_empty(),
            ));
        }

        let mut hal_view_formats = vec![];
        for format in desc.view_formats.iter() {
            if desc.format == *format {
                continue;
            }
            if desc.format.remove_srgb_suffix() != format.remove_srgb_suffix() {
                return Err(CreateTextureError::InvalidViewFormat(*format, desc.format));
            }
            hal_view_formats.push(*format);
        }
        if !hal_view_formats.is_empty() {
            self.require_downlevel_flags(wgt::DownlevelFlags::VIEW_FORMATS)?;
        }

        // Enforce having COPY_DST/DEPTH_STENCIL_WRITE/COLOR_TARGET otherwise we
        // wouldn't be able to initialize the texture.
        let hal_usage = conv::map_texture_usage(desc.usage, desc.format.into())
            | if desc.format.is_depth_stencil_format() {
                hal::TextureUses::DEPTH_STENCIL_WRITE
            } else if desc.usage.contains(wgt::TextureUsages::COPY_DST) {
                hal::TextureUses::COPY_DST // (set already)
            } else {
                // Use COPY_DST only if we can't use COLOR_TARGET
                if format_features
                    .allowed_usages
                    .contains(wgt::TextureUsages::RENDER_ATTACHMENT)
                    && desc.dimension == wgt::TextureDimension::D2
                // Render targets dimension must be 2d
                {
                    hal::TextureUses::COLOR_TARGET
                } else {
                    hal::TextureUses::COPY_DST
                }
            };

        let hal_desc = hal::TextureDescriptor {
            label: desc.label.to_hal(self.instance_flags),
            size: desc.size,
            mip_level_count: desc.mip_level_count,
            sample_count: desc.sample_count,
            dimension: desc.dimension,
            format: desc.format,
            usage: hal_usage,
            memory_flags: hal::MemoryFlags::empty(),
            view_formats: hal_view_formats,
        };

        let raw_texture = unsafe {
            self.raw
                .create_texture(&hal_desc)
                .map_err(DeviceError::from)?
        };

        let clear_mode = if hal_usage
            .intersects(hal::TextureUses::DEPTH_STENCIL_WRITE | hal::TextureUses::COLOR_TARGET)
        {
            let (is_color, usage) = if desc.format.is_depth_stencil_format() {
                (false, hal::TextureUses::DEPTH_STENCIL_WRITE)
            } else {
                (true, hal::TextureUses::COLOR_TARGET)
            };
            let dimension = match desc.dimension {
                wgt::TextureDimension::D1 => wgt::TextureViewDimension::D1,
                wgt::TextureDimension::D2 => wgt::TextureViewDimension::D2,
                wgt::TextureDimension::D3 => unreachable!(),
            };

            let clear_label = hal_label(
                Some("(wgpu internal) clear texture view"),
                self.instance_flags,
            );

            let mut clear_views = SmallVec::new();
            for mip_level in 0..desc.mip_level_count {
                for array_layer in 0..desc.size.depth_or_array_layers {
                    let desc = hal::TextureViewDescriptor {
                        label: clear_label,
                        format: desc.format,
                        dimension,
                        usage,
                        range: wgt::ImageSubresourceRange {
                            aspect: wgt::TextureAspect::All,
                            base_mip_level: mip_level,
                            mip_level_count: Some(1),
                            base_array_layer: array_layer,
                            array_layer_count: Some(1),
                        },
                    };
                    clear_views.push(
                        unsafe { self.raw.create_texture_view(&raw_texture, &desc) }
                            .map_err(DeviceError::from)?,
                    );
                }
            }
            resource::TextureClearMode::RenderPass {
                clear_views,
                is_color,
            }
        } else {
            resource::TextureClearMode::BufferCopy
        };

        let mut texture = self.create_texture_from_hal(
            raw_texture,
            hal_usage,
            self_id,
            desc,
            format_features,
            clear_mode,
        );
        texture.hal_usage = hal_usage;
        Ok(texture)
    }

    pub(super) fn create_texture_view(
        &self,
        texture: &resource::Texture<A>,
        texture_id: id::TextureId,
        desc: &resource::TextureViewDescriptor,
    ) -> Result<resource::TextureView<A>, resource::CreateTextureViewError> {
        let texture_raw = texture
            .inner
            .as_raw()
            .ok_or(resource::CreateTextureViewError::InvalidTexture)?;

        // resolve TextureViewDescriptor defaults
        // https://gpuweb.github.io/gpuweb/#abstract-opdef-resolving-gputextureviewdescriptor-defaults

        let resolved_format = desc.format.unwrap_or_else(|| {
            texture
                .desc
                .format
                .aspect_specific_format(desc.range.aspect)
                .unwrap_or(texture.desc.format)
        });

        let resolved_dimension = desc
            .dimension
            .unwrap_or_else(|| match texture.desc.dimension {
                wgt::TextureDimension::D1 => wgt::TextureViewDimension::D1,
                wgt::TextureDimension::D2 => {
                    if texture.desc.array_layer_count() == 1 {
                        wgt::TextureViewDimension::D2
                    } else {
                        wgt::TextureViewDimension::D2Array
                    }
                }
                wgt::TextureDimension::D3 => wgt::TextureViewDimension::D3,
            });

        let resolved_mip_level_count = desc.range.mip_level_count.unwrap_or_else(|| {
            texture
                .desc
                .mip_level_count
                .saturating_sub(desc.range.base_mip_level)
        });

        let resolved_array_layer_count =
            desc.range
                .array_layer_count
                .unwrap_or_else(|| match resolved_dimension {
                    wgt::TextureViewDimension::D1
                    | wgt::TextureViewDimension::D2
                    | wgt::TextureViewDimension::D3 => 1,
                    wgt::TextureViewDimension::Cube => 6,
                    wgt::TextureViewDimension::D2Array | wgt::TextureViewDimension::CubeArray => {
                        texture
                            .desc
                            .array_layer_count()
                            .saturating_sub(desc.range.base_array_layer)
                    }
                });

        // validate TextureViewDescriptor

        let aspects = hal::FormatAspects::new(texture.desc.format, desc.range.aspect);
        if aspects.is_empty() {
            return Err(resource::CreateTextureViewError::InvalidAspect {
                texture_format: texture.desc.format,
                requested_aspect: desc.range.aspect,
            });
        }

        let format_is_good = if desc.range.aspect == wgt::TextureAspect::All {
            resolved_format == texture.desc.format
                || texture.desc.view_formats.contains(&resolved_format)
        } else {
            Some(resolved_format)
                == texture
                    .desc
                    .format
                    .aspect_specific_format(desc.range.aspect)
        };
        if !format_is_good {
            return Err(resource::CreateTextureViewError::FormatReinterpretation {
                texture: texture.desc.format,
                view: resolved_format,
            });
        }

        // check if multisampled texture is seen as anything but 2D
        if texture.desc.sample_count > 1 && resolved_dimension != wgt::TextureViewDimension::D2 {
            return Err(
                resource::CreateTextureViewError::InvalidMultisampledTextureViewDimension(
                    resolved_dimension,
                ),
            );
        }

        // check if the dimension is compatible with the texture
        if texture.desc.dimension != resolved_dimension.compatible_texture_dimension() {
            return Err(
                resource::CreateTextureViewError::InvalidTextureViewDimension {
                    view: resolved_dimension,
                    texture: texture.desc.dimension,
                },
            );
        }

        match resolved_dimension {
            TextureViewDimension::D1 | TextureViewDimension::D2 | TextureViewDimension::D3 => {
                if resolved_array_layer_count != 1 {
                    return Err(resource::CreateTextureViewError::InvalidArrayLayerCount {
                        requested: resolved_array_layer_count,
                        dim: resolved_dimension,
                    });
                }
            }
            TextureViewDimension::Cube => {
                if resolved_array_layer_count != 6 {
                    return Err(
                        resource::CreateTextureViewError::InvalidCubemapTextureDepth {
                            depth: resolved_array_layer_count,
                        },
                    );
                }
            }
            TextureViewDimension::CubeArray => {
                if resolved_array_layer_count % 6 != 0 {
                    return Err(
                        resource::CreateTextureViewError::InvalidCubemapArrayTextureDepth {
                            depth: resolved_array_layer_count,
                        },
                    );
                }
            }
            _ => {}
        }

        match resolved_dimension {
            TextureViewDimension::Cube | TextureViewDimension::CubeArray => {
                if texture.desc.size.width != texture.desc.size.height {
                    return Err(resource::CreateTextureViewError::InvalidCubeTextureViewSize);
                }
            }
            _ => {}
        }

        if resolved_mip_level_count == 0 {
            return Err(resource::CreateTextureViewError::ZeroMipLevelCount);
        }

        let mip_level_end = desc
            .range
            .base_mip_level
            .saturating_add(resolved_mip_level_count);

        let level_end = texture.desc.mip_level_count;
        if mip_level_end > level_end {
            return Err(resource::CreateTextureViewError::TooManyMipLevels {
                requested: mip_level_end,
                total: level_end,
            });
        }

        if resolved_array_layer_count == 0 {
            return Err(resource::CreateTextureViewError::ZeroArrayLayerCount);
        }

        let array_layer_end = desc
            .range
            .base_array_layer
            .saturating_add(resolved_array_layer_count);

        let layer_end = texture.desc.array_layer_count();
        if array_layer_end > layer_end {
            return Err(resource::CreateTextureViewError::TooManyArrayLayers {
                requested: array_layer_end,
                total: layer_end,
            });
        };

        // https://gpuweb.github.io/gpuweb/#abstract-opdef-renderable-texture-view
        let render_extent = 'b: loop {
            if !texture
                .desc
                .usage
                .contains(wgt::TextureUsages::RENDER_ATTACHMENT)
            {
                break 'b Err(TextureViewNotRenderableReason::Usage(texture.desc.usage));
            }

            if !(resolved_dimension == TextureViewDimension::D2
                || (self.features.contains(wgt::Features::MULTIVIEW)
                    && resolved_dimension == TextureViewDimension::D2Array))
            {
                break 'b Err(TextureViewNotRenderableReason::Dimension(
                    resolved_dimension,
                ));
            }

            if resolved_mip_level_count != 1 {
                break 'b Err(TextureViewNotRenderableReason::MipLevelCount(
                    resolved_mip_level_count,
                ));
            }

            if resolved_array_layer_count != 1
                && !(self.features.contains(wgt::Features::MULTIVIEW))
            {
                break 'b Err(TextureViewNotRenderableReason::ArrayLayerCount(
                    resolved_array_layer_count,
                ));
            }

            if aspects != hal::FormatAspects::from(texture.desc.format) {
                break 'b Err(TextureViewNotRenderableReason::Aspects(aspects));
            }

            break 'b Ok(texture
                .desc
                .compute_render_extent(desc.range.base_mip_level));
        };

        // filter the usages based on the other criteria
        let usage = {
            let mask_copy = !(hal::TextureUses::COPY_SRC | hal::TextureUses::COPY_DST);
            let mask_dimension = match resolved_dimension {
                wgt::TextureViewDimension::Cube | wgt::TextureViewDimension::CubeArray => {
                    hal::TextureUses::RESOURCE
                }
                wgt::TextureViewDimension::D3 => {
                    hal::TextureUses::RESOURCE
                        | hal::TextureUses::STORAGE_READ
                        | hal::TextureUses::STORAGE_READ_WRITE
                }
                _ => hal::TextureUses::all(),
            };
            let mask_mip_level = if resolved_mip_level_count == 1 {
                hal::TextureUses::all()
            } else {
                hal::TextureUses::RESOURCE
            };
            texture.hal_usage & mask_copy & mask_dimension & mask_mip_level
        };

        log::debug!(
            "Create view for texture {:?} filters usages to {:?}",
            texture_id,
            usage
        );

        // use the combined depth-stencil format for the view
        let format = if resolved_format.is_depth_stencil_component(texture.desc.format) {
            texture.desc.format
        } else {
            resolved_format
        };

        let resolved_range = wgt::ImageSubresourceRange {
            aspect: desc.range.aspect,
            base_mip_level: desc.range.base_mip_level,
            mip_level_count: Some(resolved_mip_level_count),
            base_array_layer: desc.range.base_array_layer,
            array_layer_count: Some(resolved_array_layer_count),
        };

        let hal_desc = hal::TextureViewDescriptor {
            label: desc.label.to_hal(self.instance_flags),
            format,
            dimension: resolved_dimension,
            usage,
            range: resolved_range,
        };

        let raw = unsafe {
            self.raw
                .create_texture_view(texture_raw, &hal_desc)
                .map_err(|_| resource::CreateTextureViewError::OutOfMemory)?
        };

        let selector = TextureSelector {
            mips: desc.range.base_mip_level..mip_level_end,
            layers: desc.range.base_array_layer..array_layer_end,
        };

        Ok(resource::TextureView {
            raw,
            parent_id: Stored {
                value: id::Valid(texture_id),
                ref_count: texture.life_guard.add_ref(),
            },
            device_id: texture.device_id.clone(),
            desc: resource::HalTextureViewDescriptor {
                format: resolved_format,
                dimension: resolved_dimension,
                range: resolved_range,
            },
            format_features: texture.format_features,
            render_extent,
            samples: texture.desc.sample_count,
            selector,
            life_guard: LifeGuard::new(desc.label.borrow_or_default()),
        })
    }

    pub(super) fn create_sampler(
        &self,
        self_id: id::DeviceId,
        desc: &resource::SamplerDescriptor,
    ) -> Result<resource::Sampler<A>, resource::CreateSamplerError> {
        if desc
            .address_modes
            .iter()
            .any(|am| am == &wgt::AddressMode::ClampToBorder)
        {
            self.require_features(wgt::Features::ADDRESS_MODE_CLAMP_TO_BORDER)?;
        }

        if desc.border_color == Some(wgt::SamplerBorderColor::Zero) {
            self.require_features(wgt::Features::ADDRESS_MODE_CLAMP_TO_ZERO)?;
        }

        if desc.lod_min_clamp < 0.0 {
            return Err(resource::CreateSamplerError::InvalidLodMinClamp(
                desc.lod_min_clamp,
            ));
        }
        if desc.lod_max_clamp < desc.lod_min_clamp {
            return Err(resource::CreateSamplerError::InvalidLodMaxClamp {
                lod_min_clamp: desc.lod_min_clamp,
                lod_max_clamp: desc.lod_max_clamp,
            });
        }

        if desc.anisotropy_clamp < 1 {
            return Err(resource::CreateSamplerError::InvalidAnisotropy(
                desc.anisotropy_clamp,
            ));
        }

        if desc.anisotropy_clamp != 1 {
            if !matches!(desc.min_filter, wgt::FilterMode::Linear) {
                return Err(
                    resource::CreateSamplerError::InvalidFilterModeWithAnisotropy {
                        filter_type: resource::SamplerFilterErrorType::MinFilter,
                        filter_mode: desc.min_filter,
                        anisotropic_clamp: desc.anisotropy_clamp,
                    },
                );
            }
            if !matches!(desc.mag_filter, wgt::FilterMode::Linear) {
                return Err(
                    resource::CreateSamplerError::InvalidFilterModeWithAnisotropy {
                        filter_type: resource::SamplerFilterErrorType::MagFilter,
                        filter_mode: desc.mag_filter,
                        anisotropic_clamp: desc.anisotropy_clamp,
                    },
                );
            }
            if !matches!(desc.mipmap_filter, wgt::FilterMode::Linear) {
                return Err(
                    resource::CreateSamplerError::InvalidFilterModeWithAnisotropy {
                        filter_type: resource::SamplerFilterErrorType::MipmapFilter,
                        filter_mode: desc.mipmap_filter,
                        anisotropic_clamp: desc.anisotropy_clamp,
                    },
                );
            }
        }

        let anisotropy_clamp = if self
            .downlevel
            .flags
            .contains(wgt::DownlevelFlags::ANISOTROPIC_FILTERING)
        {
            // Clamp anisotropy clamp to [1, 16] per the wgpu-hal interface
            desc.anisotropy_clamp.min(16)
        } else {
            // If it isn't supported, set this unconditionally to 1
            1
        };

        //TODO: check for wgt::DownlevelFlags::COMPARISON_SAMPLERS

        let hal_desc = hal::SamplerDescriptor {
            label: desc.label.to_hal(self.instance_flags),
            address_modes: desc.address_modes,
            mag_filter: desc.mag_filter,
            min_filter: desc.min_filter,
            mipmap_filter: desc.mipmap_filter,
            lod_clamp: desc.lod_min_clamp..desc.lod_max_clamp,
            compare: desc.compare,
            anisotropy_clamp,
            border_color: desc.border_color,
        };

        let raw = unsafe {
            self.raw
                .create_sampler(&hal_desc)
                .map_err(DeviceError::from)?
        };
        Ok(resource::Sampler {
            raw,
            device_id: Stored {
                value: id::Valid(self_id),
                ref_count: self.life_guard.add_ref(),
            },
            life_guard: LifeGuard::new(desc.label.borrow_or_default()),
            comparison: desc.compare.is_some(),
            filtering: desc.min_filter == wgt::FilterMode::Linear
                || desc.mag_filter == wgt::FilterMode::Linear,
        })
    }

    pub(super) fn create_shader_module<'a>(
        &self,
        self_id: id::DeviceId,
        desc: &pipeline::ShaderModuleDescriptor<'a>,
        source: pipeline::ShaderModuleSource<'a>,
    ) -> Result<pipeline::ShaderModule<A>, pipeline::CreateShaderModuleError> {
        let (module, source) = match source {
            #[cfg(feature = "wgsl")]
            pipeline::ShaderModuleSource::Wgsl(code) => {
                profiling::scope!("naga::wgsl::parse_str");
                let module = naga::front::wgsl::parse_str(&code).map_err(|inner| {
                    pipeline::CreateShaderModuleError::Parsing(pipeline::ShaderError {
                        source: code.to_string(),
                        label: desc.label.as_ref().map(|l| l.to_string()),
                        inner: Box::new(inner),
                    })
                })?;
                (Cow::Owned(module), code.into_owned())
            }
            pipeline::ShaderModuleSource::Naga(module) => (module, String::new()),
            pipeline::ShaderModuleSource::Dummy(_) => panic!("found `ShaderModuleSource::Dummy`"),
        };
        for (_, var) in module.global_variables.iter() {
            match var.binding {
                Some(ref br) if br.group >= self.limits.max_bind_groups => {
                    return Err(pipeline::CreateShaderModuleError::InvalidGroupIndex {
                        bind: br.clone(),
                        group: br.group,
                        limit: self.limits.max_bind_groups,
                    });
                }
                _ => continue,
            };
        }

        use naga::valid::Capabilities as Caps;
        profiling::scope!("naga::validate");

        let mut caps = Caps::empty();
        caps.set(
            Caps::PUSH_CONSTANT,
            self.features.contains(wgt::Features::PUSH_CONSTANTS),
        );
        caps.set(
            Caps::FLOAT64,
            self.features.contains(wgt::Features::SHADER_F64),
        );
        caps.set(
            Caps::PRIMITIVE_INDEX,
            self.features
                .contains(wgt::Features::SHADER_PRIMITIVE_INDEX),
        );
        caps.set(
            Caps::SAMPLED_TEXTURE_AND_STORAGE_BUFFER_ARRAY_NON_UNIFORM_INDEXING,
            self.features.contains(
                wgt::Features::SAMPLED_TEXTURE_AND_STORAGE_BUFFER_ARRAY_NON_UNIFORM_INDEXING,
            ),
        );
        caps.set(
            Caps::UNIFORM_BUFFER_AND_STORAGE_TEXTURE_ARRAY_NON_UNIFORM_INDEXING,
            self.features.contains(
                wgt::Features::UNIFORM_BUFFER_AND_STORAGE_TEXTURE_ARRAY_NON_UNIFORM_INDEXING,
            ),
        );
        // TODO: This needs a proper wgpu feature
        caps.set(
            Caps::SAMPLER_NON_UNIFORM_INDEXING,
            self.features.contains(
                wgt::Features::SAMPLED_TEXTURE_AND_STORAGE_BUFFER_ARRAY_NON_UNIFORM_INDEXING,
            ),
        );
        caps.set(
            Caps::STORAGE_TEXTURE_16BIT_NORM_FORMATS,
            self.features
                .contains(wgt::Features::TEXTURE_FORMAT_16BIT_NORM),
        );
        caps.set(
            Caps::MULTIVIEW,
            self.features.contains(wgt::Features::MULTIVIEW),
        );
        caps.set(
            Caps::EARLY_DEPTH_TEST,
            self.features
                .contains(wgt::Features::SHADER_EARLY_DEPTH_TEST),
        );
        caps.set(
            Caps::MULTISAMPLED_SHADING,
            self.downlevel
                .flags
                .contains(wgt::DownlevelFlags::MULTISAMPLED_SHADING),
        );
        caps.set(
            Caps::DUAL_SOURCE_BLENDING,
            self.features.contains(wgt::Features::DUAL_SOURCE_BLENDING),
        );
        caps.set(
            Caps::CUBE_ARRAY_TEXTURES,
            self.downlevel
                .flags
                .contains(wgt::DownlevelFlags::CUBE_ARRAY_TEXTURES),
        );

        let debug_source = if desc.debug {
            Some(hal::DebugSource {
                file_name: Cow::Owned(
                    desc.label
                        .as_ref()
                        .map_or("shader".to_string(), |l| l.to_string()),
                ),
                source_code: Cow::Owned(source.clone()),
            })
        } else {
            None
        };

        let info = naga::valid::Validator::new(naga::valid::ValidationFlags::all(), caps)
            .validate(&module)
            .map_err(|inner| {
                pipeline::CreateShaderModuleError::Validation(pipeline::ShaderError {
                    source,
                    label: desc.label.as_ref().map(|l| l.to_string()),
                    inner: Box::new(inner),
                })
            })?;
<<<<<<< HEAD
        let interface = validation::Interface::new(&module, &info, self.limits.clone());

        let hal_shader = hal::ShaderInput::Naga(hal::NagaShader {
            module,
            info,
            debug_source,
        });
=======
        let interface =
            validation::Interface::new(&module, &info, self.limits.clone(), self.features);
        let hal_shader = hal::ShaderInput::Naga(hal::NagaShader { module, info });
>>>>>>> d876e0d8

        let hal_desc = hal::ShaderModuleDescriptor {
            label: desc.label.to_hal(self.instance_flags),
            runtime_checks: desc.shader_bound_checks.runtime_checks(),
        };
        let raw = match unsafe { self.raw.create_shader_module(&hal_desc, hal_shader) } {
            Ok(raw) => raw,
            Err(error) => {
                return Err(match error {
                    hal::ShaderError::Device(error) => {
                        pipeline::CreateShaderModuleError::Device(error.into())
                    }
                    hal::ShaderError::Compilation(ref msg) => {
                        log::error!("Shader error: {}", msg);
                        pipeline::CreateShaderModuleError::Generation
                    }
                })
            }
        };

        Ok(pipeline::ShaderModule {
            raw,
            device_id: Stored {
                value: id::Valid(self_id),
                ref_count: self.life_guard.add_ref(),
            },
            interface: Some(interface),
            #[cfg(debug_assertions)]
            label: desc.label.borrow_or_default().to_string(),
        })
    }

    #[allow(unused_unsafe)]
    pub(super) unsafe fn create_shader_module_spirv<'a>(
        &self,
        self_id: id::DeviceId,
        desc: &pipeline::ShaderModuleDescriptor<'a>,
        source: &'a [u32],
    ) -> Result<pipeline::ShaderModule<A>, pipeline::CreateShaderModuleError> {
        self.require_features(wgt::Features::SPIRV_SHADER_PASSTHROUGH)?;
        let hal_desc = hal::ShaderModuleDescriptor {
            label: desc.label.to_hal(self.instance_flags),
            runtime_checks: desc.shader_bound_checks.runtime_checks(),
        };
        let hal_shader = hal::ShaderInput::SpirV(source);
        let raw = match unsafe { self.raw.create_shader_module(&hal_desc, hal_shader) } {
            Ok(raw) => raw,
            Err(error) => {
                return Err(match error {
                    hal::ShaderError::Device(error) => {
                        pipeline::CreateShaderModuleError::Device(error.into())
                    }
                    hal::ShaderError::Compilation(ref msg) => {
                        log::error!("Shader error: {}", msg);
                        pipeline::CreateShaderModuleError::Generation
                    }
                })
            }
        };

        Ok(pipeline::ShaderModule {
            raw,
            device_id: Stored {
                value: id::Valid(self_id),
                ref_count: self.life_guard.add_ref(),
            },
            interface: None,
            #[cfg(debug_assertions)]
            label: desc.label.borrow_or_default().to_string(),
        })
    }

    pub(super) fn deduplicate_bind_group_layout(
        self_id: id::DeviceId,
        entry_map: &binding_model::BindEntryMap,
        guard: &Storage<binding_model::BindGroupLayout<A>, id::BindGroupLayoutId>,
    ) -> Option<id::BindGroupLayoutId> {
        guard
            .iter(self_id.backend())
            .find(|&(_, bgl)| {
                bgl.device_id.value.0 == self_id
                    && bgl
                        .as_inner()
                        .map_or(false, |inner| inner.entries == *entry_map)
            })
            .map(|(id, value)| {
                value.multi_ref_count.inc();
                id
            })
    }

    fn get_introspection_bind_group_layouts<'a>(
        pipeline_layout: &binding_model::PipelineLayout<A>,
        bgl_guard: &'a Storage<binding_model::BindGroupLayout<A>, id::BindGroupLayoutId>,
    ) -> ArrayVec<&'a binding_model::BindEntryMap, { hal::MAX_BIND_GROUPS }> {
        pipeline_layout
            .bind_group_layout_ids
            .iter()
            .map(|&id| {
                &get_bind_group_layout(bgl_guard, id)
                    .1
                    .assume_deduplicated()
                    .entries
            })
            .collect()
    }

    /// Generate information about late-validated buffer bindings for pipelines.
    //TODO: should this be combined with `get_introspection_bind_group_layouts` in some way?
    fn make_late_sized_buffer_groups<'a>(
        shader_binding_sizes: &FastHashMap<naga::ResourceBinding, wgt::BufferSize>,
        layout: &binding_model::PipelineLayout<A>,
        bgl_guard: &'a Storage<binding_model::BindGroupLayout<A>, id::BindGroupLayoutId>,
    ) -> ArrayVec<pipeline::LateSizedBufferGroup, { hal::MAX_BIND_GROUPS }> {
        // Given the shader-required binding sizes and the pipeline layout,
        // return the filtered list of them in the layout order,
        // removing those with given `min_binding_size`.
        layout
            .bind_group_layout_ids
            .iter()
            .enumerate()
            .map(|(group_index, &bgl_id)| pipeline::LateSizedBufferGroup {
                shader_sizes: get_bind_group_layout(bgl_guard, bgl_id)
                    .1
                    .assume_deduplicated()
                    .entries
                    .values()
                    .filter_map(|entry| match entry.ty {
                        wgt::BindingType::Buffer {
                            min_binding_size: None,
                            ..
                        } => {
                            let rb = naga::ResourceBinding {
                                group: group_index as u32,
                                binding: entry.binding,
                            };
                            let shader_size =
                                shader_binding_sizes.get(&rb).map_or(0, |nz| nz.get());
                            Some(shader_size)
                        }
                        _ => None,
                    })
                    .collect(),
            })
            .collect()
    }

    pub(super) fn create_bind_group_layout(
        &self,
        self_id: id::DeviceId,
        label: &crate::Label,
        entry_map: binding_model::BindEntryMap,
    ) -> Result<binding_model::BindGroupLayout<A>, binding_model::CreateBindGroupLayoutError> {
        #[derive(PartialEq)]
        enum WritableStorage {
            Yes,
            No,
        }

        for entry in entry_map.values() {
            use wgt::BindingType as Bt;

            let mut required_features = wgt::Features::empty();
            let mut required_downlevel_flags = wgt::DownlevelFlags::empty();
            let (array_feature, writable_storage) = match entry.ty {
                Bt::Buffer {
                    ty: wgt::BufferBindingType::Uniform,
                    has_dynamic_offset: false,
                    min_binding_size: _,
                } => (
                    Some(wgt::Features::BUFFER_BINDING_ARRAY),
                    WritableStorage::No,
                ),
                Bt::Buffer {
                    ty: wgt::BufferBindingType::Uniform,
                    has_dynamic_offset: true,
                    min_binding_size: _,
                } => (
                    Some(wgt::Features::BUFFER_BINDING_ARRAY),
                    WritableStorage::No,
                ),
                Bt::Buffer {
                    ty: wgt::BufferBindingType::Storage { read_only },
                    ..
                } => (
                    Some(
                        wgt::Features::BUFFER_BINDING_ARRAY
                            | wgt::Features::STORAGE_RESOURCE_BINDING_ARRAY,
                    ),
                    match read_only {
                        true => WritableStorage::No,
                        false => WritableStorage::Yes,
                    },
                ),
                Bt::Sampler { .. } => (
                    Some(wgt::Features::TEXTURE_BINDING_ARRAY),
                    WritableStorage::No,
                ),
                Bt::Texture {
                    multisampled: true,
                    sample_type: TextureSampleType::Float { filterable: true },
                    ..
                } => {
                    return Err(binding_model::CreateBindGroupLayoutError::Entry {
                        binding: entry.binding,
                        error: binding_model::BindGroupLayoutEntryError::SampleTypeFloatFilterableBindingMultisampled,
                    });
                }
                Bt::Texture { .. } => (
                    Some(wgt::Features::TEXTURE_BINDING_ARRAY),
                    WritableStorage::No,
                ),
                Bt::StorageTexture {
                    access,
                    view_dimension,
                    format: _,
                } => {
                    match view_dimension {
                        wgt::TextureViewDimension::Cube | wgt::TextureViewDimension::CubeArray => {
                            return Err(binding_model::CreateBindGroupLayoutError::Entry {
                                binding: entry.binding,
                                error: binding_model::BindGroupLayoutEntryError::StorageTextureCube,
                            })
                        }
                        _ => (),
                    }
                    match access {
                        wgt::StorageTextureAccess::ReadOnly
                        | wgt::StorageTextureAccess::ReadWrite
                            if !self.features.contains(
                                wgt::Features::TEXTURE_ADAPTER_SPECIFIC_FORMAT_FEATURES,
                            ) =>
                        {
                            return Err(binding_model::CreateBindGroupLayoutError::Entry {
                                binding: entry.binding,
                                error: binding_model::BindGroupLayoutEntryError::StorageTextureReadWrite,
                            });
                        }
                        _ => (),
                    }
                    (
                        Some(
                            wgt::Features::TEXTURE_BINDING_ARRAY
                                | wgt::Features::STORAGE_RESOURCE_BINDING_ARRAY,
                        ),
                        match access {
                            wgt::StorageTextureAccess::WriteOnly => WritableStorage::Yes,
                            wgt::StorageTextureAccess::ReadOnly => {
                                required_features |=
                                    wgt::Features::TEXTURE_ADAPTER_SPECIFIC_FORMAT_FEATURES;
                                WritableStorage::No
                            }
                            wgt::StorageTextureAccess::ReadWrite => {
                                required_features |=
                                    wgt::Features::TEXTURE_ADAPTER_SPECIFIC_FORMAT_FEATURES;
                                WritableStorage::Yes
                            }
                        },
                    )
                }
            };

            // Validate the count parameter
            if entry.count.is_some() {
                required_features |= array_feature
                    .ok_or(binding_model::BindGroupLayoutEntryError::ArrayUnsupported)
                    .map_err(|error| binding_model::CreateBindGroupLayoutError::Entry {
                        binding: entry.binding,
                        error,
                    })?;
            }

            if entry.visibility.contains_invalid_bits() {
                return Err(
                    binding_model::CreateBindGroupLayoutError::InvalidVisibility(entry.visibility),
                );
            }

            if entry.visibility.contains(wgt::ShaderStages::VERTEX) {
                if writable_storage == WritableStorage::Yes {
                    required_features |= wgt::Features::VERTEX_WRITABLE_STORAGE;
                }
                if let Bt::Buffer {
                    ty: wgt::BufferBindingType::Storage { .. },
                    ..
                } = entry.ty
                {
                    required_downlevel_flags |= wgt::DownlevelFlags::VERTEX_STORAGE;
                }
            }
            if writable_storage == WritableStorage::Yes
                && entry.visibility.contains(wgt::ShaderStages::FRAGMENT)
            {
                required_downlevel_flags |= wgt::DownlevelFlags::FRAGMENT_WRITABLE_STORAGE;
            }

            self.require_features(required_features)
                .map_err(binding_model::BindGroupLayoutEntryError::MissingFeatures)
                .map_err(|error| binding_model::CreateBindGroupLayoutError::Entry {
                    binding: entry.binding,
                    error,
                })?;
            self.require_downlevel_flags(required_downlevel_flags)
                .map_err(binding_model::BindGroupLayoutEntryError::MissingDownlevelFlags)
                .map_err(|error| binding_model::CreateBindGroupLayoutError::Entry {
                    binding: entry.binding,
                    error,
                })?;
        }

        let bgl_flags = conv::bind_group_layout_flags(self.features);

        let mut hal_bindings = entry_map.values().cloned().collect::<Vec<_>>();
        hal_bindings.sort_by_key(|b| b.binding);
        let hal_desc = hal::BindGroupLayoutDescriptor {
            label: label.to_hal(self.instance_flags),
            flags: bgl_flags,
            entries: &hal_bindings,
        };
        let raw = unsafe {
            self.raw
                .create_bind_group_layout(&hal_desc)
                .map_err(DeviceError::from)?
        };

        let mut count_validator = binding_model::BindingTypeMaxCountValidator::default();
        for entry in entry_map.values() {
            count_validator.add_binding(entry);
        }
        // If a single bind group layout violates limits, the pipeline layout is
        // definitely going to violate limits too, lets catch it now.
        count_validator
            .validate(&self.limits)
            .map_err(binding_model::CreateBindGroupLayoutError::TooManyBindings)?;

        Ok(binding_model::BindGroupLayout {
            device_id: Stored {
                value: id::Valid(self_id),
                ref_count: self.life_guard.add_ref(),
            },
            multi_ref_count: MultiRefCount::new(),
            inner: BglOrDuplicate::Inner(BindGroupLayoutInner {
                raw,
                dynamic_count: entry_map
                    .values()
                    .filter(|b| b.ty.has_dynamic_offset())
                    .count(),
                count_validator,
                entries: entry_map,
                #[cfg(debug_assertions)]
                label: label.borrow_or_default().to_string(),
            }),
        })
    }

    fn create_buffer_binding<'a>(
        device_id: id::DeviceId,
        bb: &binding_model::BufferBinding,
        binding: u32,
        decl: &wgt::BindGroupLayoutEntry,
        used_buffer_ranges: &mut Vec<BufferInitTrackerAction>,
        dynamic_binding_info: &mut Vec<binding_model::BindGroupDynamicBindingData>,
        late_buffer_binding_sizes: &mut FastHashMap<u32, wgt::BufferSize>,
        used: &mut BindGroupStates<A>,
        storage: &'a Storage<Buffer<A>, id::BufferId>,
        limits: &wgt::Limits,
    ) -> Result<hal::BufferBinding<'a, A>, binding_model::CreateBindGroupError> {
        use crate::binding_model::CreateBindGroupError as Error;

        let (binding_ty, dynamic, min_size) = match decl.ty {
            wgt::BindingType::Buffer {
                ty,
                has_dynamic_offset,
                min_binding_size,
            } => (ty, has_dynamic_offset, min_binding_size),
            _ => {
                return Err(Error::WrongBindingType {
                    binding,
                    actual: decl.ty,
                    expected: "UniformBuffer, StorageBuffer or ReadonlyStorageBuffer",
                })
            }
        };
        let (pub_usage, internal_use, range_limit) = match binding_ty {
            wgt::BufferBindingType::Uniform => (
                wgt::BufferUsages::UNIFORM,
                hal::BufferUses::UNIFORM,
                limits.max_uniform_buffer_binding_size,
            ),
            wgt::BufferBindingType::Storage { read_only } => (
                wgt::BufferUsages::STORAGE,
                if read_only {
                    hal::BufferUses::STORAGE_READ
                } else {
                    hal::BufferUses::STORAGE_READ_WRITE
                },
                limits.max_storage_buffer_binding_size,
            ),
        };

        let (align, align_limit_name) =
            binding_model::buffer_binding_type_alignment(limits, binding_ty);
        if bb.offset % align as u64 != 0 {
            return Err(Error::UnalignedBufferOffset(
                bb.offset,
                align_limit_name,
                align,
            ));
        }

        let buffer = used
            .buffers
            .add_single(storage, bb.buffer_id, internal_use)
            .ok_or(Error::InvalidBuffer(bb.buffer_id))?;

        if buffer.device_id.value.0 != device_id {
            return Err(DeviceError::WrongDevice.into());
        }

        check_buffer_usage(buffer.usage, pub_usage)?;
        let raw_buffer = buffer
            .raw
            .as_ref()
            .ok_or(Error::InvalidBuffer(bb.buffer_id))?;

        let (bind_size, bind_end) = match bb.size {
            Some(size) => {
                let end = bb.offset + size.get();
                if end > buffer.size {
                    return Err(Error::BindingRangeTooLarge {
                        buffer: bb.buffer_id,
                        range: bb.offset..end,
                        size: buffer.size,
                    });
                }
                (size.get(), end)
            }
            None => (buffer.size - bb.offset, buffer.size),
        };

        if bind_size > range_limit as u64 {
            return Err(Error::BufferRangeTooLarge {
                binding,
                given: bind_size as u32,
                limit: range_limit,
            });
        }

        // Record binding info for validating dynamic offsets
        if dynamic {
            dynamic_binding_info.push(binding_model::BindGroupDynamicBindingData {
                binding_idx: binding,
                buffer_size: buffer.size,
                binding_range: bb.offset..bind_end,
                maximum_dynamic_offset: buffer.size - bind_end,
                binding_type: binding_ty,
            });
        }

        if let Some(non_zero) = min_size {
            let min_size = non_zero.get();
            if min_size > bind_size {
                return Err(Error::BindingSizeTooSmall {
                    buffer: bb.buffer_id,
                    actual: bind_size,
                    min: min_size,
                });
            }
        } else {
            let late_size =
                wgt::BufferSize::new(bind_size).ok_or(Error::BindingZeroSize(bb.buffer_id))?;
            late_buffer_binding_sizes.insert(binding, late_size);
        }

        assert_eq!(bb.offset % wgt::COPY_BUFFER_ALIGNMENT, 0);
        used_buffer_ranges.extend(buffer.initialization_status.create_action(
            bb.buffer_id,
            bb.offset..bb.offset + bind_size,
            MemoryInitKind::NeedsInitializedMemory,
        ));

        Ok(hal::BufferBinding {
            buffer: raw_buffer,
            offset: bb.offset,
            size: bb.size,
        })
    }

    fn create_texture_binding(
        device_id: id::DeviceId,
        view: &resource::TextureView<A>,
        texture_guard: &Storage<resource::Texture<A>, id::TextureId>,
        internal_use: hal::TextureUses,
        pub_usage: wgt::TextureUsages,
        used: &mut BindGroupStates<A>,
        used_texture_ranges: &mut Vec<TextureInitTrackerAction>,
    ) -> Result<(), binding_model::CreateBindGroupError> {
        // Careful here: the texture may no longer have its own ref count,
        // if it was deleted by the user.
        let texture = used
            .textures
            .add_single(
                texture_guard,
                view.parent_id.value.0,
                view.parent_id.ref_count.clone(),
                Some(view.selector.clone()),
                internal_use,
            )
            .ok_or(binding_model::CreateBindGroupError::InvalidTexture(
                view.parent_id.value.0,
            ))?;

        if texture.device_id.value.0 != device_id {
            return Err(DeviceError::WrongDevice.into());
        }

        check_texture_usage(texture.desc.usage, pub_usage)?;

        used_texture_ranges.push(TextureInitTrackerAction {
            id: view.parent_id.value.0,
            range: TextureInitRange {
                mip_range: view.desc.range.mip_range(texture.desc.mip_level_count),
                layer_range: view
                    .desc
                    .range
                    .layer_range(texture.desc.array_layer_count()),
            },
            kind: MemoryInitKind::NeedsInitializedMemory,
        });

        Ok(())
    }

    // This function expects the provided bind group layout to be resolved
    // (not passing a duplicate) beforehand.
    pub(super) fn create_bind_group<G: GlobalIdentityHandlerFactory>(
        &self,
        self_id: id::DeviceId,
        layout: &binding_model::BindGroupLayout<A>,
        layout_id: id::Valid<id::BindGroupLayoutId>,
        desc: &binding_model::BindGroupDescriptor,
        hub: &Hub<A, G>,
        token: &mut Token<binding_model::BindGroupLayout<A>>,
    ) -> Result<binding_model::BindGroup<A>, binding_model::CreateBindGroupError> {
        use crate::binding_model::{BindingResource as Br, CreateBindGroupError as Error};
        {
            // Check that the number of entries in the descriptor matches
            // the number of entries in the layout.
            let actual = desc.entries.len();
            let expected = layout.assume_deduplicated().entries.len();
            if actual != expected {
                return Err(Error::BindingsNumMismatch { expected, actual });
            }
        }

        // TODO: arrayvec/smallvec, or re-use allocations
        // Record binding info for dynamic offset validation
        let mut dynamic_binding_info = Vec::new();
        // Map of binding -> shader reflected size
        //Note: we can't collect into a vector right away because
        // it needs to be in BGL iteration order, not BG entry order.
        let mut late_buffer_binding_sizes = FastHashMap::default();
        // fill out the descriptors
        let mut used = BindGroupStates::new();

        let (buffer_guard, mut token) = hub.buffers.read(token);
        let (texture_guard, mut token) = hub.textures.read(&mut token); //skip token
        let (texture_view_guard, mut token) = hub.texture_views.read(&mut token);
        let (sampler_guard, _) = hub.samplers.read(&mut token);

        let mut used_buffer_ranges = Vec::new();
        let mut used_texture_ranges = Vec::new();
        let mut hal_entries = Vec::with_capacity(desc.entries.len());
        let mut hal_buffers = Vec::new();
        let mut hal_samplers = Vec::new();
        let mut hal_textures = Vec::new();
        for entry in desc.entries.iter() {
            let binding = entry.binding;
            // Find the corresponding declaration in the layout
            let decl = layout
                .assume_deduplicated()
                .entries
                .get(&binding)
                .ok_or(Error::MissingBindingDeclaration(binding))?;
            let (res_index, count) = match entry.resource {
                Br::Buffer(ref bb) => {
                    let bb = Self::create_buffer_binding(
                        self_id,
                        bb,
                        binding,
                        decl,
                        &mut used_buffer_ranges,
                        &mut dynamic_binding_info,
                        &mut late_buffer_binding_sizes,
                        &mut used,
                        &*buffer_guard,
                        &self.limits,
                    )?;

                    let res_index = hal_buffers.len();
                    hal_buffers.push(bb);
                    (res_index, 1)
                }
                Br::BufferArray(ref bindings_array) => {
                    let num_bindings = bindings_array.len();
                    Self::check_array_binding(self.features, decl.count, num_bindings)?;

                    let res_index = hal_buffers.len();
                    for bb in bindings_array.iter() {
                        let bb = Self::create_buffer_binding(
                            self_id,
                            bb,
                            binding,
                            decl,
                            &mut used_buffer_ranges,
                            &mut dynamic_binding_info,
                            &mut late_buffer_binding_sizes,
                            &mut used,
                            &*buffer_guard,
                            &self.limits,
                        )?;
                        hal_buffers.push(bb);
                    }
                    (res_index, num_bindings)
                }
                Br::Sampler(id) => {
                    match decl.ty {
                        wgt::BindingType::Sampler(ty) => {
                            let sampler = used
                                .samplers
                                .add_single(&*sampler_guard, id)
                                .ok_or(Error::InvalidSampler(id))?;

                            if sampler.device_id.value.0 != self_id {
                                return Err(DeviceError::WrongDevice.into());
                            }

                            // Allowed sampler values for filtering and comparison
                            let (allowed_filtering, allowed_comparison) = match ty {
                                wgt::SamplerBindingType::Filtering => (None, false),
                                wgt::SamplerBindingType::NonFiltering => (Some(false), false),
                                wgt::SamplerBindingType::Comparison => (None, true),
                            };

                            if let Some(allowed_filtering) = allowed_filtering {
                                if allowed_filtering != sampler.filtering {
                                    return Err(Error::WrongSamplerFiltering {
                                        binding,
                                        layout_flt: allowed_filtering,
                                        sampler_flt: sampler.filtering,
                                    });
                                }
                            }

                            if allowed_comparison != sampler.comparison {
                                return Err(Error::WrongSamplerComparison {
                                    binding,
                                    layout_cmp: allowed_comparison,
                                    sampler_cmp: sampler.comparison,
                                });
                            }

                            let res_index = hal_samplers.len();
                            hal_samplers.push(&sampler.raw);
                            (res_index, 1)
                        }
                        _ => {
                            return Err(Error::WrongBindingType {
                                binding,
                                actual: decl.ty,
                                expected: "Sampler",
                            })
                        }
                    }
                }
                Br::SamplerArray(ref bindings_array) => {
                    let num_bindings = bindings_array.len();
                    Self::check_array_binding(self.features, decl.count, num_bindings)?;

                    let res_index = hal_samplers.len();
                    for &id in bindings_array.iter() {
                        let sampler = used
                            .samplers
                            .add_single(&*sampler_guard, id)
                            .ok_or(Error::InvalidSampler(id))?;

                        if sampler.device_id.value.0 != self_id {
                            return Err(DeviceError::WrongDevice.into());
                        }

                        hal_samplers.push(&sampler.raw);
                    }

                    (res_index, num_bindings)
                }
                Br::TextureView(id) => {
                    let view = used
                        .views
                        .add_single(&*texture_view_guard, id)
                        .ok_or(Error::InvalidTextureView(id))?;
                    let (pub_usage, internal_use) = Self::texture_use_parameters(
                        binding,
                        decl,
                        view,
                        "SampledTexture, ReadonlyStorageTexture or WriteonlyStorageTexture",
                    )?;
                    Self::create_texture_binding(
                        self_id,
                        view,
                        &texture_guard,
                        internal_use,
                        pub_usage,
                        &mut used,
                        &mut used_texture_ranges,
                    )?;
                    let res_index = hal_textures.len();
                    hal_textures.push(hal::TextureBinding {
                        view: &view.raw,
                        usage: internal_use,
                    });
                    (res_index, 1)
                }
                Br::TextureViewArray(ref bindings_array) => {
                    let num_bindings = bindings_array.len();
                    Self::check_array_binding(self.features, decl.count, num_bindings)?;

                    let res_index = hal_textures.len();
                    for &id in bindings_array.iter() {
                        let view = used
                            .views
                            .add_single(&*texture_view_guard, id)
                            .ok_or(Error::InvalidTextureView(id))?;
                        let (pub_usage, internal_use) =
                            Self::texture_use_parameters(binding, decl, view,
                                                         "SampledTextureArray, ReadonlyStorageTextureArray or WriteonlyStorageTextureArray")?;
                        Self::create_texture_binding(
                            self_id,
                            view,
                            &texture_guard,
                            internal_use,
                            pub_usage,
                            &mut used,
                            &mut used_texture_ranges,
                        )?;
                        hal_textures.push(hal::TextureBinding {
                            view: &view.raw,
                            usage: internal_use,
                        });
                    }

                    (res_index, num_bindings)
                }
            };

            hal_entries.push(hal::BindGroupEntry {
                binding,
                resource_index: res_index as u32,
                count: count as u32,
            });
        }

        used.optimize();

        hal_entries.sort_by_key(|entry| entry.binding);
        for (a, b) in hal_entries.iter().zip(hal_entries.iter().skip(1)) {
            if a.binding == b.binding {
                return Err(Error::DuplicateBinding(a.binding));
            }
        }

        let layout_inner = layout.assume_deduplicated();

        let hal_desc = hal::BindGroupDescriptor {
            label: desc.label.to_hal(self.instance_flags),
            layout: &layout_inner.raw,
            entries: &hal_entries,
            buffers: &hal_buffers,
            samplers: &hal_samplers,
            textures: &hal_textures,
        };
        let raw = unsafe {
            self.raw
                .create_bind_group(&hal_desc)
                .map_err(DeviceError::from)?
        };

        // manually add a dependency on BGL
        layout.multi_ref_count.inc();

        Ok(binding_model::BindGroup {
            raw,
            device_id: Stored {
                value: id::Valid(self_id),
                ref_count: self.life_guard.add_ref(),
            },
            layout_id,
            life_guard: LifeGuard::new(desc.label.borrow_or_default()),
            used,
            used_buffer_ranges,
            used_texture_ranges,
            dynamic_binding_info,
            // collect in the order of BGL iteration
            late_buffer_binding_sizes: layout_inner
                .entries
                .keys()
                .flat_map(|binding| late_buffer_binding_sizes.get(binding).cloned())
                .collect(),
        })
    }

    fn check_array_binding(
        features: wgt::Features,
        count: Option<NonZeroU32>,
        num_bindings: usize,
    ) -> Result<(), super::binding_model::CreateBindGroupError> {
        use super::binding_model::CreateBindGroupError as Error;

        if let Some(count) = count {
            let count = count.get() as usize;
            if count < num_bindings {
                return Err(Error::BindingArrayPartialLengthMismatch {
                    actual: num_bindings,
                    expected: count,
                });
            }
            if count != num_bindings
                && !features.contains(wgt::Features::PARTIALLY_BOUND_BINDING_ARRAY)
            {
                return Err(Error::BindingArrayLengthMismatch {
                    actual: num_bindings,
                    expected: count,
                });
            }
            if num_bindings == 0 {
                return Err(Error::BindingArrayZeroLength);
            }
        } else {
            return Err(Error::SingleBindingExpected);
        };

        Ok(())
    }

    fn texture_use_parameters(
        binding: u32,
        decl: &wgt::BindGroupLayoutEntry,
        view: &crate::resource::TextureView<A>,
        expected: &'static str,
    ) -> Result<(wgt::TextureUsages, hal::TextureUses), binding_model::CreateBindGroupError> {
        use crate::binding_model::CreateBindGroupError as Error;
        if view
            .desc
            .aspects()
            .contains(hal::FormatAspects::DEPTH | hal::FormatAspects::STENCIL)
        {
            return Err(Error::DepthStencilAspect);
        }
        match decl.ty {
            wgt::BindingType::Texture {
                sample_type,
                view_dimension,
                multisampled,
            } => {
                use wgt::TextureSampleType as Tst;
                if multisampled != (view.samples != 1) {
                    return Err(Error::InvalidTextureMultisample {
                        binding,
                        layout_multisampled: multisampled,
                        view_samples: view.samples,
                    });
                }
                let compat_sample_type = view
                    .desc
                    .format
                    .sample_type(Some(view.desc.range.aspect))
                    .unwrap();
                match (sample_type, compat_sample_type) {
                    (Tst::Uint, Tst::Uint) |
                    (Tst::Sint, Tst::Sint) |
                    (Tst::Depth, Tst::Depth) |
                    // if we expect non-filterable, accept anything float
                    (Tst::Float { filterable: false }, Tst::Float { .. }) |
                    // if we expect filterable, require it
                    (Tst::Float { filterable: true }, Tst::Float { filterable: true }) |
                    // if we expect non-filterable, also accept depth
                    (Tst::Float { filterable: false }, Tst::Depth) => {}
                    // if we expect filterable, also accept Float that is defined as
                    // unfilterable if filterable feature is explicitly enabled (only hit
                    // if wgt::Features::TEXTURE_ADAPTER_SPECIFIC_FORMAT_FEATURES is
                    // enabled)
                    (Tst::Float { filterable: true }, Tst::Float { .. }) if view.format_features.flags.contains(wgt::TextureFormatFeatureFlags::FILTERABLE) => {}
                    _ => {
                        return Err(Error::InvalidTextureSampleType {
                            binding,
                            layout_sample_type: sample_type,
                            view_format: view.desc.format,
                        })
                    }
                }
                if view_dimension != view.desc.dimension {
                    return Err(Error::InvalidTextureDimension {
                        binding,
                        layout_dimension: view_dimension,
                        view_dimension: view.desc.dimension,
                    });
                }
                Ok((
                    wgt::TextureUsages::TEXTURE_BINDING,
                    hal::TextureUses::RESOURCE,
                ))
            }
            wgt::BindingType::StorageTexture {
                access,
                format,
                view_dimension,
            } => {
                if format != view.desc.format {
                    return Err(Error::InvalidStorageTextureFormat {
                        binding,
                        layout_format: format,
                        view_format: view.desc.format,
                    });
                }
                if view_dimension != view.desc.dimension {
                    return Err(Error::InvalidTextureDimension {
                        binding,
                        layout_dimension: view_dimension,
                        view_dimension: view.desc.dimension,
                    });
                }

                let mip_level_count = view.selector.mips.end - view.selector.mips.start;
                if mip_level_count != 1 {
                    return Err(Error::InvalidStorageTextureMipLevelCount {
                        binding,
                        mip_level_count,
                    });
                }

                let internal_use = match access {
                    wgt::StorageTextureAccess::WriteOnly => hal::TextureUses::STORAGE_READ_WRITE,
                    wgt::StorageTextureAccess::ReadOnly => {
                        if !view
                            .format_features
                            .flags
                            .contains(wgt::TextureFormatFeatureFlags::STORAGE_READ_WRITE)
                        {
                            return Err(Error::StorageReadNotSupported(view.desc.format));
                        }
                        hal::TextureUses::STORAGE_READ
                    }
                    wgt::StorageTextureAccess::ReadWrite => {
                        if !view
                            .format_features
                            .flags
                            .contains(wgt::TextureFormatFeatureFlags::STORAGE_READ_WRITE)
                        {
                            return Err(Error::StorageReadNotSupported(view.desc.format));
                        }

                        hal::TextureUses::STORAGE_READ_WRITE
                    }
                };
                Ok((wgt::TextureUsages::STORAGE_BINDING, internal_use))
            }
            _ => Err(Error::WrongBindingType {
                binding,
                actual: decl.ty,
                expected,
            }),
        }
    }

    pub(super) fn create_pipeline_layout(
        &self,
        self_id: id::DeviceId,
        desc: &binding_model::PipelineLayoutDescriptor,
        bgl_guard: &Storage<binding_model::BindGroupLayout<A>, id::BindGroupLayoutId>,
    ) -> Result<binding_model::PipelineLayout<A>, binding_model::CreatePipelineLayoutError> {
        use crate::binding_model::CreatePipelineLayoutError as Error;

        let bind_group_layouts_count = desc.bind_group_layouts.len();
        let device_max_bind_groups = self.limits.max_bind_groups as usize;
        if bind_group_layouts_count > device_max_bind_groups {
            return Err(Error::TooManyGroups {
                actual: bind_group_layouts_count,
                max: device_max_bind_groups,
            });
        }

        if !desc.push_constant_ranges.is_empty() {
            self.require_features(wgt::Features::PUSH_CONSTANTS)?;
        }

        let mut used_stages = wgt::ShaderStages::empty();
        for (index, pc) in desc.push_constant_ranges.iter().enumerate() {
            if pc.stages.intersects(used_stages) {
                return Err(Error::MoreThanOnePushConstantRangePerStage {
                    index,
                    provided: pc.stages,
                    intersected: pc.stages & used_stages,
                });
            }
            used_stages |= pc.stages;

            let device_max_pc_size = self.limits.max_push_constant_size;
            if device_max_pc_size < pc.range.end {
                return Err(Error::PushConstantRangeTooLarge {
                    index,
                    range: pc.range.clone(),
                    max: device_max_pc_size,
                });
            }

            if pc.range.start % wgt::PUSH_CONSTANT_ALIGNMENT != 0 {
                return Err(Error::MisalignedPushConstantRange {
                    index,
                    bound: pc.range.start,
                });
            }
            if pc.range.end % wgt::PUSH_CONSTANT_ALIGNMENT != 0 {
                return Err(Error::MisalignedPushConstantRange {
                    index,
                    bound: pc.range.end,
                });
            }
        }

        let mut count_validator = binding_model::BindingTypeMaxCountValidator::default();

        // validate total resource counts
        for &id in desc.bind_group_layouts.iter() {
            let Some(bind_group_layout) = try_get_bind_group_layout(bgl_guard, id) else {
                return Err(Error::InvalidBindGroupLayout(id));
            };

            if bind_group_layout.device_id.value.0 != self_id {
                return Err(DeviceError::WrongDevice.into());
            }

            count_validator.merge(&bind_group_layout.assume_deduplicated().count_validator);
        }
        count_validator
            .validate(&self.limits)
            .map_err(Error::TooManyBindings)?;

        let bgl_vec = desc
            .bind_group_layouts
            .iter()
            .map(|&id| {
                &try_get_bind_group_layout(bgl_guard, id)
                    .unwrap()
                    .assume_deduplicated()
                    .raw
            })
            .collect::<Vec<_>>();
        let hal_desc = hal::PipelineLayoutDescriptor {
            label: desc.label.to_hal(self.instance_flags),
            flags: hal::PipelineLayoutFlags::BASE_VERTEX_INSTANCE,
            bind_group_layouts: &bgl_vec,
            push_constant_ranges: desc.push_constant_ranges.as_ref(),
        };

        let raw = unsafe {
            self.raw
                .create_pipeline_layout(&hal_desc)
                .map_err(DeviceError::from)?
        };

        Ok(binding_model::PipelineLayout {
            raw,
            device_id: Stored {
                value: id::Valid(self_id),
                ref_count: self.life_guard.add_ref(),
            },
            life_guard: LifeGuard::new(desc.label.borrow_or_default()),
            bind_group_layout_ids: desc
                .bind_group_layouts
                .iter()
                .map(|&id| {
                    // manually add a dependency to BGL
                    let (id, layout) = get_bind_group_layout(bgl_guard, id::Valid(id));
                    layout.multi_ref_count.inc();
                    id
                })
                .collect(),
            push_constant_ranges: desc.push_constant_ranges.iter().cloned().collect(),
        })
    }

    //TODO: refactor this. It's the only method of `Device` that registers new objects
    // (the pipeline layout).
    fn derive_pipeline_layout(
        &self,
        self_id: id::DeviceId,
        implicit_context: Option<ImplicitPipelineContext>,
        mut derived_group_layouts: ArrayVec<binding_model::BindEntryMap, { hal::MAX_BIND_GROUPS }>,
        bgl_guard: &mut Storage<binding_model::BindGroupLayout<A>, id::BindGroupLayoutId>,
        pipeline_layout_guard: &mut Storage<binding_model::PipelineLayout<A>, id::PipelineLayoutId>,
    ) -> Result<id::PipelineLayoutId, pipeline::ImplicitLayoutError> {
        while derived_group_layouts
            .last()
            .map_or(false, |map| map.is_empty())
        {
            derived_group_layouts.pop();
        }
        let mut ids = implicit_context.ok_or(pipeline::ImplicitLayoutError::MissingIds(0))?;
        let group_count = derived_group_layouts.len();
        if ids.group_ids.len() < group_count {
            log::error!(
                "Not enough bind group IDs ({}) specified for the implicit layout ({})",
                ids.group_ids.len(),
                derived_group_layouts.len()
            );
            return Err(pipeline::ImplicitLayoutError::MissingIds(group_count as _));
        }

        for (bgl_id, map) in ids.group_ids.iter_mut().zip(derived_group_layouts) {
            match Device::deduplicate_bind_group_layout(self_id, &map, bgl_guard) {
                Some(dedup_id) => {
                    *bgl_id = dedup_id;
                }
                None => {
                    let bgl = self.create_bind_group_layout(self_id, &None, map)?;
                    bgl_guard.force_replace(*bgl_id, bgl);
                }
            };
        }

        let layout_desc = binding_model::PipelineLayoutDescriptor {
            label: None,
            bind_group_layouts: Cow::Borrowed(&ids.group_ids[..group_count]),
            push_constant_ranges: Cow::Borrowed(&[]), //TODO?
        };
        let layout = self.create_pipeline_layout(self_id, &layout_desc, bgl_guard)?;
        pipeline_layout_guard.force_replace(ids.root_id, layout);
        Ok(ids.root_id)
    }

    pub(super) fn create_compute_pipeline<G: GlobalIdentityHandlerFactory>(
        &self,
        self_id: id::DeviceId,
        desc: &pipeline::ComputePipelineDescriptor,
        implicit_context: Option<ImplicitPipelineContext>,
        hub: &Hub<A, G>,
        token: &mut Token<Self>,
    ) -> Result<pipeline::ComputePipeline<A>, pipeline::CreateComputePipelineError> {
        //TODO: only lock mutable if the layout is derived
        let (mut pipeline_layout_guard, mut token) = hub.pipeline_layouts.write(token);
        let (mut bgl_guard, mut token) = hub.bind_group_layouts.write(&mut token);

        // This has to be done first, or otherwise the IDs may be pointing to entries
        // that are not even in the storage.
        if let Some(ref ids) = implicit_context {
            pipeline_layout_guard.insert_error(ids.root_id, IMPLICIT_FAILURE);
            for &bgl_id in ids.group_ids.iter() {
                bgl_guard.insert_error(bgl_id, IMPLICIT_FAILURE);
            }
        }

        self.require_downlevel_flags(wgt::DownlevelFlags::COMPUTE_SHADERS)?;

        let mut derived_group_layouts =
            ArrayVec::<binding_model::BindEntryMap, { hal::MAX_BIND_GROUPS }>::new();
        let mut shader_binding_sizes = FastHashMap::default();

        let io = validation::StageIo::default();
        let (shader_module_guard, _) = hub.shader_modules.read(&mut token);

        let shader_module = shader_module_guard
            .get(desc.stage.module)
            .map_err(|_| validation::StageError::InvalidModule)?;

        if shader_module.device_id.value.0 != self_id {
            return Err(DeviceError::WrongDevice.into());
        }

        {
            let flag = wgt::ShaderStages::COMPUTE;
            let provided_layouts = match desc.layout {
                Some(pipeline_layout_id) => Some(Device::get_introspection_bind_group_layouts(
                    pipeline_layout_guard
                        .get(pipeline_layout_id)
                        .map_err(|_| pipeline::CreateComputePipelineError::InvalidLayout)?,
                    &*bgl_guard,
                )),
                None => {
                    for _ in 0..self.limits.max_bind_groups {
                        derived_group_layouts.push(binding_model::BindEntryMap::default());
                    }
                    None
                }
            };
            if let Some(ref interface) = shader_module.interface {
                let _ = interface.check_stage(
                    provided_layouts.as_ref().map(|p| p.as_slice()),
                    &mut derived_group_layouts,
                    &mut shader_binding_sizes,
                    &desc.stage.entry_point,
                    flag,
                    io,
                    None,
                )?;
            }
        }

        let pipeline_layout_id = match desc.layout {
            Some(id) => id,
            None => self.derive_pipeline_layout(
                self_id,
                implicit_context,
                derived_group_layouts,
                &mut *bgl_guard,
                &mut *pipeline_layout_guard,
            )?,
        };
        let layout = pipeline_layout_guard
            .get(pipeline_layout_id)
            .map_err(|_| pipeline::CreateComputePipelineError::InvalidLayout)?;

        if layout.device_id.value.0 != self_id {
            return Err(DeviceError::WrongDevice.into());
        }

        let late_sized_buffer_groups =
            Device::make_late_sized_buffer_groups(&shader_binding_sizes, layout, &*bgl_guard);

        let pipeline_desc = hal::ComputePipelineDescriptor {
            label: desc.label.to_hal(self.instance_flags),
            layout: &layout.raw,
            stage: hal::ProgrammableStage {
                entry_point: desc.stage.entry_point.as_ref(),
                module: &shader_module.raw,
            },
        };

        let raw =
            unsafe { self.raw.create_compute_pipeline(&pipeline_desc) }.map_err(
                |err| match err {
                    hal::PipelineError::Device(error) => {
                        pipeline::CreateComputePipelineError::Device(error.into())
                    }
                    hal::PipelineError::Linkage(_stages, msg) => {
                        pipeline::CreateComputePipelineError::Internal(msg)
                    }
                    hal::PipelineError::EntryPoint(_stage) => {
                        pipeline::CreateComputePipelineError::Internal(EP_FAILURE.to_string())
                    }
                },
            )?;

        let pipeline = pipeline::ComputePipeline {
            raw,
            layout_id: Stored {
                value: id::Valid(pipeline_layout_id),
                ref_count: layout.life_guard.add_ref(),
            },
            device_id: Stored {
                value: id::Valid(self_id),
                ref_count: self.life_guard.add_ref(),
            },
            late_sized_buffer_groups,
            life_guard: LifeGuard::new(desc.label.borrow_or_default()),
        };
        Ok(pipeline)
    }

    pub(super) fn create_render_pipeline<G: GlobalIdentityHandlerFactory>(
        &self,
        self_id: id::DeviceId,
        adapter: &Adapter<A>,
        desc: &pipeline::RenderPipelineDescriptor,
        implicit_context: Option<ImplicitPipelineContext>,
        hub: &Hub<A, G>,
        token: &mut Token<Self>,
    ) -> Result<pipeline::RenderPipeline<A>, pipeline::CreateRenderPipelineError> {
        use wgt::TextureFormatFeatureFlags as Tfff;

        //TODO: only lock mutable if the layout is derived
        let (mut pipeline_layout_guard, mut token) = hub.pipeline_layouts.write(token);
        let (mut bgl_guard, mut token) = hub.bind_group_layouts.write(&mut token);

        // This has to be done first, or otherwise the IDs may be pointing to entries
        // that are not even in the storage.
        if let Some(ref ids) = implicit_context {
            pipeline_layout_guard.insert_error(ids.root_id, IMPLICIT_FAILURE);
            for &bgl_id in ids.group_ids.iter() {
                bgl_guard.insert_error(bgl_id, IMPLICIT_FAILURE);
            }
        }

        let mut derived_group_layouts =
            ArrayVec::<binding_model::BindEntryMap, { hal::MAX_BIND_GROUPS }>::new();
        let mut shader_binding_sizes = FastHashMap::default();

        let num_attachments = desc.fragment.as_ref().map(|f| f.targets.len()).unwrap_or(0);
        if num_attachments > hal::MAX_COLOR_ATTACHMENTS {
            return Err(pipeline::CreateRenderPipelineError::ColorAttachment(
                command::ColorAttachmentError::TooMany {
                    given: num_attachments,
                    limit: hal::MAX_COLOR_ATTACHMENTS,
                },
            ));
        }

        let color_targets = desc
            .fragment
            .as_ref()
            .map_or(&[][..], |fragment| &fragment.targets);
        let depth_stencil_state = desc.depth_stencil.as_ref();

        let cts: ArrayVec<_, { hal::MAX_COLOR_ATTACHMENTS }> =
            color_targets.iter().filter_map(|x| x.as_ref()).collect();
        if !cts.is_empty() && {
            let first = &cts[0];
            cts[1..]
                .iter()
                .any(|ct| ct.write_mask != first.write_mask || ct.blend != first.blend)
        } {
            log::info!("Color targets: {:?}", color_targets);
            self.require_downlevel_flags(wgt::DownlevelFlags::INDEPENDENT_BLEND)?;
        }

        let mut io = validation::StageIo::default();
        let mut validated_stages = wgt::ShaderStages::empty();

        let mut vertex_steps = Vec::with_capacity(desc.vertex.buffers.len());
        let mut vertex_buffers = Vec::with_capacity(desc.vertex.buffers.len());
        let mut total_attributes = 0;
        let mut shader_expects_dual_source_blending = false;
        let mut pipeline_expects_dual_source_blending = false;
        for (i, vb_state) in desc.vertex.buffers.iter().enumerate() {
            vertex_steps.push(pipeline::VertexStep {
                stride: vb_state.array_stride,
                mode: vb_state.step_mode,
            });
            if vb_state.attributes.is_empty() {
                continue;
            }
            if vb_state.array_stride > self.limits.max_vertex_buffer_array_stride as u64 {
                return Err(pipeline::CreateRenderPipelineError::VertexStrideTooLarge {
                    index: i as u32,
                    given: vb_state.array_stride as u32,
                    limit: self.limits.max_vertex_buffer_array_stride,
                });
            }
            if vb_state.array_stride % wgt::VERTEX_STRIDE_ALIGNMENT != 0 {
                return Err(pipeline::CreateRenderPipelineError::UnalignedVertexStride {
                    index: i as u32,
                    stride: vb_state.array_stride,
                });
            }
            vertex_buffers.push(hal::VertexBufferLayout {
                array_stride: vb_state.array_stride,
                step_mode: vb_state.step_mode,
                attributes: vb_state.attributes.as_ref(),
            });

            for attribute in vb_state.attributes.iter() {
                if attribute.offset >= 0x10000000 {
                    return Err(
                        pipeline::CreateRenderPipelineError::InvalidVertexAttributeOffset {
                            location: attribute.shader_location,
                            offset: attribute.offset,
                        },
                    );
                }

                if let wgt::VertexFormat::Float64
                | wgt::VertexFormat::Float64x2
                | wgt::VertexFormat::Float64x3
                | wgt::VertexFormat::Float64x4 = attribute.format
                {
                    self.require_features(wgt::Features::VERTEX_ATTRIBUTE_64BIT)?;
                }

                let previous = io.insert(
                    attribute.shader_location,
                    validation::InterfaceVar::vertex_attribute(attribute.format),
                );

                if previous.is_some() {
                    return Err(pipeline::CreateRenderPipelineError::ShaderLocationClash(
                        attribute.shader_location,
                    ));
                }
            }
            total_attributes += vb_state.attributes.len();
        }

        if vertex_buffers.len() > self.limits.max_vertex_buffers as usize {
            return Err(pipeline::CreateRenderPipelineError::TooManyVertexBuffers {
                given: vertex_buffers.len() as u32,
                limit: self.limits.max_vertex_buffers,
            });
        }
        if total_attributes > self.limits.max_vertex_attributes as usize {
            return Err(
                pipeline::CreateRenderPipelineError::TooManyVertexAttributes {
                    given: total_attributes as u32,
                    limit: self.limits.max_vertex_attributes,
                },
            );
        }

        if desc.primitive.strip_index_format.is_some() && !desc.primitive.topology.is_strip() {
            return Err(
                pipeline::CreateRenderPipelineError::StripIndexFormatForNonStripTopology {
                    strip_index_format: desc.primitive.strip_index_format,
                    topology: desc.primitive.topology,
                },
            );
        }

        if desc.primitive.unclipped_depth {
            self.require_features(wgt::Features::DEPTH_CLIP_CONTROL)?;
        }

        if desc.primitive.polygon_mode == wgt::PolygonMode::Line {
            self.require_features(wgt::Features::POLYGON_MODE_LINE)?;
        }
        if desc.primitive.polygon_mode == wgt::PolygonMode::Point {
            self.require_features(wgt::Features::POLYGON_MODE_POINT)?;
        }

        if desc.primitive.conservative {
            self.require_features(wgt::Features::CONSERVATIVE_RASTERIZATION)?;
        }

        if desc.primitive.conservative && desc.primitive.polygon_mode != wgt::PolygonMode::Fill {
            return Err(
                pipeline::CreateRenderPipelineError::ConservativeRasterizationNonFillPolygonMode,
            );
        }

        for (i, cs) in color_targets.iter().enumerate() {
            if let Some(cs) = cs.as_ref() {
                let error = loop {
                    if cs.write_mask.contains_invalid_bits() {
                        break Some(pipeline::ColorStateError::InvalidWriteMask(cs.write_mask));
                    }

                    let format_features = self.describe_format_features(adapter, cs.format)?;
                    if !format_features
                        .allowed_usages
                        .contains(wgt::TextureUsages::RENDER_ATTACHMENT)
                    {
                        break Some(pipeline::ColorStateError::FormatNotRenderable(cs.format));
                    }
                    let blendable = format_features.flags.contains(Tfff::BLENDABLE);
                    let filterable = format_features.flags.contains(Tfff::FILTERABLE);
                    let adapter_specific = self
                        .features
                        .contains(wgt::Features::TEXTURE_ADAPTER_SPECIFIC_FORMAT_FEATURES);
                    // according to WebGPU specifications the texture needs to be
                    // [`TextureFormatFeatureFlags::FILTERABLE`] if blending is set - use
                    // [`Features::TEXTURE_ADAPTER_SPECIFIC_FORMAT_FEATURES`] to elude
                    // this limitation
                    if cs.blend.is_some() && (!blendable || (!filterable && !adapter_specific)) {
                        break Some(pipeline::ColorStateError::FormatNotBlendable(cs.format));
                    }
                    if !hal::FormatAspects::from(cs.format).contains(hal::FormatAspects::COLOR) {
                        break Some(pipeline::ColorStateError::FormatNotColor(cs.format));
                    }
                    if desc.multisample.count > 1
                        && !format_features
                            .flags
                            .sample_count_supported(desc.multisample.count)
                    {
                        break Some(pipeline::ColorStateError::FormatNotMultisampled(cs.format));
                    }
                    if let Some(blend_mode) = cs.blend {
                        for factor in [
                            blend_mode.color.src_factor,
                            blend_mode.color.dst_factor,
                            blend_mode.alpha.src_factor,
                            blend_mode.alpha.dst_factor,
                        ] {
                            if factor.ref_second_blend_source() {
                                self.require_features(wgt::Features::DUAL_SOURCE_BLENDING)?;
                                if i == 0 {
                                    pipeline_expects_dual_source_blending = true;
                                    break;
                                } else {
                                    return Err(crate::pipeline::CreateRenderPipelineError
                            ::BlendFactorOnUnsupportedTarget { factor, target: i as u32 });
                                }
                            }
                        }
                    }
                    break None;
                };
                if let Some(e) = error {
                    return Err(pipeline::CreateRenderPipelineError::ColorState(i as u8, e));
                }
            }
        }

        if let Some(ds) = depth_stencil_state {
            let error = loop {
                let format_features = self.describe_format_features(adapter, ds.format)?;
                if !format_features
                    .allowed_usages
                    .contains(wgt::TextureUsages::RENDER_ATTACHMENT)
                {
                    break Some(pipeline::DepthStencilStateError::FormatNotRenderable(
                        ds.format,
                    ));
                }

                let aspect = hal::FormatAspects::from(ds.format);
                if ds.is_depth_enabled() && !aspect.contains(hal::FormatAspects::DEPTH) {
                    break Some(pipeline::DepthStencilStateError::FormatNotDepth(ds.format));
                }
                if ds.stencil.is_enabled() && !aspect.contains(hal::FormatAspects::STENCIL) {
                    break Some(pipeline::DepthStencilStateError::FormatNotStencil(
                        ds.format,
                    ));
                }
                if desc.multisample.count > 1
                    && !format_features
                        .flags
                        .sample_count_supported(desc.multisample.count)
                {
                    break Some(pipeline::DepthStencilStateError::FormatNotMultisampled(
                        ds.format,
                    ));
                }

                break None;
            };
            if let Some(e) = error {
                return Err(pipeline::CreateRenderPipelineError::DepthStencilState(e));
            }

            if ds.bias.clamp != 0.0 {
                self.require_downlevel_flags(wgt::DownlevelFlags::DEPTH_BIAS_CLAMP)?;
            }
        }

        if desc.layout.is_none() {
            for _ in 0..self.limits.max_bind_groups {
                derived_group_layouts.push(binding_model::BindEntryMap::default());
            }
        }

        let samples = {
            let sc = desc.multisample.count;
            if sc == 0 || sc > 32 || !conv::is_power_of_two_u32(sc) {
                return Err(pipeline::CreateRenderPipelineError::InvalidSampleCount(sc));
            }
            sc
        };

        let (shader_module_guard, _) = hub.shader_modules.read(&mut token);

        let vertex_stage = {
            let stage = &desc.vertex.stage;
            let flag = wgt::ShaderStages::VERTEX;

            let shader_module = shader_module_guard.get(stage.module).map_err(|_| {
                pipeline::CreateRenderPipelineError::Stage {
                    stage: flag,
                    error: validation::StageError::InvalidModule,
                }
            })?;

            if shader_module.device_id.value.0 != self_id {
                return Err(DeviceError::WrongDevice.into());
            }

            let provided_layouts = match desc.layout {
                Some(pipeline_layout_id) => {
                    let pipeline_layout = pipeline_layout_guard
                        .get(pipeline_layout_id)
                        .map_err(|_| pipeline::CreateRenderPipelineError::InvalidLayout)?;

                    if pipeline_layout.device_id.value.0 != self_id {
                        return Err(DeviceError::WrongDevice.into());
                    }

                    Some(Device::get_introspection_bind_group_layouts(
                        pipeline_layout,
                        &*bgl_guard,
                    ))
                }
                None => None,
            };

            if let Some(ref interface) = shader_module.interface {
                io = interface
                    .check_stage(
                        provided_layouts.as_ref().map(|p| p.as_slice()),
                        &mut derived_group_layouts,
                        &mut shader_binding_sizes,
                        &stage.entry_point,
                        flag,
                        io,
                        desc.depth_stencil.as_ref().map(|d| d.depth_compare),
                    )
                    .map_err(|error| pipeline::CreateRenderPipelineError::Stage {
                        stage: flag,
                        error,
                    })?;
                validated_stages |= flag;
            }

            hal::ProgrammableStage {
                module: &shader_module.raw,
                entry_point: stage.entry_point.as_ref(),
            }
        };

        let fragment_stage = match desc.fragment {
            Some(ref fragment) => {
                let flag = wgt::ShaderStages::FRAGMENT;

                let shader_module =
                    shader_module_guard
                        .get(fragment.stage.module)
                        .map_err(|_| pipeline::CreateRenderPipelineError::Stage {
                            stage: flag,
                            error: validation::StageError::InvalidModule,
                        })?;

                let provided_layouts = match desc.layout {
                    Some(pipeline_layout_id) => Some(Device::get_introspection_bind_group_layouts(
                        pipeline_layout_guard
                            .get(pipeline_layout_id)
                            .map_err(|_| pipeline::CreateRenderPipelineError::InvalidLayout)?,
                        &*bgl_guard,
                    )),
                    None => None,
                };

                if validated_stages == wgt::ShaderStages::VERTEX {
                    if let Some(ref interface) = shader_module.interface {
                        io = interface
                            .check_stage(
                                provided_layouts.as_ref().map(|p| p.as_slice()),
                                &mut derived_group_layouts,
                                &mut shader_binding_sizes,
                                &fragment.stage.entry_point,
                                flag,
                                io,
                                desc.depth_stencil.as_ref().map(|d| d.depth_compare),
                            )
                            .map_err(|error| pipeline::CreateRenderPipelineError::Stage {
                                stage: flag,
                                error,
                            })?;
                        validated_stages |= flag;
                    }
                }

                if let Some(ref interface) = shader_module.interface {
                    shader_expects_dual_source_blending = interface
                        .fragment_uses_dual_source_blending(&fragment.stage.entry_point)
                        .map_err(|error| pipeline::CreateRenderPipelineError::Stage {
                            stage: flag,
                            error,
                        })?;
                }

                Some(hal::ProgrammableStage {
                    module: &shader_module.raw,
                    entry_point: fragment.stage.entry_point.as_ref(),
                })
            }
            None => None,
        };

        if !pipeline_expects_dual_source_blending && shader_expects_dual_source_blending {
            return Err(
                pipeline::CreateRenderPipelineError::ShaderExpectsPipelineToUseDualSourceBlending,
            );
        }
        if pipeline_expects_dual_source_blending && !shader_expects_dual_source_blending {
            return Err(
                pipeline::CreateRenderPipelineError::PipelineExpectsShaderToUseDualSourceBlending,
            );
        }

        if validated_stages.contains(wgt::ShaderStages::FRAGMENT) {
            for (i, output) in io.iter() {
                match color_targets.get(*i as usize) {
                    Some(&Some(ref state)) => {
                        validation::check_texture_format(state.format, &output.ty).map_err(
                            |pipeline| {
                                pipeline::CreateRenderPipelineError::ColorState(
                                    *i as u8,
                                    pipeline::ColorStateError::IncompatibleFormat {
                                        pipeline,
                                        shader: output.ty,
                                    },
                                )
                            },
                        )?;
                    }
                    _ => {
                        log::info!(
                            "The fragment stage {:?} output @location({}) values are ignored",
                            fragment_stage
                                .as_ref()
                                .map_or("", |stage| stage.entry_point),
                            i
                        );
                    }
                }
            }
        }
        let last_stage = match desc.fragment {
            Some(_) => wgt::ShaderStages::FRAGMENT,
            None => wgt::ShaderStages::VERTEX,
        };
        if desc.layout.is_none() && !validated_stages.contains(last_stage) {
            return Err(pipeline::ImplicitLayoutError::ReflectionError(last_stage).into());
        }

        let pipeline_layout_id = match desc.layout {
            Some(id) => id,
            None => self.derive_pipeline_layout(
                self_id,
                implicit_context,
                derived_group_layouts,
                &mut *bgl_guard,
                &mut *pipeline_layout_guard,
            )?,
        };
        let layout = pipeline_layout_guard
            .get(pipeline_layout_id)
            .map_err(|_| pipeline::CreateRenderPipelineError::InvalidLayout)?;

        // Multiview is only supported if the feature is enabled
        if desc.multiview.is_some() {
            self.require_features(wgt::Features::MULTIVIEW)?;
        }

        if !self
            .downlevel
            .flags
            .contains(wgt::DownlevelFlags::BUFFER_BINDINGS_NOT_16_BYTE_ALIGNED)
        {
            for (binding, size) in shader_binding_sizes.iter() {
                if size.get() % 16 != 0 {
                    return Err(pipeline::CreateRenderPipelineError::UnalignedShader {
                        binding: binding.binding,
                        group: binding.group,
                        size: size.get(),
                    });
                }
            }
        }

        let late_sized_buffer_groups =
            Device::make_late_sized_buffer_groups(&shader_binding_sizes, layout, &*bgl_guard);

        let pipeline_desc = hal::RenderPipelineDescriptor {
            label: desc.label.to_hal(self.instance_flags),
            layout: &layout.raw,
            vertex_buffers: &vertex_buffers,
            vertex_stage,
            primitive: desc.primitive,
            depth_stencil: desc.depth_stencil.clone(),
            multisample: desc.multisample,
            fragment_stage,
            color_targets,
            multiview: desc.multiview,
        };
        let raw =
            unsafe { self.raw.create_render_pipeline(&pipeline_desc) }.map_err(
                |err| match err {
                    hal::PipelineError::Device(error) => {
                        pipeline::CreateRenderPipelineError::Device(error.into())
                    }
                    hal::PipelineError::Linkage(stage, msg) => {
                        pipeline::CreateRenderPipelineError::Internal { stage, error: msg }
                    }
                    hal::PipelineError::EntryPoint(stage) => {
                        pipeline::CreateRenderPipelineError::Internal {
                            stage: hal::auxil::map_naga_stage(stage),
                            error: EP_FAILURE.to_string(),
                        }
                    }
                },
            )?;

        let pass_context = RenderPassContext {
            attachments: AttachmentData {
                colors: color_targets
                    .iter()
                    .map(|state| state.as_ref().map(|s| s.format))
                    .collect(),
                resolves: ArrayVec::new(),
                depth_stencil: depth_stencil_state.as_ref().map(|state| state.format),
            },
            sample_count: samples,
            multiview: desc.multiview,
        };

        let mut flags = pipeline::PipelineFlags::empty();
        for state in color_targets.iter().filter_map(|s| s.as_ref()) {
            if let Some(ref bs) = state.blend {
                if bs.color.uses_constant() | bs.alpha.uses_constant() {
                    flags |= pipeline::PipelineFlags::BLEND_CONSTANT;
                }
            }
        }
        if let Some(ds) = depth_stencil_state.as_ref() {
            if ds.stencil.is_enabled() && ds.stencil.needs_ref_value() {
                flags |= pipeline::PipelineFlags::STENCIL_REFERENCE;
            }
            if !ds.is_depth_read_only() {
                flags |= pipeline::PipelineFlags::WRITES_DEPTH;
            }
            if !ds.is_stencil_read_only(desc.primitive.cull_mode) {
                flags |= pipeline::PipelineFlags::WRITES_STENCIL;
            }
        }

        let pipeline = pipeline::RenderPipeline {
            raw,
            layout_id: Stored {
                value: id::Valid(pipeline_layout_id),
                ref_count: layout.life_guard.add_ref(),
            },
            device_id: Stored {
                value: id::Valid(self_id),
                ref_count: self.life_guard.add_ref(),
            },
            pass_context,
            flags,
            strip_index_format: desc.primitive.strip_index_format,
            vertex_steps,
            late_sized_buffer_groups,
            life_guard: LifeGuard::new(desc.label.borrow_or_default()),
        };
        Ok(pipeline)
    }

    pub(super) fn describe_format_features(
        &self,
        adapter: &Adapter<A>,
        format: TextureFormat,
    ) -> Result<wgt::TextureFormatFeatures, MissingFeatures> {
        self.require_features(format.required_features())?;

        let using_device_features = self
            .features
            .contains(wgt::Features::TEXTURE_ADAPTER_SPECIFIC_FORMAT_FEATURES);
        // If we're running downlevel, we need to manually ask the backend what
        // we can use as we can't trust WebGPU.
        let downlevel = !self.downlevel.is_webgpu_compliant();

        if using_device_features || downlevel {
            Ok(adapter.get_texture_format_features(format))
        } else {
            Ok(format.guaranteed_format_features(self.features))
        }
    }

    pub(super) fn wait_for_submit(
        &self,
        submission_index: SubmissionIndex,
        token: &mut Token<Self>,
    ) -> Result<(), WaitIdleError> {
        let last_done_index = unsafe {
            self.raw
                .get_fence_value(&self.fence)
                .map_err(DeviceError::from)?
        };
        if last_done_index < submission_index {
            log::info!("Waiting for submission {:?}", submission_index);
            unsafe {
                self.raw
                    .wait(&self.fence, submission_index, !0)
                    .map_err(DeviceError::from)?
            };
            let closures = self
                .lock_life(token)
                .triage_submissions(submission_index, &self.command_allocator);
            assert!(
                closures.is_empty(),
                "wait_for_submit is not expected to work with closures"
            );
        }
        Ok(())
    }

    pub(super) fn create_query_set(
        &self,
        self_id: id::DeviceId,
        desc: &resource::QuerySetDescriptor,
    ) -> Result<resource::QuerySet<A>, resource::CreateQuerySetError> {
        use resource::CreateQuerySetError as Error;

        match desc.ty {
            wgt::QueryType::Occlusion => {}
            wgt::QueryType::Timestamp => {
                self.require_features(wgt::Features::TIMESTAMP_QUERY)?;
            }
            wgt::QueryType::PipelineStatistics(..) => {
                self.require_features(wgt::Features::PIPELINE_STATISTICS_QUERY)?;
            }
        }

        if desc.count == 0 {
            return Err(Error::ZeroCount);
        }

        if desc.count > wgt::QUERY_SET_MAX_QUERIES {
            return Err(Error::TooManyQueries {
                count: desc.count,
                maximum: wgt::QUERY_SET_MAX_QUERIES,
            });
        }

        let hal_desc = desc.map_label(|label| label.to_hal(self.instance_flags));
        Ok(resource::QuerySet {
            raw: unsafe { self.raw.create_query_set(&hal_desc).unwrap() },
            device_id: Stored {
                value: id::Valid(self_id),
                ref_count: self.life_guard.add_ref(),
            },
            life_guard: LifeGuard::new(""),
            desc: desc.map_label(|_| ()),
        })
    }

    pub(crate) fn lose(&mut self, _reason: Option<&str>) {
        // Follow the steps at https://gpuweb.github.io/gpuweb/#lose-the-device.

        // Mark the device explicitly as invalid. This is checked in various
        // places to prevent new work from being submitted.
        self.valid = false;

        // The following steps remain in "lose the device":
        // 1) Resolve the GPUDevice device.lost promise.

        // TODO: triggger this passively or actively, and supply the reason.

        // 2) Complete any outstanding mapAsync() steps.
        // 3) Complete any outstanding onSubmittedWorkDone() steps.

        // These parts are passively accomplished by setting valid to false,
        // since that will prevent any new work from being added to the queues.
        // Future calls to poll_devices will continue to check the work queues
        // until they are cleared, and then drop the device.
    }
}

impl<A: HalApi> Device<A> {
    pub(crate) fn destroy_buffer(&self, buffer: Buffer<A>) {
        if let Some(raw) = buffer.raw {
            unsafe {
                self.raw.destroy_buffer(raw);
            }
        }
    }

    pub(crate) fn destroy_command_buffer(&self, cmd_buf: command::CommandBuffer<A>) {
        let mut baked = cmd_buf.into_baked();
        unsafe {
            baked.encoder.reset_all(baked.list.into_iter());
        }
        unsafe {
            self.raw.destroy_command_encoder(baked.encoder);
        }
    }

    /// Wait for idle and remove resources that we can, before we die.
    pub(crate) fn prepare_to_die(&mut self) {
        self.pending_writes.deactivate();
        let mut life_tracker = self.life_tracker.lock();
        let current_index = self.active_submission_index;
        if let Err(error) = unsafe { self.raw.wait(&self.fence, current_index, CLEANUP_WAIT_MS) } {
            log::error!("failed to wait for the device: {:?}", error);
        }
        let _ = life_tracker.triage_submissions(current_index, &self.command_allocator);
        life_tracker.cleanup(&self.raw);
        #[cfg(feature = "trace")]
        {
            self.trace = None;
        }
    }

    pub(crate) fn dispose(self) {
        self.pending_writes.dispose(&self.raw);
        self.command_allocator.into_inner().dispose(&self.raw);
        unsafe {
            self.raw.destroy_buffer(self.zero_buffer);
            self.raw.destroy_fence(self.fence);
            self.raw.exit(self.queue);
        }
    }
}

impl<A: HalApi> crate::resource::Resource for Device<A> {
    const TYPE: &'static str = "Device";

    fn life_guard(&self) -> &LifeGuard {
        &self.life_guard
    }
}<|MERGE_RESOLUTION|>--- conflicted
+++ resolved
@@ -1339,7 +1339,6 @@
                     inner: Box::new(inner),
                 })
             })?;
-<<<<<<< HEAD
         let interface = validation::Interface::new(&module, &info, self.limits.clone());
 
         let hal_shader = hal::ShaderInput::Naga(hal::NagaShader {
@@ -1347,11 +1346,9 @@
             info,
             debug_source,
         });
-=======
         let interface =
             validation::Interface::new(&module, &info, self.limits.clone(), self.features);
         let hal_shader = hal::ShaderInput::Naga(hal::NagaShader { module, info });
->>>>>>> d876e0d8
 
         let hal_desc = hal::ShaderModuleDescriptor {
             label: desc.label.to_hal(self.instance_flags),
