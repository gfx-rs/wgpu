#[cfg(feature = "trace")]
use crate::device::trace;
use crate::{
    binding_model::{self, BindGroup, BindGroupLayout, BindGroupLayoutEntryError},
    command, conv,
    device::{
        bgl, create_validator,
        life::{LifetimeTracker, WaitIdleError},
        map_buffer,
        queue::PendingWrites,
        AttachmentData, DeviceLostInvocation, HostMap, MissingDownlevelFlags, MissingFeatures,
        RenderPassContext, CLEANUP_WAIT_MS,
    },
    hal_label,
    init_tracker::{
        BufferInitTracker, BufferInitTrackerAction, MemoryInitKind, TextureInitRange,
        TextureInitTrackerAction,
    },
    instance::Adapter,
    lock::{rank, Mutex, MutexGuard, RwLock},
    pipeline,
    pool::ResourcePool,
    resource::{
        self, Buffer, Labeled, ParentDevice, QuerySet, Sampler, StagingBuffer, Texture,
        TextureView, TextureViewNotRenderableReason, TrackingData,
    },
    resource_log,
    snatch::{SnatchGuard, SnatchLock, Snatchable},
    track::{
        BindGroupStates, DeviceTracker, TextureSelector, TrackerIndexAllocators, UsageScope,
        UsageScopePool,
    },
    validation::{self, validate_color_attachment_bytes_per_sample},
    FastHashMap, LabelHelpers as _, PreHashedKey, PreHashedMap,
};

use arrayvec::ArrayVec;
use once_cell::sync::OnceCell;

use smallvec::SmallVec;
use thiserror::Error;
use wgt::{DeviceLostReason, TextureFormat, TextureSampleType, TextureViewDimension};

use super::{
    queue::{self, Queue},
    DeviceDescriptor, DeviceError, UserClosures, ENTRYPOINT_FAILURE_ERROR, ZERO_BUFFER_SIZE,
};
use crate::resource::Tlas;
use std::{
    borrow::Cow,
    mem::ManuallyDrop,
    num::NonZeroU32,
    sync::{
        atomic::{AtomicBool, AtomicU64, Ordering},
        Arc, Weak,
    },
};

<<<<<<< HEAD
=======
use super::{
    queue::Queue, DeviceDescriptor, DeviceError, UserClosures, ENTRYPOINT_FAILURE_ERROR,
    ZERO_BUFFER_SIZE,
};

>>>>>>> 92ecafeb
/// Structure describing a logical device. Some members are internally mutable,
/// stored behind mutexes.
///
/// TODO: establish clear order of locking for these:
/// `life_tracker`, `trackers`, `render_passes`, `pending_writes`, `trace`.
///
/// Currently, the rules are:
/// 1. `life_tracker` is locked after `hub.devices`, enforced by the type system
/// 1. `self.trackers` is locked last (unenforced)
/// 1. `self.trace` is locked last (unenforced)
///
/// Right now avoid locking twice same resource or registry in a call execution
/// and minimize the locking to the minimum scope possible
/// Unless otherwise specified, no lock may be acquired while holding another lock.
/// This means that you must inspect function calls made while a lock is held
/// to see what locks the callee may try to acquire.
///
/// Important:
/// When locking pending_writes please check that trackers is not locked
/// trackers should be locked only when needed for the shortest time possible
pub struct Device {
    raw: ManuallyDrop<Box<dyn hal::DynDevice>>,
    pub(crate) adapter: Arc<Adapter>,
    pub(crate) queue: OnceCell<Weak<Queue>>,
    queue_to_drop: OnceCell<Box<dyn hal::DynQueue>>,
    pub(crate) zero_buffer: ManuallyDrop<Box<dyn hal::DynBuffer>>,
    /// The `label` from the descriptor used to create the resource.
    label: String,

    pub(crate) command_allocator: command::CommandAllocator,

    /// The index of the last command submission that was attempted.
    ///
    /// Note that `fence` may never be signalled with this value, if the command
    /// submission failed. If you need to wait for everything running on a
    /// `Queue` to complete, wait for [`last_successful_submission_index`].
    ///
    /// [`last_successful_submission_index`]: Device::last_successful_submission_index
    pub(crate) active_submission_index: hal::AtomicFenceValue,

    /// The index of the last successful submission to this device's
    /// [`hal::Queue`].
    ///
    /// Unlike [`active_submission_index`], which is incremented each time
    /// submission is attempted, this is updated only when submission succeeds,
    /// so waiting for this value won't hang waiting for work that was never
    /// submitted.
    ///
    /// [`active_submission_index`]: Device::active_submission_index
    pub(crate) last_successful_submission_index: hal::AtomicFenceValue,

    // NOTE: if both are needed, the `snatchable_lock` must be consistently acquired before the
    // `fence` lock to avoid deadlocks.
    pub(crate) fence: RwLock<ManuallyDrop<Box<dyn hal::DynFence>>>,
    pub(crate) snatchable_lock: SnatchLock,

    /// Is this device valid? Valid is closely associated with "lose the device",
    /// which can be triggered by various methods, including at the end of device
    /// destroy, and by any GPU errors that cause us to no longer trust the state
    /// of the device. Ideally we would like to fold valid into the storage of
    /// the device itself (for example as an Error enum), but unfortunately we
    /// need to continue to be able to retrieve the device in poll_devices to
    /// determine if it can be dropped. If our internal accesses of devices were
    /// done through ref-counted references and external accesses checked for
    /// Error enums, we wouldn't need this. For now, we need it. All the call
    /// sites where we check it are areas that should be revisited if we start
    /// using ref-counted references for internal access.
    pub(crate) valid: AtomicBool,

    /// All live resources allocated with this [`Device`].
    ///
    /// Has to be locked temporarily only (locked last)
    /// and never before pending_writes
    pub(crate) trackers: Mutex<DeviceTracker>,
    pub(crate) tracker_indices: TrackerIndexAllocators,
    // Life tracker should be locked right after the device and before anything else.
    life_tracker: Mutex<LifetimeTracker>,
    /// Pool of bind group layouts, allowing deduplication.
    pub(crate) bgl_pool: ResourcePool<bgl::EntryMap, BindGroupLayout>,
    pub(crate) alignments: hal::Alignments,
    pub(crate) limits: wgt::Limits,
    pub(crate) features: wgt::Features,
    pub(crate) downlevel: wgt::DownlevelCapabilities,
    pub(crate) instance_flags: wgt::InstanceFlags,
    pub(crate) pending_writes: Mutex<ManuallyDrop<PendingWrites>>,
    pub(crate) deferred_destroy: Mutex<Vec<DeferredDestroy>>,
    #[cfg(feature = "trace")]
    pub(crate) trace: Mutex<Option<trace::Trace>>,
<<<<<<< HEAD
    pub(crate) usage_scopes: UsageScopePool<A>,
    pub(crate) last_acceleration_structure_build_command_index: AtomicU64,
=======
    pub(crate) usage_scopes: UsageScopePool,
>>>>>>> 92ecafeb
}

pub(crate) enum DeferredDestroy {
    TextureView(Weak<TextureView>),
    BindGroup(Weak<BindGroup>),
}

impl std::fmt::Debug for Device {
    fn fmt(&self, f: &mut std::fmt::Formatter<'_>) -> std::fmt::Result {
        f.debug_struct("Device")
            .field("label", &self.label())
            .field("limits", &self.limits)
            .field("features", &self.features)
            .field("downlevel", &self.downlevel)
            .finish()
    }
}

impl Drop for Device {
    fn drop(&mut self) {
        resource_log!("Drop {}", self.error_ident());
        // SAFETY: We are in the Drop impl and we don't use self.raw anymore after this point.
        let raw = unsafe { ManuallyDrop::take(&mut self.raw) };
        // SAFETY: We are in the Drop impl and we don't use self.zero_buffer anymore after this point.
        let zero_buffer = unsafe { ManuallyDrop::take(&mut self.zero_buffer) };
        // SAFETY: We are in the Drop impl and we don't use self.pending_writes anymore after this point.
        let pending_writes = unsafe { ManuallyDrop::take(&mut self.pending_writes.lock()) };
        // SAFETY: We are in the Drop impl and we don't use self.fence anymore after this point.
        let fence = unsafe { ManuallyDrop::take(&mut self.fence.write()) };
        pending_writes.dispose(raw.as_ref());
        self.command_allocator.dispose(raw.as_ref());
        unsafe {
            raw.destroy_buffer(zero_buffer);
            raw.destroy_fence(fence);
            let queue = self.queue_to_drop.take().unwrap();
            raw.exit(queue);
        }
    }
}

#[derive(Clone, Debug, Error)]
pub enum CreateDeviceError {
    #[error("Not enough memory left to create device")]
    OutOfMemory,
    #[error("Failed to create internal buffer for initializing textures")]
    FailedToCreateZeroBuffer(#[from] DeviceError),
}

impl Device {
    pub(crate) fn raw(&self) -> &dyn hal::DynDevice {
        self.raw.as_ref()
    }
    pub(crate) fn require_features(&self, feature: wgt::Features) -> Result<(), MissingFeatures> {
        if self.features.contains(feature) {
            Ok(())
        } else {
            Err(MissingFeatures(feature))
        }
    }

    pub(crate) fn require_downlevel_flags(
        &self,
        flags: wgt::DownlevelFlags,
    ) -> Result<(), MissingDownlevelFlags> {
        if self.downlevel.flags.contains(flags) {
            Ok(())
        } else {
            Err(MissingDownlevelFlags(flags))
        }
    }
}

impl Device {
    pub(crate) fn new(
        raw_device: Box<dyn hal::DynDevice>,
        raw_queue: &dyn hal::DynQueue,
        adapter: &Arc<Adapter>,
        desc: &DeviceDescriptor,
        trace_path: Option<&std::path::Path>,
        instance_flags: wgt::InstanceFlags,
    ) -> Result<Self, CreateDeviceError> {
        #[cfg(not(feature = "trace"))]
        if let Some(_) = trace_path {
            log::error!("Feature 'trace' is not enabled");
        }
        let fence =
            unsafe { raw_device.create_fence() }.map_err(|_| CreateDeviceError::OutOfMemory)?;

        let command_allocator = command::CommandAllocator::new();
        let pending_encoder = command_allocator
            .acquire_encoder(raw_device.as_ref(), raw_queue)
            .map_err(|_| CreateDeviceError::OutOfMemory)?;
        let mut pending_writes = PendingWrites::new(pending_encoder);

        // Create zeroed buffer used for texture clears.
        let zero_buffer = unsafe {
            raw_device
                .create_buffer(&hal::BufferDescriptor {
                    label: hal_label(Some("(wgpu internal) zero init buffer"), instance_flags),
                    size: ZERO_BUFFER_SIZE,
                    usage: hal::BufferUses::COPY_SRC | hal::BufferUses::COPY_DST,
                    memory_flags: hal::MemoryFlags::empty(),
                })
                .map_err(DeviceError::from)?
        };
        pending_writes.activate();
        unsafe {
            pending_writes
                .command_encoder
                .transition_buffers(&[hal::BufferBarrier {
                    buffer: zero_buffer.as_ref(),
                    usage: hal::BufferUses::empty()..hal::BufferUses::COPY_DST,
                }]);
            pending_writes
                .command_encoder
                .clear_buffer(zero_buffer.as_ref(), 0..ZERO_BUFFER_SIZE);
            pending_writes
                .command_encoder
                .transition_buffers(&[hal::BufferBarrier {
                    buffer: zero_buffer.as_ref(),
                    usage: hal::BufferUses::COPY_DST..hal::BufferUses::COPY_SRC,
                }]);
        }

        let alignments = adapter.raw.capabilities.alignments.clone();
        let downlevel = adapter.raw.capabilities.downlevel.clone();

        Ok(Self {
            raw: ManuallyDrop::new(raw_device),
            adapter: adapter.clone(),
            queue: OnceCell::new(),
            queue_to_drop: OnceCell::new(),
            zero_buffer: ManuallyDrop::new(zero_buffer),
            label: desc.label.to_string(),
            command_allocator,
            active_submission_index: AtomicU64::new(0),
            last_successful_submission_index: AtomicU64::new(0),
            fence: RwLock::new(rank::DEVICE_FENCE, ManuallyDrop::new(fence)),
            snatchable_lock: unsafe { SnatchLock::new(rank::DEVICE_SNATCHABLE_LOCK) },
            valid: AtomicBool::new(true),
            trackers: Mutex::new(rank::DEVICE_TRACKERS, DeviceTracker::new()),
            tracker_indices: TrackerIndexAllocators::new(),
            life_tracker: Mutex::new(rank::DEVICE_LIFE_TRACKER, LifetimeTracker::new()),
            bgl_pool: ResourcePool::new(),
            #[cfg(feature = "trace")]
            trace: Mutex::new(
                rank::DEVICE_TRACE,
                trace_path.and_then(|path| match trace::Trace::new(path) {
                    Ok(mut trace) => {
                        trace.add(trace::Action::Init {
                            desc: desc.clone(),
                            backend: adapter.raw.backend(),
                        });
                        Some(trace)
                    }
                    Err(e) => {
                        log::error!("Unable to start a trace in '{path:?}': {e}");
                        None
                    }
                }),
            ),
            alignments,
            limits: desc.required_limits.clone(),
            features: desc.required_features,
            downlevel,
            instance_flags,
            pending_writes: Mutex::new(
                rank::DEVICE_PENDING_WRITES,
                ManuallyDrop::new(pending_writes),
            ),
            deferred_destroy: Mutex::new(rank::DEVICE_DEFERRED_DESTROY, Vec::new()),
            usage_scopes: Mutex::new(rank::DEVICE_USAGE_SCOPES, Default::default()),
            last_acceleration_structure_build_command_index: AtomicU64::new(0),
        })
    }

    /// Returns the backend this device is using.
    pub fn backend(&self) -> wgt::Backend {
        self.adapter.raw.backend()
    }

    pub fn is_valid(&self) -> bool {
        self.valid.load(Ordering::Acquire)
    }

    pub fn check_is_valid(&self) -> Result<(), DeviceError> {
        if self.is_valid() {
            Ok(())
        } else {
            Err(DeviceError::Invalid(self.error_ident()))
        }
    }

    pub(crate) fn release_queue(&self, queue: Box<dyn hal::DynQueue>) {
        assert!(self.queue_to_drop.set(queue).is_ok());
    }

    pub(crate) fn lock_life<'a>(&'a self) -> MutexGuard<'a, LifetimeTracker> {
        self.life_tracker.lock()
    }

    /// Run some destroy operations that were deferred.
    ///
    /// Destroying the resources requires taking a write lock on the device's snatch lock,
    /// so a good reason for deferring resource destruction is when we don't know for sure
    /// how risky it is to take the lock (typically, it shouldn't be taken from the drop
    /// implementation of a reference-counted structure).
    /// The snatch lock must not be held while this function is called.
    pub(crate) fn deferred_resource_destruction(&self) {
        while let Some(item) = self.deferred_destroy.lock().pop() {
            match item {
                DeferredDestroy::TextureView(view) => {
                    let Some(view) = view.upgrade() else {
                        continue;
                    };
                    let Some(raw_view) = view.raw.snatch(self.snatchable_lock.write()) else {
                        continue;
                    };

                    resource_log!("Destroy raw {}", view.error_ident());

                    unsafe {
                        self.raw().destroy_texture_view(raw_view);
                    }
                }
                DeferredDestroy::BindGroup(bind_group) => {
                    let Some(bind_group) = bind_group.upgrade() else {
                        continue;
                    };
                    let Some(raw_bind_group) = bind_group.raw.snatch(self.snatchable_lock.write())
                    else {
                        continue;
                    };

                    resource_log!("Destroy raw {}", bind_group.error_ident());

                    unsafe {
                        self.raw().destroy_bind_group(raw_bind_group);
                    }
                }
            }
        }
    }

    pub fn get_queue(&self) -> Option<Arc<Queue>> {
        self.queue.get().as_ref()?.upgrade()
    }

    pub fn set_queue(&self, queue: &Arc<Queue>) {
        assert!(self.queue.set(Arc::downgrade(queue)).is_ok());
    }

    /// Check this device for completed commands.
    ///
    /// The `maintain` argument tells how the maintenance function should behave, either
    /// blocking or just polling the current state of the gpu.
    ///
    /// Return a pair `(closures, queue_empty)`, where:
    ///
    /// - `closures` is a list of actions to take: mapping buffers, notifying the user
    ///
    /// - `queue_empty` is a boolean indicating whether there are more queue
    ///   submissions still in flight. (We have to take the locks needed to
    ///   produce this information for other reasons, so we might as well just
    ///   return it to our callers.)
    pub(crate) fn maintain<'this>(
        &'this self,
        fence: crate::lock::RwLockReadGuard<ManuallyDrop<Box<dyn hal::DynFence>>>,
        maintain: wgt::Maintain<crate::SubmissionIndex>,
        snatch_guard: SnatchGuard,
    ) -> Result<(UserClosures, bool), WaitIdleError> {
        profiling::scope!("Device::maintain");

        // Determine which submission index `maintain` represents.
        let submission_index = match maintain {
            wgt::Maintain::WaitForSubmissionIndex(submission_index) => {
                let last_successful_submission_index = self
                    .last_successful_submission_index
                    .load(Ordering::Acquire);

                if let wgt::Maintain::WaitForSubmissionIndex(submission_index) = maintain {
                    if submission_index > last_successful_submission_index {
                        return Err(WaitIdleError::WrongSubmissionIndex(
                            submission_index,
                            last_successful_submission_index,
                        ));
                    }
                }

                submission_index
            }
            wgt::Maintain::Wait => self
                .last_successful_submission_index
                .load(Ordering::Acquire),
            wgt::Maintain::Poll => unsafe {
                self.raw()
                    .get_fence_value(fence.as_ref())
                    .map_err(DeviceError::from)?
            },
        };

        // If necessary, wait for that submission to complete.
        if maintain.is_wait() {
            unsafe {
                self.raw()
                    .wait(fence.as_ref(), submission_index, CLEANUP_WAIT_MS)
                    .map_err(DeviceError::from)?
            };
        }
        log::trace!("Device::maintain: waiting for submission index {submission_index}");

        let mut life_tracker = self.lock_life();
        let submission_closures =
            life_tracker.triage_submissions(submission_index, &self.command_allocator);

        life_tracker.triage_mapped();

        let mapping_closures = life_tracker.handle_mapping(self.raw(), &snatch_guard);

        let queue_empty = life_tracker.queue_empty();

        // Detect if we have been destroyed and now need to lose the device.
        // If we are invalid (set at start of destroy) and our queue is empty,
        // and we have a DeviceLostClosure, return the closure to be called by
        // our caller. This will complete the steps for both destroy and for
        // "lose the device".
        let mut device_lost_invocations = SmallVec::new();
        let mut should_release_gpu_resource = false;
        if !self.is_valid() && queue_empty {
            // We can release gpu resources associated with this device (but not
            // while holding the life_tracker lock).
            should_release_gpu_resource = true;

            // If we have a DeviceLostClosure, build an invocation with the
            // reason DeviceLostReason::Destroyed and no message.
            if life_tracker.device_lost_closure.is_some() {
                device_lost_invocations.push(DeviceLostInvocation {
                    closure: life_tracker.device_lost_closure.take().unwrap(),
                    reason: DeviceLostReason::Destroyed,
                    message: String::new(),
                });
            }
        }

        // Don't hold the locks while calling release_gpu_resources.
        drop(life_tracker);
        drop(fence);
        drop(snatch_guard);

        if should_release_gpu_resource {
            self.release_gpu_resources();
        }

        let closures = UserClosures {
            mappings: mapping_closures,
            submissions: submission_closures,
            device_lost_invocations,
        };
        Ok((closures, queue_empty))
    }

    pub(crate) fn create_buffer(
        self: &Arc<Self>,
        desc: &resource::BufferDescriptor,
    ) -> Result<Arc<Buffer>, resource::CreateBufferError> {
        self.check_is_valid()?;

        if desc.size > self.limits.max_buffer_size {
            return Err(resource::CreateBufferError::MaxBufferSize {
                requested: desc.size,
                maximum: self.limits.max_buffer_size,
            });
        }

        if desc.usage.contains(wgt::BufferUsages::INDEX)
            && desc.usage.contains(
                wgt::BufferUsages::VERTEX
                    | wgt::BufferUsages::UNIFORM
                    | wgt::BufferUsages::INDIRECT
                    | wgt::BufferUsages::STORAGE,
            )
        {
            self.require_downlevel_flags(wgt::DownlevelFlags::UNRESTRICTED_INDEX_BUFFER)?;
        }

        if desc.usage.is_empty() || desc.usage.contains_invalid_bits() {
            return Err(resource::CreateBufferError::InvalidUsage(desc.usage));
        }

        if !self
            .features
            .contains(wgt::Features::MAPPABLE_PRIMARY_BUFFERS)
        {
            use wgt::BufferUsages as Bu;
            let write_mismatch = desc.usage.contains(Bu::MAP_WRITE)
                && !(Bu::MAP_WRITE | Bu::COPY_SRC).contains(desc.usage);
            let read_mismatch = desc.usage.contains(Bu::MAP_READ)
                && !(Bu::MAP_READ | Bu::COPY_DST).contains(desc.usage);
            if write_mismatch || read_mismatch {
                return Err(resource::CreateBufferError::UsageMismatch(desc.usage));
            }
        }

        let mut usage = conv::map_buffer_usage(desc.usage);

        if desc.mapped_at_creation {
            if desc.size % wgt::COPY_BUFFER_ALIGNMENT != 0 {
                return Err(resource::CreateBufferError::UnalignedSize);
            }
            if !desc.usage.contains(wgt::BufferUsages::MAP_WRITE) {
                // we are going to be copying into it, internally
                usage |= hal::BufferUses::COPY_DST;
            }
        } else {
            // We are required to zero out (initialize) all memory. This is done
            // on demand using clear_buffer which requires write transfer usage!
            usage |= hal::BufferUses::COPY_DST;
        }

        let actual_size = if desc.size == 0 {
            wgt::COPY_BUFFER_ALIGNMENT
        } else if desc.usage.contains(wgt::BufferUsages::VERTEX) {
            // Bumping the size by 1 so that we can bind an empty range at the
            // end of the buffer.
            desc.size + 1
        } else {
            desc.size
        };
        let clear_remainder = actual_size % wgt::COPY_BUFFER_ALIGNMENT;
        let aligned_size = if clear_remainder != 0 {
            actual_size + wgt::COPY_BUFFER_ALIGNMENT - clear_remainder
        } else {
            actual_size
        };

        let hal_desc = hal::BufferDescriptor {
            label: desc.label.to_hal(self.instance_flags),
            size: aligned_size,
            usage,
            memory_flags: hal::MemoryFlags::empty(),
        };
        let buffer = unsafe { self.raw().create_buffer(&hal_desc) }.map_err(DeviceError::from)?;

        let buffer = Buffer {
            raw: Snatchable::new(buffer),
            device: self.clone(),
            usage: desc.usage,
            size: desc.size,
            initialization_status: RwLock::new(
                rank::BUFFER_INITIALIZATION_STATUS,
                BufferInitTracker::new(aligned_size),
            ),
            map_state: Mutex::new(rank::BUFFER_MAP_STATE, resource::BufferMapState::Idle),
            label: desc.label.to_string(),
            tracking_data: TrackingData::new(self.tracker_indices.buffers.clone()),
            bind_groups: Mutex::new(rank::BUFFER_BIND_GROUPS, Vec::new()),
        };

        let buffer = Arc::new(buffer);

        let buffer_use = if !desc.mapped_at_creation {
            hal::BufferUses::empty()
        } else if desc.usage.contains(wgt::BufferUsages::MAP_WRITE) {
            // buffer is mappable, so we are just doing that at start
            let map_size = buffer.size;
            let mapping = if map_size == 0 {
                hal::BufferMapping {
                    ptr: std::ptr::NonNull::dangling(),
                    is_coherent: true,
                }
            } else {
                let snatch_guard: SnatchGuard = self.snatchable_lock.read();
                map_buffer(
                    self.raw(),
                    &buffer,
                    0,
                    map_size,
                    HostMap::Write,
                    &snatch_guard,
                )?
            };
            *buffer.map_state.lock() = resource::BufferMapState::Active {
                mapping,
                range: 0..map_size,
                host: HostMap::Write,
            };
            hal::BufferUses::MAP_WRITE
        } else {
            let mut staging_buffer =
                StagingBuffer::new(self, wgt::BufferSize::new(aligned_size).unwrap())?;

            // Zero initialize memory and then mark the buffer as initialized
            // (it's guaranteed that this is the case by the time the buffer is usable)
            staging_buffer.write_zeros();
            buffer.initialization_status.write().drain(0..aligned_size);

            *buffer.map_state.lock() = resource::BufferMapState::Init { staging_buffer };
            hal::BufferUses::COPY_DST
        };

        self.trackers
            .lock()
            .buffers
            .insert_single(&buffer, buffer_use);

        Ok(buffer)
    }

    pub(crate) fn create_texture_from_hal(
        self: &Arc<Self>,
        hal_texture: Box<dyn hal::DynTexture>,
        desc: &resource::TextureDescriptor,
    ) -> Result<Arc<Texture>, resource::CreateTextureError> {
        let format_features = self
            .describe_format_features(desc.format)
            .map_err(|error| resource::CreateTextureError::MissingFeatures(desc.format, error))?;

        let texture = Texture::new(
            self,
            resource::TextureInner::Native { raw: hal_texture },
            conv::map_texture_usage(desc.usage, desc.format.into()),
            desc,
            format_features,
            resource::TextureClearMode::None,
            false,
        );

        let texture = Arc::new(texture);

        self.trackers
            .lock()
            .textures
            .insert_single(&texture, hal::TextureUses::UNINITIALIZED);

        Ok(texture)
    }

    pub fn create_buffer_from_hal(
        self: &Arc<Self>,
        hal_buffer: Box<dyn hal::DynBuffer>,
        desc: &resource::BufferDescriptor,
    ) -> Arc<Buffer> {
        let buffer = Buffer {
            raw: Snatchable::new(hal_buffer),
            device: self.clone(),
            usage: desc.usage,
            size: desc.size,
            initialization_status: RwLock::new(
                rank::BUFFER_INITIALIZATION_STATUS,
                BufferInitTracker::new(0),
            ),
            map_state: Mutex::new(rank::BUFFER_MAP_STATE, resource::BufferMapState::Idle),
            label: desc.label.to_string(),
            tracking_data: TrackingData::new(self.tracker_indices.buffers.clone()),
            bind_groups: Mutex::new(rank::BUFFER_BIND_GROUPS, Vec::new()),
        };

        let buffer = Arc::new(buffer);

        self.trackers
            .lock()
            .buffers
            .insert_single(&buffer, hal::BufferUses::empty());

        buffer
    }

    pub(crate) fn create_texture(
        self: &Arc<Self>,
        desc: &resource::TextureDescriptor,
    ) -> Result<Arc<Texture>, resource::CreateTextureError> {
        use resource::{CreateTextureError, TextureDimensionError};

        self.check_is_valid()?;

        if desc.usage.is_empty() || desc.usage.contains_invalid_bits() {
            return Err(CreateTextureError::InvalidUsage(desc.usage));
        }

        conv::check_texture_dimension_size(
            desc.dimension,
            desc.size,
            desc.sample_count,
            &self.limits,
        )?;

        if desc.dimension != wgt::TextureDimension::D2 {
            // Depth textures can only be 2D
            if desc.format.is_depth_stencil_format() {
                return Err(CreateTextureError::InvalidDepthDimension(
                    desc.dimension,
                    desc.format,
                ));
            }
            // Renderable textures can only be 2D
            if desc.usage.contains(wgt::TextureUsages::RENDER_ATTACHMENT) {
                return Err(CreateTextureError::InvalidDimensionUsages(
                    wgt::TextureUsages::RENDER_ATTACHMENT,
                    desc.dimension,
                ));
            }
        }

        if desc.dimension != wgt::TextureDimension::D2
            && desc.dimension != wgt::TextureDimension::D3
        {
            // Compressed textures can only be 2D or 3D
            if desc.format.is_compressed() {
                return Err(CreateTextureError::InvalidCompressedDimension(
                    desc.dimension,
                    desc.format,
                ));
            }
        }

        if desc.format.is_compressed() {
            let (block_width, block_height) = desc.format.block_dimensions();

            if desc.size.width % block_width != 0 {
                return Err(CreateTextureError::InvalidDimension(
                    TextureDimensionError::NotMultipleOfBlockWidth {
                        width: desc.size.width,
                        block_width,
                        format: desc.format,
                    },
                ));
            }

            if desc.size.height % block_height != 0 {
                return Err(CreateTextureError::InvalidDimension(
                    TextureDimensionError::NotMultipleOfBlockHeight {
                        height: desc.size.height,
                        block_height,
                        format: desc.format,
                    },
                ));
            }

            if desc.dimension == wgt::TextureDimension::D3 {
                // Only BCn formats with Sliced 3D feature can be used for 3D textures
                if desc.format.is_bcn() {
                    self.require_features(wgt::Features::TEXTURE_COMPRESSION_BC_SLICED_3D)
                        .map_err(|error| CreateTextureError::MissingFeatures(desc.format, error))?;
                } else {
                    return Err(CreateTextureError::InvalidCompressedDimension(
                        desc.dimension,
                        desc.format,
                    ));
                }
            }
        }

        {
            let (width_multiple, height_multiple) = desc.format.size_multiple_requirement();

            if desc.size.width % width_multiple != 0 {
                return Err(CreateTextureError::InvalidDimension(
                    TextureDimensionError::WidthNotMultipleOf {
                        width: desc.size.width,
                        multiple: width_multiple,
                        format: desc.format,
                    },
                ));
            }

            if desc.size.height % height_multiple != 0 {
                return Err(CreateTextureError::InvalidDimension(
                    TextureDimensionError::HeightNotMultipleOf {
                        height: desc.size.height,
                        multiple: height_multiple,
                        format: desc.format,
                    },
                ));
            }
        }

        let format_features = self
            .describe_format_features(desc.format)
            .map_err(|error| CreateTextureError::MissingFeatures(desc.format, error))?;

        if desc.sample_count > 1 {
            if desc.mip_level_count != 1 {
                return Err(CreateTextureError::InvalidMipLevelCount {
                    requested: desc.mip_level_count,
                    maximum: 1,
                });
            }

            if desc.size.depth_or_array_layers != 1 {
                return Err(CreateTextureError::InvalidDimension(
                    TextureDimensionError::MultisampledDepthOrArrayLayer(
                        desc.size.depth_or_array_layers,
                    ),
                ));
            }

            if desc.usage.contains(wgt::TextureUsages::STORAGE_BINDING) {
                return Err(CreateTextureError::InvalidMultisampledStorageBinding);
            }

            if !desc.usage.contains(wgt::TextureUsages::RENDER_ATTACHMENT) {
                return Err(CreateTextureError::MultisampledNotRenderAttachment);
            }

            if !format_features.flags.intersects(
                wgt::TextureFormatFeatureFlags::MULTISAMPLE_X4
                    | wgt::TextureFormatFeatureFlags::MULTISAMPLE_X2
                    | wgt::TextureFormatFeatureFlags::MULTISAMPLE_X8
                    | wgt::TextureFormatFeatureFlags::MULTISAMPLE_X16,
            ) {
                return Err(CreateTextureError::InvalidMultisampledFormat(desc.format));
            }

            if !format_features
                .flags
                .sample_count_supported(desc.sample_count)
            {
                return Err(CreateTextureError::InvalidSampleCount(
                    desc.sample_count,
                    desc.format,
                    desc.format
                        .guaranteed_format_features(self.features)
                        .flags
                        .supported_sample_counts(),
                    self.adapter
                        .get_texture_format_features(desc.format)
                        .flags
                        .supported_sample_counts(),
                ));
            };
        }

        let mips = desc.mip_level_count;
        let max_levels_allowed = desc.size.max_mips(desc.dimension).min(hal::MAX_MIP_LEVELS);
        if mips == 0 || mips > max_levels_allowed {
            return Err(CreateTextureError::InvalidMipLevelCount {
                requested: mips,
                maximum: max_levels_allowed,
            });
        }

        let missing_allowed_usages = desc.usage - format_features.allowed_usages;
        if !missing_allowed_usages.is_empty() {
            // detect downlevel incompatibilities
            let wgpu_allowed_usages = desc
                .format
                .guaranteed_format_features(self.features)
                .allowed_usages;
            let wgpu_missing_usages = desc.usage - wgpu_allowed_usages;
            return Err(CreateTextureError::InvalidFormatUsages(
                missing_allowed_usages,
                desc.format,
                wgpu_missing_usages.is_empty(),
            ));
        }

        let mut hal_view_formats = vec![];
        for format in desc.view_formats.iter() {
            if desc.format == *format {
                continue;
            }
            if desc.format.remove_srgb_suffix() != format.remove_srgb_suffix() {
                return Err(CreateTextureError::InvalidViewFormat(*format, desc.format));
            }
            hal_view_formats.push(*format);
        }
        if !hal_view_formats.is_empty() {
            self.require_downlevel_flags(wgt::DownlevelFlags::VIEW_FORMATS)?;
        }

        let hal_usage = conv::map_texture_usage_for_texture(desc, &format_features);

        let hal_desc = hal::TextureDescriptor {
            label: desc.label.to_hal(self.instance_flags),
            size: desc.size,
            mip_level_count: desc.mip_level_count,
            sample_count: desc.sample_count,
            dimension: desc.dimension,
            format: desc.format,
            usage: hal_usage,
            memory_flags: hal::MemoryFlags::empty(),
            view_formats: hal_view_formats,
        };

        let raw_texture = unsafe {
            self.raw()
                .create_texture(&hal_desc)
                .map_err(DeviceError::from)?
        };

        let clear_mode = if hal_usage
            .intersects(hal::TextureUses::DEPTH_STENCIL_WRITE | hal::TextureUses::COLOR_TARGET)
        {
            let (is_color, usage) = if desc.format.is_depth_stencil_format() {
                (false, hal::TextureUses::DEPTH_STENCIL_WRITE)
            } else {
                (true, hal::TextureUses::COLOR_TARGET)
            };
            let dimension = match desc.dimension {
                wgt::TextureDimension::D1 => TextureViewDimension::D1,
                wgt::TextureDimension::D2 => TextureViewDimension::D2,
                wgt::TextureDimension::D3 => unreachable!(),
            };

            let clear_label = hal_label(
                Some("(wgpu internal) clear texture view"),
                self.instance_flags,
            );

            let mut clear_views = SmallVec::new();
            for mip_level in 0..desc.mip_level_count {
                for array_layer in 0..desc.size.depth_or_array_layers {
                    macro_rules! push_clear_view {
                        ($format:expr, $aspect:expr) => {
                            let desc = hal::TextureViewDescriptor {
                                label: clear_label,
                                format: $format,
                                dimension,
                                usage,
                                range: wgt::ImageSubresourceRange {
                                    aspect: $aspect,
                                    base_mip_level: mip_level,
                                    mip_level_count: Some(1),
                                    base_array_layer: array_layer,
                                    array_layer_count: Some(1),
                                },
                            };
                            clear_views.push(ManuallyDrop::new(
                                unsafe {
                                    self.raw().create_texture_view(raw_texture.as_ref(), &desc)
                                }
                                .map_err(DeviceError::from)?,
                            ));
                        };
                    }

                    if let Some(planes) = desc.format.planes() {
                        for plane in 0..planes {
                            let aspect = wgt::TextureAspect::from_plane(plane).unwrap();
                            let format = desc.format.aspect_specific_format(aspect).unwrap();
                            push_clear_view!(format, aspect);
                        }
                    } else {
                        push_clear_view!(desc.format, wgt::TextureAspect::All);
                    }
                }
            }
            resource::TextureClearMode::RenderPass {
                clear_views,
                is_color,
            }
        } else {
            resource::TextureClearMode::BufferCopy
        };

        let texture = Texture::new(
            self,
            resource::TextureInner::Native { raw: raw_texture },
            hal_usage,
            desc,
            format_features,
            clear_mode,
            true,
        );

        let texture = Arc::new(texture);

        self.trackers
            .lock()
            .textures
            .insert_single(&texture, hal::TextureUses::UNINITIALIZED);

        Ok(texture)
    }

    pub(crate) fn create_texture_view(
        self: &Arc<Self>,
        texture: &Arc<Texture>,
        desc: &resource::TextureViewDescriptor,
    ) -> Result<Arc<TextureView>, resource::CreateTextureViewError> {
        self.check_is_valid()?;

        let snatch_guard = texture.device.snatchable_lock.read();

        let texture_raw = texture.try_raw(&snatch_guard)?;

        // resolve TextureViewDescriptor defaults
        // https://gpuweb.github.io/gpuweb/#abstract-opdef-resolving-gputextureviewdescriptor-defaults
        let resolved_format = desc.format.unwrap_or_else(|| {
            texture
                .desc
                .format
                .aspect_specific_format(desc.range.aspect)
                .unwrap_or(texture.desc.format)
        });

        let resolved_dimension = desc
            .dimension
            .unwrap_or_else(|| match texture.desc.dimension {
                wgt::TextureDimension::D1 => TextureViewDimension::D1,
                wgt::TextureDimension::D2 => {
                    if texture.desc.array_layer_count() == 1 {
                        TextureViewDimension::D2
                    } else {
                        TextureViewDimension::D2Array
                    }
                }
                wgt::TextureDimension::D3 => TextureViewDimension::D3,
            });

        let resolved_mip_level_count = desc.range.mip_level_count.unwrap_or_else(|| {
            texture
                .desc
                .mip_level_count
                .saturating_sub(desc.range.base_mip_level)
        });

        let resolved_array_layer_count =
            desc.range
                .array_layer_count
                .unwrap_or_else(|| match resolved_dimension {
                    TextureViewDimension::D1
                    | TextureViewDimension::D2
                    | TextureViewDimension::D3 => 1,
                    TextureViewDimension::Cube => 6,
                    TextureViewDimension::D2Array | TextureViewDimension::CubeArray => texture
                        .desc
                        .array_layer_count()
                        .saturating_sub(desc.range.base_array_layer),
                });

        // validate TextureViewDescriptor

        let aspects = hal::FormatAspects::new(texture.desc.format, desc.range.aspect);
        if aspects.is_empty() {
            return Err(resource::CreateTextureViewError::InvalidAspect {
                texture_format: texture.desc.format,
                requested_aspect: desc.range.aspect,
            });
        }

        let format_is_good = if desc.range.aspect == wgt::TextureAspect::All {
            resolved_format == texture.desc.format
                || texture.desc.view_formats.contains(&resolved_format)
        } else {
            Some(resolved_format)
                == texture
                    .desc
                    .format
                    .aspect_specific_format(desc.range.aspect)
        };
        if !format_is_good {
            return Err(resource::CreateTextureViewError::FormatReinterpretation {
                texture: texture.desc.format,
                view: resolved_format,
            });
        }

        // check if multisampled texture is seen as anything but 2D
        if texture.desc.sample_count > 1 && resolved_dimension != TextureViewDimension::D2 {
            return Err(
                resource::CreateTextureViewError::InvalidMultisampledTextureViewDimension(
                    resolved_dimension,
                ),
            );
        }

        // check if the dimension is compatible with the texture
        if texture.desc.dimension != resolved_dimension.compatible_texture_dimension() {
            return Err(
                resource::CreateTextureViewError::InvalidTextureViewDimension {
                    view: resolved_dimension,
                    texture: texture.desc.dimension,
                },
            );
        }

        match resolved_dimension {
            TextureViewDimension::D1 | TextureViewDimension::D2 | TextureViewDimension::D3 => {
                if resolved_array_layer_count != 1 {
                    return Err(resource::CreateTextureViewError::InvalidArrayLayerCount {
                        requested: resolved_array_layer_count,
                        dim: resolved_dimension,
                    });
                }
            }
            TextureViewDimension::Cube => {
                if resolved_array_layer_count != 6 {
                    return Err(
                        resource::CreateTextureViewError::InvalidCubemapTextureDepth {
                            depth: resolved_array_layer_count,
                        },
                    );
                }
            }
            TextureViewDimension::CubeArray => {
                if resolved_array_layer_count % 6 != 0 {
                    return Err(
                        resource::CreateTextureViewError::InvalidCubemapArrayTextureDepth {
                            depth: resolved_array_layer_count,
                        },
                    );
                }
            }
            _ => {}
        }

        match resolved_dimension {
            TextureViewDimension::Cube | TextureViewDimension::CubeArray => {
                if texture.desc.size.width != texture.desc.size.height {
                    return Err(resource::CreateTextureViewError::InvalidCubeTextureViewSize);
                }
            }
            _ => {}
        }

        if resolved_mip_level_count == 0 {
            return Err(resource::CreateTextureViewError::ZeroMipLevelCount);
        }

        let mip_level_end = desc
            .range
            .base_mip_level
            .saturating_add(resolved_mip_level_count);

        let level_end = texture.desc.mip_level_count;
        if mip_level_end > level_end {
            return Err(resource::CreateTextureViewError::TooManyMipLevels {
                requested: mip_level_end,
                total: level_end,
            });
        }

        if resolved_array_layer_count == 0 {
            return Err(resource::CreateTextureViewError::ZeroArrayLayerCount);
        }

        let array_layer_end = desc
            .range
            .base_array_layer
            .saturating_add(resolved_array_layer_count);

        let layer_end = texture.desc.array_layer_count();
        if array_layer_end > layer_end {
            return Err(resource::CreateTextureViewError::TooManyArrayLayers {
                requested: array_layer_end,
                total: layer_end,
            });
        };

        // https://gpuweb.github.io/gpuweb/#abstract-opdef-renderable-texture-view
        let render_extent = 'error: {
            if !texture
                .desc
                .usage
                .contains(wgt::TextureUsages::RENDER_ATTACHMENT)
            {
                break 'error Err(TextureViewNotRenderableReason::Usage(texture.desc.usage));
            }

            if !(resolved_dimension == TextureViewDimension::D2
                || (self.features.contains(wgt::Features::MULTIVIEW)
                    && resolved_dimension == TextureViewDimension::D2Array))
            {
                break 'error Err(TextureViewNotRenderableReason::Dimension(
                    resolved_dimension,
                ));
            }

            if resolved_mip_level_count != 1 {
                break 'error Err(TextureViewNotRenderableReason::MipLevelCount(
                    resolved_mip_level_count,
                ));
            }

            if resolved_array_layer_count != 1
                && !(self.features.contains(wgt::Features::MULTIVIEW))
            {
                break 'error Err(TextureViewNotRenderableReason::ArrayLayerCount(
                    resolved_array_layer_count,
                ));
            }

            if aspects != hal::FormatAspects::from(texture.desc.format) {
                break 'error Err(TextureViewNotRenderableReason::Aspects(aspects));
            }

            Ok(texture
                .desc
                .compute_render_extent(desc.range.base_mip_level))
        };

        // filter the usages based on the other criteria
        let usage = {
            let mask_copy = !(hal::TextureUses::COPY_SRC | hal::TextureUses::COPY_DST);
            let mask_dimension = match resolved_dimension {
                TextureViewDimension::Cube | TextureViewDimension::CubeArray => {
                    hal::TextureUses::RESOURCE
                }
                TextureViewDimension::D3 => {
                    hal::TextureUses::RESOURCE
                        | hal::TextureUses::STORAGE_READ
                        | hal::TextureUses::STORAGE_READ_WRITE
                }
                _ => hal::TextureUses::all(),
            };
            let mask_mip_level = if resolved_mip_level_count == 1 {
                hal::TextureUses::all()
            } else {
                hal::TextureUses::RESOURCE
            };
            texture.hal_usage & mask_copy & mask_dimension & mask_mip_level
        };

        // use the combined depth-stencil format for the view
        let format = if resolved_format.is_depth_stencil_component(texture.desc.format) {
            texture.desc.format
        } else {
            resolved_format
        };

        let resolved_range = wgt::ImageSubresourceRange {
            aspect: desc.range.aspect,
            base_mip_level: desc.range.base_mip_level,
            mip_level_count: Some(resolved_mip_level_count),
            base_array_layer: desc.range.base_array_layer,
            array_layer_count: Some(resolved_array_layer_count),
        };

        let hal_desc = hal::TextureViewDescriptor {
            label: desc.label.to_hal(self.instance_flags),
            format,
            dimension: resolved_dimension,
            usage,
            range: resolved_range,
        };

        let raw = unsafe {
            self.raw()
                .create_texture_view(texture_raw, &hal_desc)
                .map_err(|_| resource::CreateTextureViewError::OutOfMemory)?
        };

        let selector = TextureSelector {
            mips: desc.range.base_mip_level..mip_level_end,
            layers: desc.range.base_array_layer..array_layer_end,
        };

        let view = TextureView {
            raw: Snatchable::new(raw),
            parent: texture.clone(),
            device: self.clone(),
            desc: resource::HalTextureViewDescriptor {
                texture_format: texture.desc.format,
                format: resolved_format,
                dimension: resolved_dimension,
                range: resolved_range,
            },
            format_features: texture.format_features,
            render_extent,
            samples: texture.desc.sample_count,
            selector,
            label: desc.label.to_string(),
            tracking_data: TrackingData::new(self.tracker_indices.texture_views.clone()),
        };

        let view = Arc::new(view);

        {
            let mut views = texture.views.lock();

            // Remove stale weak references
            views.retain(|view| view.strong_count() > 0);

            views.push(Arc::downgrade(&view));
        }

        Ok(view)
    }

    pub(crate) fn create_sampler(
        self: &Arc<Self>,
        desc: &resource::SamplerDescriptor,
    ) -> Result<Arc<Sampler>, resource::CreateSamplerError> {
        self.check_is_valid()?;

        if desc
            .address_modes
            .iter()
            .any(|am| am == &wgt::AddressMode::ClampToBorder)
        {
            self.require_features(wgt::Features::ADDRESS_MODE_CLAMP_TO_BORDER)?;
        }

        if desc.border_color == Some(wgt::SamplerBorderColor::Zero) {
            self.require_features(wgt::Features::ADDRESS_MODE_CLAMP_TO_ZERO)?;
        }

        if desc.lod_min_clamp < 0.0 {
            return Err(resource::CreateSamplerError::InvalidLodMinClamp(
                desc.lod_min_clamp,
            ));
        }
        if desc.lod_max_clamp < desc.lod_min_clamp {
            return Err(resource::CreateSamplerError::InvalidLodMaxClamp {
                lod_min_clamp: desc.lod_min_clamp,
                lod_max_clamp: desc.lod_max_clamp,
            });
        }

        if desc.anisotropy_clamp < 1 {
            return Err(resource::CreateSamplerError::InvalidAnisotropy(
                desc.anisotropy_clamp,
            ));
        }

        if desc.anisotropy_clamp != 1 {
            if !matches!(desc.min_filter, wgt::FilterMode::Linear) {
                return Err(
                    resource::CreateSamplerError::InvalidFilterModeWithAnisotropy {
                        filter_type: resource::SamplerFilterErrorType::MinFilter,
                        filter_mode: desc.min_filter,
                        anisotropic_clamp: desc.anisotropy_clamp,
                    },
                );
            }
            if !matches!(desc.mag_filter, wgt::FilterMode::Linear) {
                return Err(
                    resource::CreateSamplerError::InvalidFilterModeWithAnisotropy {
                        filter_type: resource::SamplerFilterErrorType::MagFilter,
                        filter_mode: desc.mag_filter,
                        anisotropic_clamp: desc.anisotropy_clamp,
                    },
                );
            }
            if !matches!(desc.mipmap_filter, wgt::FilterMode::Linear) {
                return Err(
                    resource::CreateSamplerError::InvalidFilterModeWithAnisotropy {
                        filter_type: resource::SamplerFilterErrorType::MipmapFilter,
                        filter_mode: desc.mipmap_filter,
                        anisotropic_clamp: desc.anisotropy_clamp,
                    },
                );
            }
        }

        let anisotropy_clamp = if self
            .downlevel
            .flags
            .contains(wgt::DownlevelFlags::ANISOTROPIC_FILTERING)
        {
            // Clamp anisotropy clamp to [1, 16] per the wgpu-hal interface
            desc.anisotropy_clamp.min(16)
        } else {
            // If it isn't supported, set this unconditionally to 1
            1
        };

        //TODO: check for wgt::DownlevelFlags::COMPARISON_SAMPLERS

        let hal_desc = hal::SamplerDescriptor {
            label: desc.label.to_hal(self.instance_flags),
            address_modes: desc.address_modes,
            mag_filter: desc.mag_filter,
            min_filter: desc.min_filter,
            mipmap_filter: desc.mipmap_filter,
            lod_clamp: desc.lod_min_clamp..desc.lod_max_clamp,
            compare: desc.compare,
            anisotropy_clamp,
            border_color: desc.border_color,
        };

        let raw = unsafe {
            self.raw()
                .create_sampler(&hal_desc)
                .map_err(DeviceError::from)?
        };

        let sampler = Sampler {
            raw: ManuallyDrop::new(raw),
            device: self.clone(),
            label: desc.label.to_string(),
            tracking_data: TrackingData::new(self.tracker_indices.samplers.clone()),
            comparison: desc.compare.is_some(),
            filtering: desc.min_filter == wgt::FilterMode::Linear
                || desc.mag_filter == wgt::FilterMode::Linear
                || desc.mipmap_filter == wgt::FilterMode::Linear,
        };

        let sampler = Arc::new(sampler);

        Ok(sampler)
    }

    pub(crate) fn create_shader_module<'a>(
        self: &Arc<Self>,
        desc: &pipeline::ShaderModuleDescriptor<'a>,
        source: pipeline::ShaderModuleSource<'a>,
    ) -> Result<Arc<pipeline::ShaderModule>, pipeline::CreateShaderModuleError> {
        self.check_is_valid()?;

        let (module, source) = match source {
            #[cfg(feature = "wgsl")]
            pipeline::ShaderModuleSource::Wgsl(code) => {
                profiling::scope!("naga::front::wgsl::parse_str");
                let module = naga::front::wgsl::parse_str(&code).map_err(|inner| {
                    pipeline::CreateShaderModuleError::Parsing(naga::error::ShaderError {
                        source: code.to_string(),
                        label: desc.label.as_ref().map(|l| l.to_string()),
                        inner: Box::new(inner),
                    })
                })?;
                (Cow::Owned(module), code.into_owned())
            }
            #[cfg(feature = "spirv")]
            pipeline::ShaderModuleSource::SpirV(spv, options) => {
                let parser = naga::front::spv::Frontend::new(spv.iter().cloned(), &options);
                profiling::scope!("naga::front::spv::Frontend");
                let module = parser.parse().map_err(|inner| {
                    pipeline::CreateShaderModuleError::ParsingSpirV(naga::error::ShaderError {
                        source: String::new(),
                        label: desc.label.as_ref().map(|l| l.to_string()),
                        inner: Box::new(inner),
                    })
                })?;
                (Cow::Owned(module), String::new())
            }
            #[cfg(feature = "glsl")]
            pipeline::ShaderModuleSource::Glsl(code, options) => {
                let mut parser = naga::front::glsl::Frontend::default();
                profiling::scope!("naga::front::glsl::Frontend.parse");
                let module = parser.parse(&options, &code).map_err(|inner| {
                    pipeline::CreateShaderModuleError::ParsingGlsl(naga::error::ShaderError {
                        source: code.to_string(),
                        label: desc.label.as_ref().map(|l| l.to_string()),
                        inner: Box::new(inner),
                    })
                })?;
                (Cow::Owned(module), code.into_owned())
            }
            pipeline::ShaderModuleSource::Naga(module) => (module, String::new()),
            pipeline::ShaderModuleSource::Dummy(_) => panic!("found `ShaderModuleSource::Dummy`"),
        };
        for (_, var) in module.global_variables.iter() {
            match var.binding {
                Some(ref br) if br.group >= self.limits.max_bind_groups => {
                    return Err(pipeline::CreateShaderModuleError::InvalidGroupIndex {
                        bind: br.clone(),
                        group: br.group,
                        limit: self.limits.max_bind_groups,
                    });
                }
                _ => continue,
            };
        }

        profiling::scope!("naga::validate");
        let debug_source =
            if self.instance_flags.contains(wgt::InstanceFlags::DEBUG) && !source.is_empty() {
                Some(hal::DebugSource {
                    file_name: Cow::Owned(
                        desc.label
                            .as_ref()
                            .map_or("shader".to_string(), |l| l.to_string()),
                    ),
                    source_code: Cow::Owned(source.clone()),
                })
            } else {
                None
            };

        let info = create_validator(
            self.features,
            self.downlevel.flags,
            naga::valid::ValidationFlags::all(),
        )
        .validate(&module)
        .map_err(|inner| {
            pipeline::CreateShaderModuleError::Validation(naga::error::ShaderError {
                source,
                label: desc.label.as_ref().map(|l| l.to_string()),
                inner: Box::new(inner),
            })
        })?;

        let interface = validation::Interface::new(&module, &info, self.limits.clone());
        let hal_shader = hal::ShaderInput::Naga(hal::NagaShader {
            module,
            info,
            debug_source,
        });
        let hal_desc = hal::ShaderModuleDescriptor {
            label: desc.label.to_hal(self.instance_flags),
            runtime_checks: desc.shader_bound_checks.runtime_checks(),
        };
        let raw = match unsafe { self.raw().create_shader_module(&hal_desc, hal_shader) } {
            Ok(raw) => raw,
            Err(error) => {
                return Err(match error {
                    hal::ShaderError::Device(error) => {
                        pipeline::CreateShaderModuleError::Device(error.into())
                    }
                    hal::ShaderError::Compilation(ref msg) => {
                        log::error!("Shader error: {}", msg);
                        pipeline::CreateShaderModuleError::Generation
                    }
                })
            }
        };

        let module = pipeline::ShaderModule {
            raw: ManuallyDrop::new(raw),
            device: self.clone(),
            interface: Some(interface),
            label: desc.label.to_string(),
        };

        let module = Arc::new(module);

        Ok(module)
    }

    #[allow(unused_unsafe)]
    pub(crate) unsafe fn create_shader_module_spirv<'a>(
        self: &Arc<Self>,
        desc: &pipeline::ShaderModuleDescriptor<'a>,
        source: &'a [u32],
    ) -> Result<Arc<pipeline::ShaderModule>, pipeline::CreateShaderModuleError> {
        self.check_is_valid()?;

        self.require_features(wgt::Features::SPIRV_SHADER_PASSTHROUGH)?;
        let hal_desc = hal::ShaderModuleDescriptor {
            label: desc.label.to_hal(self.instance_flags),
            runtime_checks: desc.shader_bound_checks.runtime_checks(),
        };
        let hal_shader = hal::ShaderInput::SpirV(source);
        let raw = match unsafe { self.raw().create_shader_module(&hal_desc, hal_shader) } {
            Ok(raw) => raw,
            Err(error) => {
                return Err(match error {
                    hal::ShaderError::Device(error) => {
                        pipeline::CreateShaderModuleError::Device(error.into())
                    }
                    hal::ShaderError::Compilation(ref msg) => {
                        log::error!("Shader error: {}", msg);
                        pipeline::CreateShaderModuleError::Generation
                    }
                })
            }
        };

        let module = pipeline::ShaderModule {
            raw: ManuallyDrop::new(raw),
            device: self.clone(),
            interface: None,
            label: desc.label.to_string(),
        };

        let module = Arc::new(module);

        Ok(module)
    }

    pub(crate) fn create_command_encoder(
        self: &Arc<Self>,
        label: &crate::Label,
    ) -> Result<Arc<command::CommandBuffer>, DeviceError> {
        self.check_is_valid()?;

        let queue = self.get_queue().unwrap();

        let encoder = self
            .command_allocator
            .acquire_encoder(self.raw(), queue.raw())?;

        let command_buffer = command::CommandBuffer::new(encoder, self, label);

        let command_buffer = Arc::new(command_buffer);

        Ok(command_buffer)
    }

    /// Generate information about late-validated buffer bindings for pipelines.
    //TODO: should this be combined with `get_introspection_bind_group_layouts` in some way?
    pub(crate) fn make_late_sized_buffer_groups(
        shader_binding_sizes: &FastHashMap<naga::ResourceBinding, wgt::BufferSize>,
        layout: &binding_model::PipelineLayout,
    ) -> ArrayVec<pipeline::LateSizedBufferGroup, { hal::MAX_BIND_GROUPS }> {
        // Given the shader-required binding sizes and the pipeline layout,
        // return the filtered list of them in the layout order,
        // removing those with given `min_binding_size`.
        layout
            .bind_group_layouts
            .iter()
            .enumerate()
            .map(|(group_index, bgl)| pipeline::LateSizedBufferGroup {
                shader_sizes: bgl
                    .entries
                    .values()
                    .filter_map(|entry| match entry.ty {
                        wgt::BindingType::Buffer {
                            min_binding_size: None,
                            ..
                        } => {
                            let rb = naga::ResourceBinding {
                                group: group_index as u32,
                                binding: entry.binding,
                            };
                            let shader_size =
                                shader_binding_sizes.get(&rb).map_or(0, |nz| nz.get());
                            Some(shader_size)
                        }
                        _ => None,
                    })
                    .collect(),
            })
            .collect()
    }

    pub(crate) fn create_bind_group_layout(
        self: &Arc<Self>,
        label: &crate::Label,
        entry_map: bgl::EntryMap,
        origin: bgl::Origin,
    ) -> Result<Arc<BindGroupLayout>, binding_model::CreateBindGroupLayoutError> {
        #[derive(PartialEq)]
        enum WritableStorage {
            Yes,
            No,
        }

        for entry in entry_map.values() {
            use wgt::BindingType as Bt;

            let mut required_features = wgt::Features::empty();
            let mut required_downlevel_flags = wgt::DownlevelFlags::empty();
            let (array_feature, writable_storage) = match entry.ty {
                Bt::Buffer {
                    ty: wgt::BufferBindingType::Uniform,
                    has_dynamic_offset: false,
                    min_binding_size: _,
                } => (
                    Some(wgt::Features::BUFFER_BINDING_ARRAY),
                    WritableStorage::No,
                ),
                Bt::Buffer {
                    ty: wgt::BufferBindingType::Uniform,
                    has_dynamic_offset: true,
                    min_binding_size: _,
                } => (
                    Some(wgt::Features::BUFFER_BINDING_ARRAY),
                    WritableStorage::No,
                ),
                Bt::Buffer {
                    ty: wgt::BufferBindingType::Storage { read_only },
                    ..
                } => (
                    Some(
                        wgt::Features::BUFFER_BINDING_ARRAY
                            | wgt::Features::STORAGE_RESOURCE_BINDING_ARRAY,
                    ),
                    match read_only {
                        true => WritableStorage::No,
                        false => WritableStorage::Yes,
                    },
                ),
                Bt::Sampler { .. } => (
                    Some(wgt::Features::TEXTURE_BINDING_ARRAY),
                    WritableStorage::No,
                ),
                Bt::Texture {
                    multisampled: true,
                    sample_type: TextureSampleType::Float { filterable: true },
                    ..
                } => {
                    return Err(binding_model::CreateBindGroupLayoutError::Entry {
                        binding: entry.binding,
                        error:
                            BindGroupLayoutEntryError::SampleTypeFloatFilterableBindingMultisampled,
                    });
                }
                Bt::Texture {
                    multisampled,
                    view_dimension,
                    ..
                } => {
                    if multisampled && view_dimension != TextureViewDimension::D2 {
                        return Err(binding_model::CreateBindGroupLayoutError::Entry {
                            binding: entry.binding,
                            error: BindGroupLayoutEntryError::Non2DMultisampled(view_dimension),
                        });
                    }

                    (
                        Some(wgt::Features::TEXTURE_BINDING_ARRAY),
                        WritableStorage::No,
                    )
                }
                Bt::StorageTexture {
                    access,
                    view_dimension,
                    format: _,
                } => {
                    match view_dimension {
                        TextureViewDimension::Cube | TextureViewDimension::CubeArray => {
                            return Err(binding_model::CreateBindGroupLayoutError::Entry {
                                binding: entry.binding,
                                error: BindGroupLayoutEntryError::StorageTextureCube,
                            })
                        }
                        _ => (),
                    }
                    match access {
                        wgt::StorageTextureAccess::ReadOnly
                        | wgt::StorageTextureAccess::ReadWrite
                            if !self.features.contains(
                                wgt::Features::TEXTURE_ADAPTER_SPECIFIC_FORMAT_FEATURES,
                            ) =>
                        {
                            return Err(binding_model::CreateBindGroupLayoutError::Entry {
                                binding: entry.binding,
                                error: BindGroupLayoutEntryError::StorageTextureReadWrite,
                            });
                        }
                        _ => (),
                    }
                    (
                        Some(
                            wgt::Features::TEXTURE_BINDING_ARRAY
                                | wgt::Features::STORAGE_RESOURCE_BINDING_ARRAY,
                        ),
                        match access {
                            wgt::StorageTextureAccess::WriteOnly => WritableStorage::Yes,
                            wgt::StorageTextureAccess::ReadOnly => {
                                required_features |=
                                    wgt::Features::TEXTURE_ADAPTER_SPECIFIC_FORMAT_FEATURES;
                                WritableStorage::No
                            }
                            wgt::StorageTextureAccess::ReadWrite => {
                                required_features |=
                                    wgt::Features::TEXTURE_ADAPTER_SPECIFIC_FORMAT_FEATURES;
                                WritableStorage::Yes
                            }
                        },
                    )
                }
                Bt::AccelerationStructure => (None, WritableStorage::No),
            };

            // Validate the count parameter
            if entry.count.is_some() {
                required_features |= array_feature
                    .ok_or(BindGroupLayoutEntryError::ArrayUnsupported)
                    .map_err(|error| binding_model::CreateBindGroupLayoutError::Entry {
                        binding: entry.binding,
                        error,
                    })?;
            }

            if entry.visibility.contains_invalid_bits() {
                return Err(
                    binding_model::CreateBindGroupLayoutError::InvalidVisibility(entry.visibility),
                );
            }

            if entry.visibility.contains(wgt::ShaderStages::VERTEX) {
                if writable_storage == WritableStorage::Yes {
                    required_features |= wgt::Features::VERTEX_WRITABLE_STORAGE;
                }
                if let Bt::Buffer {
                    ty: wgt::BufferBindingType::Storage { .. },
                    ..
                } = entry.ty
                {
                    required_downlevel_flags |= wgt::DownlevelFlags::VERTEX_STORAGE;
                }
            }
            if writable_storage == WritableStorage::Yes
                && entry.visibility.contains(wgt::ShaderStages::FRAGMENT)
            {
                required_downlevel_flags |= wgt::DownlevelFlags::FRAGMENT_WRITABLE_STORAGE;
            }

            self.require_features(required_features)
                .map_err(BindGroupLayoutEntryError::MissingFeatures)
                .map_err(|error| binding_model::CreateBindGroupLayoutError::Entry {
                    binding: entry.binding,
                    error,
                })?;
            self.require_downlevel_flags(required_downlevel_flags)
                .map_err(BindGroupLayoutEntryError::MissingDownlevelFlags)
                .map_err(|error| binding_model::CreateBindGroupLayoutError::Entry {
                    binding: entry.binding,
                    error,
                })?;
        }

        let bgl_flags = conv::bind_group_layout_flags(self.features);

        let hal_bindings = entry_map.values().copied().collect::<Vec<_>>();
        let hal_desc = hal::BindGroupLayoutDescriptor {
            label: label.to_hal(self.instance_flags),
            flags: bgl_flags,
            entries: &hal_bindings,
        };
        let raw = unsafe {
            self.raw()
                .create_bind_group_layout(&hal_desc)
                .map_err(DeviceError::from)?
        };

        let mut count_validator = binding_model::BindingTypeMaxCountValidator::default();
        for entry in entry_map.values() {
            count_validator.add_binding(entry);
        }
        // If a single bind group layout violates limits, the pipeline layout is
        // definitely going to violate limits too, lets catch it now.
        count_validator
            .validate(&self.limits)
            .map_err(binding_model::CreateBindGroupLayoutError::TooManyBindings)?;

        let bgl = BindGroupLayout {
            raw: ManuallyDrop::new(raw),
            device: self.clone(),
            entries: entry_map,
            origin,
            exclusive_pipeline: OnceCell::new(),
            binding_count_validator: count_validator,
            label: label.to_string(),
        };

        let bgl = Arc::new(bgl);

        Ok(bgl)
    }

    pub(crate) fn create_buffer_binding<'a>(
        self: &Arc<Self>,
        bb: &'a binding_model::ResolvedBufferBinding,
        binding: u32,
        decl: &wgt::BindGroupLayoutEntry,
        used_buffer_ranges: &mut Vec<BufferInitTrackerAction>,
        dynamic_binding_info: &mut Vec<binding_model::BindGroupDynamicBindingData>,
        late_buffer_binding_sizes: &mut FastHashMap<u32, wgt::BufferSize>,
        used: &mut BindGroupStates,
        limits: &wgt::Limits,
        snatch_guard: &'a SnatchGuard<'a>,
    ) -> Result<hal::BufferBinding<'a, dyn hal::DynBuffer>, binding_model::CreateBindGroupError>
    {
        use crate::binding_model::CreateBindGroupError as Error;

        let (binding_ty, dynamic, min_size) = match decl.ty {
            wgt::BindingType::Buffer {
                ty,
                has_dynamic_offset,
                min_binding_size,
            } => (ty, has_dynamic_offset, min_binding_size),
            _ => {
                return Err(Error::WrongBindingType {
                    binding,
                    actual: decl.ty,
                    expected: "UniformBuffer, StorageBuffer or ReadonlyStorageBuffer",
                })
            }
        };

        let (pub_usage, internal_use, range_limit) = match binding_ty {
            wgt::BufferBindingType::Uniform => (
                wgt::BufferUsages::UNIFORM,
                hal::BufferUses::UNIFORM,
                limits.max_uniform_buffer_binding_size,
            ),
            wgt::BufferBindingType::Storage { read_only } => (
                wgt::BufferUsages::STORAGE,
                if read_only {
                    hal::BufferUses::STORAGE_READ
                } else {
                    hal::BufferUses::STORAGE_READ_WRITE
                },
                limits.max_storage_buffer_binding_size,
            ),
        };

        let (align, align_limit_name) =
            binding_model::buffer_binding_type_alignment(limits, binding_ty);
        if bb.offset % align as u64 != 0 {
            return Err(Error::UnalignedBufferOffset(
                bb.offset,
                align_limit_name,
                align,
            ));
        }

        let buffer = &bb.buffer;

        used.buffers.insert_single(buffer.clone(), internal_use);

        buffer.same_device(self)?;

        buffer.check_usage(pub_usage)?;
        let raw_buffer = buffer.try_raw(snatch_guard)?;

        let (bind_size, bind_end) = match bb.size {
            Some(size) => {
                let end = bb.offset + size.get();
                if end > buffer.size {
                    return Err(Error::BindingRangeTooLarge {
                        buffer: buffer.error_ident(),
                        range: bb.offset..end,
                        size: buffer.size,
                    });
                }
                (size.get(), end)
            }
            None => {
                if buffer.size < bb.offset {
                    return Err(Error::BindingRangeTooLarge {
                        buffer: buffer.error_ident(),
                        range: bb.offset..bb.offset,
                        size: buffer.size,
                    });
                }
                (buffer.size - bb.offset, buffer.size)
            }
        };

        if bind_size > range_limit as u64 {
            return Err(Error::BufferRangeTooLarge {
                binding,
                given: bind_size as u32,
                limit: range_limit,
            });
        }

        // Record binding info for validating dynamic offsets
        if dynamic {
            dynamic_binding_info.push(binding_model::BindGroupDynamicBindingData {
                binding_idx: binding,
                buffer_size: buffer.size,
                binding_range: bb.offset..bind_end,
                maximum_dynamic_offset: buffer.size - bind_end,
                binding_type: binding_ty,
            });
        }

        if let Some(non_zero) = min_size {
            let min_size = non_zero.get();
            if min_size > bind_size {
                return Err(Error::BindingSizeTooSmall {
                    buffer: buffer.error_ident(),
                    actual: bind_size,
                    min: min_size,
                });
            }
        } else {
            let late_size = wgt::BufferSize::new(bind_size)
                .ok_or_else(|| Error::BindingZeroSize(buffer.error_ident()))?;
            late_buffer_binding_sizes.insert(binding, late_size);
        }

        assert_eq!(bb.offset % wgt::COPY_BUFFER_ALIGNMENT, 0);
        used_buffer_ranges.extend(buffer.initialization_status.read().create_action(
            buffer,
            bb.offset..bb.offset + bind_size,
            MemoryInitKind::NeedsInitializedMemory,
        ));

        Ok(hal::BufferBinding {
            buffer: raw_buffer,
            offset: bb.offset,
            size: bb.size,
        })
    }

    fn create_sampler_binding<'a>(
        self: &Arc<Self>,
        used: &mut BindGroupStates,
        binding: u32,
        decl: &wgt::BindGroupLayoutEntry,
        sampler: &'a Arc<Sampler>,
    ) -> Result<&'a dyn hal::DynSampler, binding_model::CreateBindGroupError> {
        use crate::binding_model::CreateBindGroupError as Error;

        used.samplers.insert_single(sampler.clone());

        sampler.same_device(self)?;

        match decl.ty {
            wgt::BindingType::Sampler(ty) => {
                let (allowed_filtering, allowed_comparison) = match ty {
                    wgt::SamplerBindingType::Filtering => (None, false),
                    wgt::SamplerBindingType::NonFiltering => (Some(false), false),
                    wgt::SamplerBindingType::Comparison => (None, true),
                };
                if let Some(allowed_filtering) = allowed_filtering {
                    if allowed_filtering != sampler.filtering {
                        return Err(Error::WrongSamplerFiltering {
                            binding,
                            layout_flt: allowed_filtering,
                            sampler_flt: sampler.filtering,
                        });
                    }
                }
                if allowed_comparison != sampler.comparison {
                    return Err(Error::WrongSamplerComparison {
                        binding,
                        layout_cmp: allowed_comparison,
                        sampler_cmp: sampler.comparison,
                    });
                }
            }
            _ => {
                return Err(Error::WrongBindingType {
                    binding,
                    actual: decl.ty,
                    expected: "Sampler",
                })
            }
        }

        Ok(sampler.raw())
    }

    pub(crate) fn create_texture_binding<'a>(
        self: &Arc<Self>,
        binding: u32,
        decl: &wgt::BindGroupLayoutEntry,
        view: &'a Arc<TextureView>,
        used: &mut BindGroupStates,
        used_texture_ranges: &mut Vec<TextureInitTrackerAction>,
        snatch_guard: &'a SnatchGuard<'a>,
    ) -> Result<hal::TextureBinding<'a, dyn hal::DynTextureView>, binding_model::CreateBindGroupError>
    {
        view.same_device(self)?;

        let (pub_usage, internal_use) = self.texture_use_parameters(
            binding,
            decl,
            view,
            "SampledTexture, ReadonlyStorageTexture or WriteonlyStorageTexture",
        )?;

        used.views.insert_single(view.clone(), internal_use);

        let texture = &view.parent;
        texture.check_usage(pub_usage)?;

        used_texture_ranges.push(TextureInitTrackerAction {
            texture: texture.clone(),
            range: TextureInitRange {
                mip_range: view.desc.range.mip_range(texture.desc.mip_level_count),
                layer_range: view
                    .desc
                    .range
                    .layer_range(texture.desc.array_layer_count()),
            },
            kind: MemoryInitKind::NeedsInitializedMemory,
        });

        Ok(hal::TextureBinding {
            view: view.try_raw(snatch_guard)?,
            usage: internal_use,
        })
    }

    fn create_tlas_binding<'a>(
        self: &Arc<Self>,
        used: &BindGroupStates<A>,
        binding: u32,
        decl: &wgt::BindGroupLayoutEntry,
        tlas: &'a Arc<Tlas<A>>,
    ) -> Result<&'a A::AccelerationStructure, binding_model::CreateBindGroupError> {
        use crate::binding_model::CreateBindGroupError as Error;

        used.acceleration_structures.add_single(tlas);

        tlas.same_device(self)?;

        match decl.ty {
            wgt::BindingType::AccelerationStructure => (),
            _ => {
                return Err(Error::WrongBindingType {
                    binding,
                    actual: decl.ty,
                    expected: "Tlas",
                });
            }
        }

        Ok(tlas.raw())
    }

    // This function expects the provided bind group layout to be resolved
    // (not passing a duplicate) beforehand.
    pub(crate) fn create_bind_group(
        self: &Arc<Self>,
        desc: binding_model::ResolvedBindGroupDescriptor,
    ) -> Result<Arc<BindGroup>, binding_model::CreateBindGroupError> {
        use crate::binding_model::{CreateBindGroupError as Error, ResolvedBindingResource as Br};

        let layout = desc.layout;

        self.check_is_valid()?;
        layout.same_device(self)?;

        {
            // Check that the number of entries in the descriptor matches
            // the number of entries in the layout.
            let actual = desc.entries.len();
            let expected = layout.entries.len();
            if actual != expected {
                return Err(Error::BindingsNumMismatch { expected, actual });
            }
        }

        // TODO: arrayvec/smallvec, or re-use allocations
        // Record binding info for dynamic offset validation
        let mut dynamic_binding_info = Vec::new();
        // Map of binding -> shader reflected size
        //Note: we can't collect into a vector right away because
        // it needs to be in BGL iteration order, not BG entry order.
        let mut late_buffer_binding_sizes = FastHashMap::default();
        // fill out the descriptors
        let mut used = BindGroupStates::new();

        let mut used_buffer_ranges = Vec::new();
        let mut used_texture_ranges = Vec::new();
        let mut hal_entries = Vec::with_capacity(desc.entries.len());
        let mut hal_buffers = Vec::new();
        let mut hal_samplers = Vec::new();
        let mut hal_textures = Vec::new();
        let mut hal_tlas_s = Vec::new();
        let snatch_guard = self.snatchable_lock.read();
        for entry in desc.entries.iter() {
            let binding = entry.binding;
            // Find the corresponding declaration in the layout
            let decl = layout
                .entries
                .get(binding)
                .ok_or(Error::MissingBindingDeclaration(binding))?;
            let (res_index, count) = match entry.resource {
                Br::Buffer(ref bb) => {
                    let bb = self.create_buffer_binding(
                        bb,
                        binding,
                        decl,
                        &mut used_buffer_ranges,
                        &mut dynamic_binding_info,
                        &mut late_buffer_binding_sizes,
                        &mut used,
                        &self.limits,
                        &snatch_guard,
                    )?;

                    let res_index = hal_buffers.len();
                    hal_buffers.push(bb);
                    (res_index, 1)
                }
                Br::BufferArray(ref bindings_array) => {
                    let num_bindings = bindings_array.len();
                    Self::check_array_binding(self.features, decl.count, num_bindings)?;

                    let res_index = hal_buffers.len();
                    for bb in bindings_array.iter() {
                        let bb = self.create_buffer_binding(
                            bb,
                            binding,
                            decl,
                            &mut used_buffer_ranges,
                            &mut dynamic_binding_info,
                            &mut late_buffer_binding_sizes,
                            &mut used,
                            &self.limits,
                            &snatch_guard,
                        )?;
                        hal_buffers.push(bb);
                    }
                    (res_index, num_bindings)
                }
                Br::Sampler(ref sampler) => {
                    let sampler = self.create_sampler_binding(&mut used, binding, decl, sampler)?;

                    let res_index = hal_samplers.len();
                    hal_samplers.push(sampler);
                    (res_index, 1)
                }
                Br::SamplerArray(ref samplers) => {
                    let num_bindings = samplers.len();
                    Self::check_array_binding(self.features, decl.count, num_bindings)?;

                    let res_index = hal_samplers.len();
                    for sampler in samplers.iter() {
                        let sampler =
                            self.create_sampler_binding(&mut used, binding, decl, sampler)?;

                        hal_samplers.push(sampler);
                    }

                    (res_index, num_bindings)
                }
                Br::TextureView(ref view) => {
                    let tb = self.create_texture_binding(
                        binding,
                        decl,
                        view,
                        &mut used,
                        &mut used_texture_ranges,
                        &snatch_guard,
                    )?;
                    let res_index = hal_textures.len();
                    hal_textures.push(tb);
                    (res_index, 1)
                }
                Br::TextureViewArray(ref views) => {
                    let num_bindings = views.len();
                    Self::check_array_binding(self.features, decl.count, num_bindings)?;

                    let res_index = hal_textures.len();
                    for view in views.iter() {
                        let tb = self.create_texture_binding(
                            binding,
                            decl,
                            view,
                            &mut used,
                            &mut used_texture_ranges,
                            &snatch_guard,
                        )?;

                        hal_textures.push(tb);
                    }

                    (res_index, num_bindings)
                }
                Br::AccelerationStructure(ref tlas) => {
                    let tlas = self.create_tlas_binding(&used, binding, decl, tlas)?;
                    let res_index = hal_tlas_s.len();
                    hal_tlas_s.push(tlas);
                    (res_index, 1)
                }
            };

            hal_entries.push(hal::BindGroupEntry {
                binding,
                resource_index: res_index as u32,
                count: count as u32,
            });
        }

        used.optimize();

        hal_entries.sort_by_key(|entry| entry.binding);
        for (a, b) in hal_entries.iter().zip(hal_entries.iter().skip(1)) {
            if a.binding == b.binding {
                return Err(Error::DuplicateBinding(a.binding));
            }
        }
        let hal_desc = hal::BindGroupDescriptor {
            label: desc.label.to_hal(self.instance_flags),
            layout: layout.raw(),
            entries: &hal_entries,
            buffers: &hal_buffers,
            samplers: &hal_samplers,
            textures: &hal_textures,
            acceleration_structures: &hal_tlas_s,
        };
        let raw = unsafe {
            self.raw()
                .create_bind_group(&hal_desc)
                .map_err(DeviceError::from)?
        };

        // collect in the order of BGL iteration
        let late_buffer_binding_sizes = layout
            .entries
            .indices()
            .flat_map(|binding| late_buffer_binding_sizes.get(&binding).cloned())
            .collect();

        let bind_group = BindGroup {
            raw: Snatchable::new(raw),
            device: self.clone(),
            layout,
            label: desc.label.to_string(),
            tracking_data: TrackingData::new(self.tracker_indices.bind_groups.clone()),
            used,
            used_buffer_ranges,
            used_texture_ranges,
            dynamic_binding_info,
            late_buffer_binding_sizes,
        };

        let bind_group = Arc::new(bind_group);

        let weak_ref = Arc::downgrade(&bind_group);
        for range in &bind_group.used_texture_ranges {
            let mut bind_groups = range.texture.bind_groups.lock();

            // Remove stale weak references
            bind_groups.retain(|bg| bg.strong_count() > 0);

            bind_groups.push(weak_ref.clone());
        }
        for range in &bind_group.used_buffer_ranges {
            let mut bind_groups = range.buffer.bind_groups.lock();

            // Remove stale weak references
            bind_groups.retain(|bg| bg.strong_count() > 0);

            bind_groups.push(weak_ref.clone());
        }

        Ok(bind_group)
    }

    pub(crate) fn check_array_binding(
        features: wgt::Features,
        count: Option<NonZeroU32>,
        num_bindings: usize,
    ) -> Result<(), binding_model::CreateBindGroupError> {
        use super::binding_model::CreateBindGroupError as Error;

        if let Some(count) = count {
            let count = count.get() as usize;
            if count < num_bindings {
                return Err(Error::BindingArrayPartialLengthMismatch {
                    actual: num_bindings,
                    expected: count,
                });
            }
            if count != num_bindings
                && !features.contains(wgt::Features::PARTIALLY_BOUND_BINDING_ARRAY)
            {
                return Err(Error::BindingArrayLengthMismatch {
                    actual: num_bindings,
                    expected: count,
                });
            }
            if num_bindings == 0 {
                return Err(Error::BindingArrayZeroLength);
            }
        } else {
            return Err(Error::SingleBindingExpected);
        };

        Ok(())
    }

    pub(crate) fn texture_use_parameters(
        self: &Arc<Self>,
        binding: u32,
        decl: &wgt::BindGroupLayoutEntry,
        view: &TextureView,
        expected: &'static str,
    ) -> Result<(wgt::TextureUsages, hal::TextureUses), binding_model::CreateBindGroupError> {
        use crate::binding_model::CreateBindGroupError as Error;
        if view
            .desc
            .aspects()
            .contains(hal::FormatAspects::DEPTH | hal::FormatAspects::STENCIL)
        {
            return Err(Error::DepthStencilAspect);
        }
        match decl.ty {
            wgt::BindingType::Texture {
                sample_type,
                view_dimension,
                multisampled,
            } => {
                use wgt::TextureSampleType as Tst;
                if multisampled != (view.samples != 1) {
                    return Err(Error::InvalidTextureMultisample {
                        binding,
                        layout_multisampled: multisampled,
                        view_samples: view.samples,
                    });
                }
                let compat_sample_type = view
                    .desc
                    .format
                    .sample_type(Some(view.desc.range.aspect), Some(self.features))
                    .unwrap();
                match (sample_type, compat_sample_type) {
                    (Tst::Uint, Tst::Uint) |
                        (Tst::Sint, Tst::Sint) |
                        (Tst::Depth, Tst::Depth) |
                        // if we expect non-filterable, accept anything float
                        (Tst::Float { filterable: false }, Tst::Float { .. }) |
                        // if we expect filterable, require it
                        (Tst::Float { filterable: true }, Tst::Float { filterable: true }) |
                        // if we expect non-filterable, also accept depth
                        (Tst::Float { filterable: false }, Tst::Depth) => {}
                    // if we expect filterable, also accept Float that is defined as
                    // unfilterable if filterable feature is explicitly enabled (only hit
                    // if wgt::Features::TEXTURE_ADAPTER_SPECIFIC_FORMAT_FEATURES is
                    // enabled)
                    (Tst::Float { filterable: true }, Tst::Float { .. }) if view.format_features.flags.contains(wgt::TextureFormatFeatureFlags::FILTERABLE) => {}
                    _ => {
                        return Err(Error::InvalidTextureSampleType {
                            binding,
                            layout_sample_type: sample_type,
                            view_format: view.desc.format,
                        })
                    }
                }
                if view_dimension != view.desc.dimension {
                    return Err(Error::InvalidTextureDimension {
                        binding,
                        layout_dimension: view_dimension,
                        view_dimension: view.desc.dimension,
                    });
                }
                Ok((
                    wgt::TextureUsages::TEXTURE_BINDING,
                    hal::TextureUses::RESOURCE,
                ))
            }
            wgt::BindingType::StorageTexture {
                access,
                format,
                view_dimension,
            } => {
                if format != view.desc.format {
                    return Err(Error::InvalidStorageTextureFormat {
                        binding,
                        layout_format: format,
                        view_format: view.desc.format,
                    });
                }
                if view_dimension != view.desc.dimension {
                    return Err(Error::InvalidTextureDimension {
                        binding,
                        layout_dimension: view_dimension,
                        view_dimension: view.desc.dimension,
                    });
                }

                let mip_level_count = view.selector.mips.end - view.selector.mips.start;
                if mip_level_count != 1 {
                    return Err(Error::InvalidStorageTextureMipLevelCount {
                        binding,
                        mip_level_count,
                    });
                }

                let internal_use = match access {
                    wgt::StorageTextureAccess::WriteOnly => hal::TextureUses::STORAGE_READ_WRITE,
                    wgt::StorageTextureAccess::ReadOnly => {
                        if !view
                            .format_features
                            .flags
                            .contains(wgt::TextureFormatFeatureFlags::STORAGE_READ_WRITE)
                        {
                            return Err(Error::StorageReadNotSupported(view.desc.format));
                        }
                        hal::TextureUses::STORAGE_READ
                    }
                    wgt::StorageTextureAccess::ReadWrite => {
                        if !view
                            .format_features
                            .flags
                            .contains(wgt::TextureFormatFeatureFlags::STORAGE_READ_WRITE)
                        {
                            return Err(Error::StorageReadNotSupported(view.desc.format));
                        }

                        hal::TextureUses::STORAGE_READ_WRITE
                    }
                };
                Ok((wgt::TextureUsages::STORAGE_BINDING, internal_use))
            }
            _ => Err(Error::WrongBindingType {
                binding,
                actual: decl.ty,
                expected,
            }),
        }
    }

    pub(crate) fn create_pipeline_layout(
        self: &Arc<Self>,
        desc: &binding_model::ResolvedPipelineLayoutDescriptor,
    ) -> Result<Arc<binding_model::PipelineLayout>, binding_model::CreatePipelineLayoutError> {
        use crate::binding_model::CreatePipelineLayoutError as Error;

        self.check_is_valid()?;

        let bind_group_layouts_count = desc.bind_group_layouts.len();
        let device_max_bind_groups = self.limits.max_bind_groups as usize;
        if bind_group_layouts_count > device_max_bind_groups {
            return Err(Error::TooManyGroups {
                actual: bind_group_layouts_count,
                max: device_max_bind_groups,
            });
        }

        if !desc.push_constant_ranges.is_empty() {
            self.require_features(wgt::Features::PUSH_CONSTANTS)?;
        }

        let mut used_stages = wgt::ShaderStages::empty();
        for (index, pc) in desc.push_constant_ranges.iter().enumerate() {
            if pc.stages.intersects(used_stages) {
                return Err(Error::MoreThanOnePushConstantRangePerStage {
                    index,
                    provided: pc.stages,
                    intersected: pc.stages & used_stages,
                });
            }
            used_stages |= pc.stages;

            let device_max_pc_size = self.limits.max_push_constant_size;
            if device_max_pc_size < pc.range.end {
                return Err(Error::PushConstantRangeTooLarge {
                    index,
                    range: pc.range.clone(),
                    max: device_max_pc_size,
                });
            }

            if pc.range.start % wgt::PUSH_CONSTANT_ALIGNMENT != 0 {
                return Err(Error::MisalignedPushConstantRange {
                    index,
                    bound: pc.range.start,
                });
            }
            if pc.range.end % wgt::PUSH_CONSTANT_ALIGNMENT != 0 {
                return Err(Error::MisalignedPushConstantRange {
                    index,
                    bound: pc.range.end,
                });
            }
        }

        let mut count_validator = binding_model::BindingTypeMaxCountValidator::default();

        for bgl in desc.bind_group_layouts.iter() {
            bgl.same_device(self)?;
            count_validator.merge(&bgl.binding_count_validator);
        }

        count_validator
            .validate(&self.limits)
            .map_err(Error::TooManyBindings)?;

        let bind_group_layouts = desc
            .bind_group_layouts
            .iter()
            .cloned()
            .collect::<ArrayVec<_, { hal::MAX_BIND_GROUPS }>>();

        let raw_bind_group_layouts = desc
            .bind_group_layouts
            .iter()
            .map(|bgl| bgl.raw())
            .collect::<ArrayVec<_, { hal::MAX_BIND_GROUPS }>>();

        let hal_desc = hal::PipelineLayoutDescriptor {
            label: desc.label.to_hal(self.instance_flags),
            flags: hal::PipelineLayoutFlags::FIRST_VERTEX_INSTANCE,
            bind_group_layouts: &raw_bind_group_layouts,
            push_constant_ranges: desc.push_constant_ranges.as_ref(),
        };

        let raw = unsafe {
            self.raw()
                .create_pipeline_layout(&hal_desc)
                .map_err(DeviceError::from)?
        };

        drop(raw_bind_group_layouts);

        let layout = binding_model::PipelineLayout {
            raw: ManuallyDrop::new(raw),
            device: self.clone(),
            label: desc.label.to_string(),
            bind_group_layouts,
            push_constant_ranges: desc.push_constant_ranges.iter().cloned().collect(),
        };

        let layout = Arc::new(layout);

        Ok(layout)
    }

    pub(crate) fn derive_pipeline_layout(
        self: &Arc<Self>,
        mut derived_group_layouts: ArrayVec<bgl::EntryMap, { hal::MAX_BIND_GROUPS }>,
    ) -> Result<Arc<binding_model::PipelineLayout>, pipeline::ImplicitLayoutError> {
        while derived_group_layouts
            .last()
            .map_or(false, |map| map.is_empty())
        {
            derived_group_layouts.pop();
        }

        let mut unique_bind_group_layouts = PreHashedMap::default();

        let bind_group_layouts = derived_group_layouts
            .into_iter()
            .map(|mut bgl_entry_map| {
                bgl_entry_map.sort();
                match unique_bind_group_layouts.entry(PreHashedKey::from_key(&bgl_entry_map)) {
                    std::collections::hash_map::Entry::Occupied(v) => Ok(Arc::clone(v.get())),
                    std::collections::hash_map::Entry::Vacant(e) => {
                        match self.create_bind_group_layout(
                            &None,
                            bgl_entry_map,
                            bgl::Origin::Derived,
                        ) {
                            Ok(bgl) => {
                                e.insert(bgl.clone());
                                Ok(bgl)
                            }
                            Err(e) => Err(e),
                        }
                    }
                }
            })
            .collect::<Result<Vec<_>, _>>()?;

        let layout_desc = binding_model::ResolvedPipelineLayoutDescriptor {
            label: None,
            bind_group_layouts: Cow::Owned(bind_group_layouts),
            push_constant_ranges: Cow::Borrowed(&[]), //TODO?
        };

        let layout = self.create_pipeline_layout(&layout_desc)?;
        Ok(layout)
    }

    pub(crate) fn create_compute_pipeline(
        self: &Arc<Self>,
        desc: pipeline::ResolvedComputePipelineDescriptor,
    ) -> Result<Arc<pipeline::ComputePipeline>, pipeline::CreateComputePipelineError> {
        self.check_is_valid()?;

        self.require_downlevel_flags(wgt::DownlevelFlags::COMPUTE_SHADERS)?;

        let shader_module = desc.stage.module;

        shader_module.same_device(self)?;

        let is_auto_layout = desc.layout.is_none();

        // Get the pipeline layout from the desc if it is provided.
        let pipeline_layout = match desc.layout {
            Some(pipeline_layout) => {
                pipeline_layout.same_device(self)?;
                Some(pipeline_layout)
            }
            None => None,
        };

        let mut binding_layout_source = match pipeline_layout {
            Some(ref pipeline_layout) => {
                validation::BindingLayoutSource::Provided(pipeline_layout.get_binding_maps())
            }
            None => validation::BindingLayoutSource::new_derived(&self.limits),
        };
        let mut shader_binding_sizes = FastHashMap::default();
        let io = validation::StageIo::default();

        let final_entry_point_name;

        {
            let stage = wgt::ShaderStages::COMPUTE;

            final_entry_point_name = shader_module.finalize_entry_point_name(
                stage,
                desc.stage.entry_point.as_ref().map(|ep| ep.as_ref()),
            )?;

            if let Some(ref interface) = shader_module.interface {
                let _ = interface.check_stage(
                    &mut binding_layout_source,
                    &mut shader_binding_sizes,
                    &final_entry_point_name,
                    stage,
                    io,
                    None,
                )?;
            }
        }

        let pipeline_layout = match binding_layout_source {
            validation::BindingLayoutSource::Provided(_) => {
                drop(binding_layout_source);
                pipeline_layout.unwrap()
            }
            validation::BindingLayoutSource::Derived(entries) => {
                self.derive_pipeline_layout(entries)?
            }
        };

        let late_sized_buffer_groups =
            Device::make_late_sized_buffer_groups(&shader_binding_sizes, &pipeline_layout);

        let cache = match desc.cache {
            Some(cache) => {
                cache.same_device(self)?;
                Some(cache)
            }
            None => None,
        };

        let pipeline_desc = hal::ComputePipelineDescriptor {
            label: desc.label.to_hal(self.instance_flags),
            layout: pipeline_layout.raw(),
            stage: hal::ProgrammableStage {
                module: shader_module.raw(),
                entry_point: final_entry_point_name.as_ref(),
                constants: desc.stage.constants.as_ref(),
                zero_initialize_workgroup_memory: desc.stage.zero_initialize_workgroup_memory,
            },
            cache: cache.as_ref().map(|it| it.raw()),
        };

        let raw =
            unsafe { self.raw().create_compute_pipeline(&pipeline_desc) }.map_err(
                |err| match err {
                    hal::PipelineError::Device(error) => {
                        pipeline::CreateComputePipelineError::Device(error.into())
                    }
                    hal::PipelineError::Linkage(_stages, msg) => {
                        pipeline::CreateComputePipelineError::Internal(msg)
                    }
                    hal::PipelineError::EntryPoint(_stage) => {
                        pipeline::CreateComputePipelineError::Internal(
                            ENTRYPOINT_FAILURE_ERROR.to_string(),
                        )
                    }
                    hal::PipelineError::PipelineConstants(_stages, msg) => {
                        pipeline::CreateComputePipelineError::PipelineConstants(msg)
                    }
                },
            )?;

        let pipeline = pipeline::ComputePipeline {
            raw: ManuallyDrop::new(raw),
            layout: pipeline_layout,
            device: self.clone(),
            _shader_module: shader_module,
            late_sized_buffer_groups,
            label: desc.label.to_string(),
            tracking_data: TrackingData::new(self.tracker_indices.compute_pipelines.clone()),
        };

        let pipeline = Arc::new(pipeline);

        if is_auto_layout {
            for bgl in pipeline.layout.bind_group_layouts.iter() {
                // `bind_group_layouts` might contain duplicate entries, so we need to ignore the result.
                let _ = bgl
                    .exclusive_pipeline
                    .set(binding_model::ExclusivePipeline::Compute(Arc::downgrade(
                        &pipeline,
                    )));
            }
        }

        Ok(pipeline)
    }

    pub(crate) fn create_render_pipeline(
        self: &Arc<Self>,
        desc: pipeline::ResolvedRenderPipelineDescriptor,
    ) -> Result<Arc<pipeline::RenderPipeline>, pipeline::CreateRenderPipelineError> {
        use wgt::TextureFormatFeatureFlags as Tfff;

        self.check_is_valid()?;

        let mut shader_binding_sizes = FastHashMap::default();

        let num_attachments = desc.fragment.as_ref().map(|f| f.targets.len()).unwrap_or(0);
        let max_attachments = self.limits.max_color_attachments as usize;
        if num_attachments > max_attachments {
            return Err(pipeline::CreateRenderPipelineError::ColorAttachment(
                command::ColorAttachmentError::TooMany {
                    given: num_attachments,
                    limit: max_attachments,
                },
            ));
        }

        let color_targets = desc
            .fragment
            .as_ref()
            .map_or(&[][..], |fragment| &fragment.targets);
        let depth_stencil_state = desc.depth_stencil.as_ref();

        {
            let cts: ArrayVec<_, { hal::MAX_COLOR_ATTACHMENTS }> =
                color_targets.iter().filter_map(|x| x.as_ref()).collect();
            if !cts.is_empty() && {
                let first = &cts[0];
                cts[1..]
                    .iter()
                    .any(|ct| ct.write_mask != first.write_mask || ct.blend != first.blend)
            } {
                self.require_downlevel_flags(wgt::DownlevelFlags::INDEPENDENT_BLEND)?;
            }
        }

        let mut io = validation::StageIo::default();
        let mut validated_stages = wgt::ShaderStages::empty();

        let mut vertex_steps = Vec::with_capacity(desc.vertex.buffers.len());
        let mut vertex_buffers = Vec::with_capacity(desc.vertex.buffers.len());
        let mut total_attributes = 0;
        let mut shader_expects_dual_source_blending = false;
        let mut pipeline_expects_dual_source_blending = false;
        for (i, vb_state) in desc.vertex.buffers.iter().enumerate() {
            let mut last_stride = 0;
            for attribute in vb_state.attributes.iter() {
                last_stride = last_stride.max(attribute.offset + attribute.format.size());
            }
            vertex_steps.push(pipeline::VertexStep {
                stride: vb_state.array_stride,
                last_stride,
                mode: vb_state.step_mode,
            });
            if vb_state.attributes.is_empty() {
                continue;
            }
            if vb_state.array_stride > self.limits.max_vertex_buffer_array_stride as u64 {
                return Err(pipeline::CreateRenderPipelineError::VertexStrideTooLarge {
                    index: i as u32,
                    given: vb_state.array_stride as u32,
                    limit: self.limits.max_vertex_buffer_array_stride,
                });
            }
            if vb_state.array_stride % wgt::VERTEX_STRIDE_ALIGNMENT != 0 {
                return Err(pipeline::CreateRenderPipelineError::UnalignedVertexStride {
                    index: i as u32,
                    stride: vb_state.array_stride,
                });
            }
            vertex_buffers.push(hal::VertexBufferLayout {
                array_stride: vb_state.array_stride,
                step_mode: vb_state.step_mode,
                attributes: vb_state.attributes.as_ref(),
            });

            for attribute in vb_state.attributes.iter() {
                if attribute.offset >= 0x10000000 {
                    return Err(
                        pipeline::CreateRenderPipelineError::InvalidVertexAttributeOffset {
                            location: attribute.shader_location,
                            offset: attribute.offset,
                        },
                    );
                }

                if let wgt::VertexFormat::Float64
                | wgt::VertexFormat::Float64x2
                | wgt::VertexFormat::Float64x3
                | wgt::VertexFormat::Float64x4 = attribute.format
                {
                    self.require_features(wgt::Features::VERTEX_ATTRIBUTE_64BIT)?;
                }

                let previous = io.insert(
                    attribute.shader_location,
                    validation::InterfaceVar::vertex_attribute(attribute.format),
                );

                if previous.is_some() {
                    return Err(pipeline::CreateRenderPipelineError::ShaderLocationClash(
                        attribute.shader_location,
                    ));
                }
            }
            total_attributes += vb_state.attributes.len();
        }

        if vertex_buffers.len() > self.limits.max_vertex_buffers as usize {
            return Err(pipeline::CreateRenderPipelineError::TooManyVertexBuffers {
                given: vertex_buffers.len() as u32,
                limit: self.limits.max_vertex_buffers,
            });
        }
        if total_attributes > self.limits.max_vertex_attributes as usize {
            return Err(
                pipeline::CreateRenderPipelineError::TooManyVertexAttributes {
                    given: total_attributes as u32,
                    limit: self.limits.max_vertex_attributes,
                },
            );
        }

        if desc.primitive.strip_index_format.is_some() && !desc.primitive.topology.is_strip() {
            return Err(
                pipeline::CreateRenderPipelineError::StripIndexFormatForNonStripTopology {
                    strip_index_format: desc.primitive.strip_index_format,
                    topology: desc.primitive.topology,
                },
            );
        }

        if desc.primitive.unclipped_depth {
            self.require_features(wgt::Features::DEPTH_CLIP_CONTROL)?;
        }

        if desc.primitive.polygon_mode == wgt::PolygonMode::Line {
            self.require_features(wgt::Features::POLYGON_MODE_LINE)?;
        }
        if desc.primitive.polygon_mode == wgt::PolygonMode::Point {
            self.require_features(wgt::Features::POLYGON_MODE_POINT)?;
        }

        if desc.primitive.conservative {
            self.require_features(wgt::Features::CONSERVATIVE_RASTERIZATION)?;
        }

        if desc.primitive.conservative && desc.primitive.polygon_mode != wgt::PolygonMode::Fill {
            return Err(
                pipeline::CreateRenderPipelineError::ConservativeRasterizationNonFillPolygonMode,
            );
        }

        let mut target_specified = false;

        for (i, cs) in color_targets.iter().enumerate() {
            if let Some(cs) = cs.as_ref() {
                target_specified = true;
                let error = 'error: {
                    if cs.write_mask.contains_invalid_bits() {
                        break 'error Some(pipeline::ColorStateError::InvalidWriteMask(
                            cs.write_mask,
                        ));
                    }

                    let format_features = self.describe_format_features(cs.format)?;
                    if !format_features
                        .allowed_usages
                        .contains(wgt::TextureUsages::RENDER_ATTACHMENT)
                    {
                        break 'error Some(pipeline::ColorStateError::FormatNotRenderable(
                            cs.format,
                        ));
                    }
                    let blendable = format_features.flags.contains(Tfff::BLENDABLE);
                    let filterable = format_features.flags.contains(Tfff::FILTERABLE);
                    let adapter_specific = self
                        .features
                        .contains(wgt::Features::TEXTURE_ADAPTER_SPECIFIC_FORMAT_FEATURES);
                    // according to WebGPU specifications the texture needs to be
                    // [`TextureFormatFeatureFlags::FILTERABLE`] if blending is set - use
                    // [`Features::TEXTURE_ADAPTER_SPECIFIC_FORMAT_FEATURES`] to elude
                    // this limitation
                    if cs.blend.is_some() && (!blendable || (!filterable && !adapter_specific)) {
                        break 'error Some(pipeline::ColorStateError::FormatNotBlendable(
                            cs.format,
                        ));
                    }
                    if !hal::FormatAspects::from(cs.format).contains(hal::FormatAspects::COLOR) {
                        break 'error Some(pipeline::ColorStateError::FormatNotColor(cs.format));
                    }

                    if desc.multisample.count > 1
                        && !format_features
                            .flags
                            .sample_count_supported(desc.multisample.count)
                    {
                        break 'error Some(pipeline::ColorStateError::InvalidSampleCount(
                            desc.multisample.count,
                            cs.format,
                            cs.format
                                .guaranteed_format_features(self.features)
                                .flags
                                .supported_sample_counts(),
                            self.adapter
                                .get_texture_format_features(cs.format)
                                .flags
                                .supported_sample_counts(),
                        ));
                    }

                    if let Some(blend_mode) = cs.blend {
                        for factor in [
                            blend_mode.color.src_factor,
                            blend_mode.color.dst_factor,
                            blend_mode.alpha.src_factor,
                            blend_mode.alpha.dst_factor,
                        ] {
                            if factor.ref_second_blend_source() {
                                self.require_features(wgt::Features::DUAL_SOURCE_BLENDING)?;
                                if i == 0 {
                                    pipeline_expects_dual_source_blending = true;
                                    break;
                                } else {
                                    return Err(pipeline::CreateRenderPipelineError
                                        ::BlendFactorOnUnsupportedTarget { factor, target: i as u32 });
                                }
                            }
                        }
                    }

                    break 'error None;
                };
                if let Some(e) = error {
                    return Err(pipeline::CreateRenderPipelineError::ColorState(i as u8, e));
                }
            }
        }

        let limit = self.limits.max_color_attachment_bytes_per_sample;
        let formats = color_targets
            .iter()
            .map(|cs| cs.as_ref().map(|cs| cs.format));
        if let Err(total) = validate_color_attachment_bytes_per_sample(formats, limit) {
            return Err(pipeline::CreateRenderPipelineError::ColorAttachment(
                command::ColorAttachmentError::TooManyBytesPerSample { total, limit },
            ));
        }

        if let Some(ds) = depth_stencil_state {
            target_specified = true;
            let error = 'error: {
                let format_features = self.describe_format_features(ds.format)?;
                if !format_features
                    .allowed_usages
                    .contains(wgt::TextureUsages::RENDER_ATTACHMENT)
                {
                    break 'error Some(pipeline::DepthStencilStateError::FormatNotRenderable(
                        ds.format,
                    ));
                }

                let aspect = hal::FormatAspects::from(ds.format);
                if ds.is_depth_enabled() && !aspect.contains(hal::FormatAspects::DEPTH) {
                    break 'error Some(pipeline::DepthStencilStateError::FormatNotDepth(ds.format));
                }
                if ds.stencil.is_enabled() && !aspect.contains(hal::FormatAspects::STENCIL) {
                    break 'error Some(pipeline::DepthStencilStateError::FormatNotStencil(
                        ds.format,
                    ));
                }
                if desc.multisample.count > 1
                    && !format_features
                        .flags
                        .sample_count_supported(desc.multisample.count)
                {
                    break 'error Some(pipeline::DepthStencilStateError::InvalidSampleCount(
                        desc.multisample.count,
                        ds.format,
                        ds.format
                            .guaranteed_format_features(self.features)
                            .flags
                            .supported_sample_counts(),
                        self.adapter
                            .get_texture_format_features(ds.format)
                            .flags
                            .supported_sample_counts(),
                    ));
                }

                break 'error None;
            };
            if let Some(e) = error {
                return Err(pipeline::CreateRenderPipelineError::DepthStencilState(e));
            }

            if ds.bias.clamp != 0.0 {
                self.require_downlevel_flags(wgt::DownlevelFlags::DEPTH_BIAS_CLAMP)?;
            }
        }

        if !target_specified {
            return Err(pipeline::CreateRenderPipelineError::NoTargetSpecified);
        }

        let is_auto_layout = desc.layout.is_none();

        // Get the pipeline layout from the desc if it is provided.
        let pipeline_layout = match desc.layout {
            Some(pipeline_layout) => {
                pipeline_layout.same_device(self)?;
                Some(pipeline_layout)
            }
            None => None,
        };

        let mut binding_layout_source = match pipeline_layout {
            Some(ref pipeline_layout) => {
                validation::BindingLayoutSource::Provided(pipeline_layout.get_binding_maps())
            }
            None => validation::BindingLayoutSource::new_derived(&self.limits),
        };

        let samples = {
            let sc = desc.multisample.count;
            if sc == 0 || sc > 32 || !sc.is_power_of_two() {
                return Err(pipeline::CreateRenderPipelineError::InvalidSampleCount(sc));
            }
            sc
        };

        let vertex_entry_point_name;
        let vertex_stage = {
            let stage_desc = &desc.vertex.stage;
            let stage = wgt::ShaderStages::VERTEX;

            let vertex_shader_module = &stage_desc.module;
            vertex_shader_module.same_device(self)?;

            let stage_err = |error| pipeline::CreateRenderPipelineError::Stage { stage, error };

            vertex_entry_point_name = vertex_shader_module
                .finalize_entry_point_name(
                    stage,
                    stage_desc.entry_point.as_ref().map(|ep| ep.as_ref()),
                )
                .map_err(stage_err)?;

            if let Some(ref interface) = vertex_shader_module.interface {
                io = interface
                    .check_stage(
                        &mut binding_layout_source,
                        &mut shader_binding_sizes,
                        &vertex_entry_point_name,
                        stage,
                        io,
                        desc.depth_stencil.as_ref().map(|d| d.depth_compare),
                    )
                    .map_err(stage_err)?;
                validated_stages |= stage;
            }

            hal::ProgrammableStage {
                module: vertex_shader_module.raw(),
                entry_point: &vertex_entry_point_name,
                constants: stage_desc.constants.as_ref(),
                zero_initialize_workgroup_memory: stage_desc.zero_initialize_workgroup_memory,
            }
        };

        let fragment_entry_point_name;
        let fragment_stage = match desc.fragment {
            Some(ref fragment_state) => {
                let stage = wgt::ShaderStages::FRAGMENT;

                let shader_module = &fragment_state.stage.module;
                shader_module.same_device(self)?;

                let stage_err = |error| pipeline::CreateRenderPipelineError::Stage { stage, error };

                fragment_entry_point_name = shader_module
                    .finalize_entry_point_name(
                        stage,
                        fragment_state
                            .stage
                            .entry_point
                            .as_ref()
                            .map(|ep| ep.as_ref()),
                    )
                    .map_err(stage_err)?;

                if validated_stages == wgt::ShaderStages::VERTEX {
                    if let Some(ref interface) = shader_module.interface {
                        io = interface
                            .check_stage(
                                &mut binding_layout_source,
                                &mut shader_binding_sizes,
                                &fragment_entry_point_name,
                                stage,
                                io,
                                desc.depth_stencil.as_ref().map(|d| d.depth_compare),
                            )
                            .map_err(stage_err)?;
                        validated_stages |= stage;
                    }
                }

                if let Some(ref interface) = shader_module.interface {
                    shader_expects_dual_source_blending = interface
                        .fragment_uses_dual_source_blending(&fragment_entry_point_name)
                        .map_err(|error| pipeline::CreateRenderPipelineError::Stage {
                            stage,
                            error,
                        })?;
                }

                Some(hal::ProgrammableStage {
                    module: shader_module.raw(),
                    entry_point: &fragment_entry_point_name,
                    constants: fragment_state.stage.constants.as_ref(),
                    zero_initialize_workgroup_memory: fragment_state
                        .stage
                        .zero_initialize_workgroup_memory,
                })
            }
            None => None,
        };

        if !pipeline_expects_dual_source_blending && shader_expects_dual_source_blending {
            return Err(
                pipeline::CreateRenderPipelineError::ShaderExpectsPipelineToUseDualSourceBlending,
            );
        }
        if pipeline_expects_dual_source_blending && !shader_expects_dual_source_blending {
            return Err(
                pipeline::CreateRenderPipelineError::PipelineExpectsShaderToUseDualSourceBlending,
            );
        }

        if validated_stages.contains(wgt::ShaderStages::FRAGMENT) {
            for (i, output) in io.iter() {
                match color_targets.get(*i as usize) {
                    Some(Some(state)) => {
                        validation::check_texture_format(state.format, &output.ty).map_err(
                            |pipeline| {
                                pipeline::CreateRenderPipelineError::ColorState(
                                    *i as u8,
                                    pipeline::ColorStateError::IncompatibleFormat {
                                        pipeline,
                                        shader: output.ty,
                                    },
                                )
                            },
                        )?;
                    }
                    _ => {
                        log::warn!(
                            "The fragment stage {:?} output @location({}) values are ignored",
                            fragment_stage
                                .as_ref()
                                .map_or("", |stage| stage.entry_point),
                            i
                        );
                    }
                }
            }
        }
        let last_stage = match desc.fragment {
            Some(_) => wgt::ShaderStages::FRAGMENT,
            None => wgt::ShaderStages::VERTEX,
        };
        if is_auto_layout && !validated_stages.contains(last_stage) {
            return Err(pipeline::ImplicitLayoutError::ReflectionError(last_stage).into());
        }

        let pipeline_layout = match binding_layout_source {
            validation::BindingLayoutSource::Provided(_) => {
                drop(binding_layout_source);
                pipeline_layout.unwrap()
            }
            validation::BindingLayoutSource::Derived(entries) => {
                self.derive_pipeline_layout(entries)?
            }
        };

        // Multiview is only supported if the feature is enabled
        if desc.multiview.is_some() {
            self.require_features(wgt::Features::MULTIVIEW)?;
        }

        if !self
            .downlevel
            .flags
            .contains(wgt::DownlevelFlags::BUFFER_BINDINGS_NOT_16_BYTE_ALIGNED)
        {
            for (binding, size) in shader_binding_sizes.iter() {
                if size.get() % 16 != 0 {
                    return Err(pipeline::CreateRenderPipelineError::UnalignedShader {
                        binding: binding.binding,
                        group: binding.group,
                        size: size.get(),
                    });
                }
            }
        }

        let late_sized_buffer_groups =
            Device::make_late_sized_buffer_groups(&shader_binding_sizes, &pipeline_layout);

        let cache = match desc.cache {
            Some(cache) => {
                cache.same_device(self)?;
                Some(cache)
            }
            None => None,
        };

        let pipeline_desc = hal::RenderPipelineDescriptor {
            label: desc.label.to_hal(self.instance_flags),
            layout: pipeline_layout.raw(),
            vertex_buffers: &vertex_buffers,
            vertex_stage,
            primitive: desc.primitive,
            depth_stencil: desc.depth_stencil.clone(),
            multisample: desc.multisample,
            fragment_stage,
            color_targets,
            multiview: desc.multiview,
            cache: cache.as_ref().map(|it| it.raw()),
        };
        let raw =
            unsafe { self.raw().create_render_pipeline(&pipeline_desc) }.map_err(
                |err| match err {
                    hal::PipelineError::Device(error) => {
                        pipeline::CreateRenderPipelineError::Device(error.into())
                    }
                    hal::PipelineError::Linkage(stage, msg) => {
                        pipeline::CreateRenderPipelineError::Internal { stage, error: msg }
                    }
                    hal::PipelineError::EntryPoint(stage) => {
                        pipeline::CreateRenderPipelineError::Internal {
                            stage: hal::auxil::map_naga_stage(stage),
                            error: ENTRYPOINT_FAILURE_ERROR.to_string(),
                        }
                    }
                    hal::PipelineError::PipelineConstants(stage, error) => {
                        pipeline::CreateRenderPipelineError::PipelineConstants { stage, error }
                    }
                },
            )?;

        let pass_context = RenderPassContext {
            attachments: AttachmentData {
                colors: color_targets
                    .iter()
                    .map(|state| state.as_ref().map(|s| s.format))
                    .collect(),
                resolves: ArrayVec::new(),
                depth_stencil: depth_stencil_state.as_ref().map(|state| state.format),
            },
            sample_count: samples,
            multiview: desc.multiview,
        };

        let mut flags = pipeline::PipelineFlags::empty();
        for state in color_targets.iter().filter_map(|s| s.as_ref()) {
            if let Some(ref bs) = state.blend {
                if bs.color.uses_constant() | bs.alpha.uses_constant() {
                    flags |= pipeline::PipelineFlags::BLEND_CONSTANT;
                }
            }
        }
        if let Some(ds) = depth_stencil_state.as_ref() {
            if ds.stencil.is_enabled() && ds.stencil.needs_ref_value() {
                flags |= pipeline::PipelineFlags::STENCIL_REFERENCE;
            }
            if !ds.is_depth_read_only() {
                flags |= pipeline::PipelineFlags::WRITES_DEPTH;
            }
            if !ds.is_stencil_read_only(desc.primitive.cull_mode) {
                flags |= pipeline::PipelineFlags::WRITES_STENCIL;
            }
        }

        let shader_modules = {
            let mut shader_modules = ArrayVec::new();
            shader_modules.push(desc.vertex.stage.module);
            shader_modules.extend(desc.fragment.map(|f| f.stage.module));
            shader_modules
        };

        let pipeline = pipeline::RenderPipeline {
            raw: ManuallyDrop::new(raw),
            layout: pipeline_layout,
            device: self.clone(),
            pass_context,
            _shader_modules: shader_modules,
            flags,
            strip_index_format: desc.primitive.strip_index_format,
            vertex_steps,
            late_sized_buffer_groups,
            label: desc.label.to_string(),
            tracking_data: TrackingData::new(self.tracker_indices.render_pipelines.clone()),
        };

        let pipeline = Arc::new(pipeline);

        if is_auto_layout {
            for bgl in pipeline.layout.bind_group_layouts.iter() {
                // `bind_group_layouts` might contain duplicate entries, so we need to ignore the result.
                let _ = bgl
                    .exclusive_pipeline
                    .set(binding_model::ExclusivePipeline::Render(Arc::downgrade(
                        &pipeline,
                    )));
            }
        }

        Ok(pipeline)
    }

    /// # Safety
    /// The `data` field on `desc` must have previously been returned from [`crate::global::Global::pipeline_cache_get_data`]
    pub unsafe fn create_pipeline_cache(
        self: &Arc<Self>,
        desc: &pipeline::PipelineCacheDescriptor,
    ) -> Result<Arc<pipeline::PipelineCache>, pipeline::CreatePipelineCacheError> {
        use crate::pipeline_cache;

        self.check_is_valid()?;

        self.require_features(wgt::Features::PIPELINE_CACHE)?;
        let data = if let Some((data, validation_key)) = desc
            .data
            .as_ref()
            .zip(self.raw().pipeline_cache_validation_key())
        {
            let data = pipeline_cache::validate_pipeline_cache(
                data,
                &self.adapter.raw.info,
                validation_key,
            );
            match data {
                Ok(data) => Some(data),
                Err(e) if e.was_avoidable() || !desc.fallback => return Err(e.into()),
                // If the error was unavoidable and we are asked to fallback, do so
                Err(_) => None,
            }
        } else {
            None
        };
        let cache_desc = hal::PipelineCacheDescriptor {
            data,
            label: desc.label.to_hal(self.instance_flags),
        };
        let raw = match unsafe { self.raw().create_pipeline_cache(&cache_desc) } {
            Ok(raw) => raw,
            Err(e) => return Err(e.into()),
        };
        let cache = pipeline::PipelineCache {
            device: self.clone(),
            label: desc.label.to_string(),
            // This would be none in the error condition, which we don't implement yet
            raw: ManuallyDrop::new(raw),
        };

        let cache = Arc::new(cache);

        Ok(cache)
    }

    pub(crate) fn get_texture_format_features(
        &self,
        format: TextureFormat,
    ) -> wgt::TextureFormatFeatures {
        // Variant of adapter.get_texture_format_features that takes device features into account
        use wgt::TextureFormatFeatureFlags as tfsc;
        let mut format_features = self.adapter.get_texture_format_features(format);
        if (format == TextureFormat::R32Float
            || format == TextureFormat::Rg32Float
            || format == TextureFormat::Rgba32Float)
            && !self.features.contains(wgt::Features::FLOAT32_FILTERABLE)
        {
            format_features.flags.set(tfsc::FILTERABLE, false);
        }
        format_features
    }

    pub(crate) fn describe_format_features(
        &self,
        format: TextureFormat,
    ) -> Result<wgt::TextureFormatFeatures, MissingFeatures> {
        self.require_features(format.required_features())?;

        let using_device_features = self
            .features
            .contains(wgt::Features::TEXTURE_ADAPTER_SPECIFIC_FORMAT_FEATURES);
        // If we're running downlevel, we need to manually ask the backend what
        // we can use as we can't trust WebGPU.
        let downlevel = !self
            .downlevel
            .flags
            .contains(wgt::DownlevelFlags::WEBGPU_TEXTURE_FORMAT_SUPPORT);

        if using_device_features || downlevel {
            Ok(self.get_texture_format_features(format))
        } else {
            Ok(format.guaranteed_format_features(self.features))
        }
    }

    #[cfg(feature = "replay")]
    pub(crate) fn wait_for_submit(
        &self,
        submission_index: crate::SubmissionIndex,
    ) -> Result<(), DeviceError> {
        let fence = self.fence.read();
        let last_done_index = unsafe { self.raw().get_fence_value(fence.as_ref())? };
        if last_done_index < submission_index {
            unsafe { self.raw().wait(fence.as_ref(), submission_index, !0)? };
            drop(fence);
            let closures = self
                .lock_life()
                .triage_submissions(submission_index, &self.command_allocator);
            assert!(
                closures.is_empty(),
                "wait_for_submit is not expected to work with closures"
            );
        }
        Ok(())
    }

    pub(crate) fn create_query_set(
        self: &Arc<Self>,
        desc: &resource::QuerySetDescriptor,
    ) -> Result<Arc<QuerySet>, resource::CreateQuerySetError> {
        use resource::CreateQuerySetError as Error;

        self.check_is_valid()?;

        match desc.ty {
            wgt::QueryType::Occlusion => {}
            wgt::QueryType::Timestamp => {
                self.require_features(wgt::Features::TIMESTAMP_QUERY)?;
            }
            wgt::QueryType::PipelineStatistics(..) => {
                self.require_features(wgt::Features::PIPELINE_STATISTICS_QUERY)?;
            }
        }

        if desc.count == 0 {
            return Err(Error::ZeroCount);
        }

        if desc.count > wgt::QUERY_SET_MAX_QUERIES {
            return Err(Error::TooManyQueries {
                count: desc.count,
                maximum: wgt::QUERY_SET_MAX_QUERIES,
            });
        }

        let hal_desc = desc.map_label(|label| label.to_hal(self.instance_flags));

        let raw = unsafe { self.raw().create_query_set(&hal_desc).unwrap() };

        let query_set = QuerySet {
            raw: ManuallyDrop::new(raw),
            device: self.clone(),
            label: desc.label.to_string(),
            tracking_data: TrackingData::new(self.tracker_indices.query_sets.clone()),
            desc: desc.map_label(|_| ()),
        };

        let query_set = Arc::new(query_set);

        Ok(query_set)
    }

    pub(crate) fn lose(&self, message: &str) {
        // Follow the steps at https://gpuweb.github.io/gpuweb/#lose-the-device.

        // Mark the device explicitly as invalid. This is checked in various
        // places to prevent new work from being submitted.
        self.valid.store(false, Ordering::Release);

        // 1) Resolve the GPUDevice device.lost promise.
        let mut life_lock = self.lock_life();
        let closure = life_lock.device_lost_closure.take();
        // It's important to not hold the lock while calling the closure and while calling
        // release_gpu_resources which may take the lock again.
        drop(life_lock);

        if let Some(device_lost_closure) = closure {
            device_lost_closure.call(DeviceLostReason::Unknown, message.to_string());
        }

        // 2) Complete any outstanding mapAsync() steps.
        // 3) Complete any outstanding onSubmittedWorkDone() steps.

        // These parts are passively accomplished by setting valid to false,
        // since that will prevent any new work from being added to the queues.
        // Future calls to poll_devices will continue to check the work queues
        // until they are cleared, and then drop the device.

        // Eagerly release GPU resources.
        self.release_gpu_resources();
    }

    pub(crate) fn release_gpu_resources(&self) {
        // This is called when the device is lost, which makes every associated
        // resource invalid and unusable. This is an opportunity to release all of
        // the underlying gpu resources, even though the objects remain visible to
        // the user agent. We purge this memory naturally when resources have been
        // moved into the appropriate buckets, so this function just needs to
        // initiate movement into those buckets, and it can do that by calling
        // "destroy" on all the resources we know about.

        // During these iterations, we discard all errors. We don't care!
        let trackers = self.trackers.lock();
        for buffer in trackers.buffers.used_resources() {
            if let Some(buffer) = Weak::upgrade(&buffer) {
                let _ = buffer.destroy();
            }
        }
        for texture in trackers.textures.used_resources() {
            if let Some(texture) = Weak::upgrade(&texture) {
                let _ = texture.destroy();
            }
        }
    }

    pub(crate) fn new_usage_scope(&self) -> UsageScope<'_> {
        UsageScope::new_pooled(&self.usage_scopes, &self.tracker_indices)
    }

    pub fn get_hal_counters(&self) -> wgt::HalCounters {
        self.raw().get_internal_counters()
    }

    pub fn generate_allocator_report(&self) -> Option<wgt::AllocatorReport> {
        self.raw().generate_allocator_report()
    }
}

impl Device {
    pub(crate) fn destroy_command_buffer(&self, mut cmd_buf: command::CommandBuffer) {
        let mut baked = cmd_buf.extract_baked_commands();
        unsafe {
            baked.encoder.reset_all(baked.list);
        }
        unsafe {
            self.raw().destroy_command_encoder(baked.encoder);
        }
    }

    /// Wait for idle and remove resources that we can, before we die.
    pub(crate) fn prepare_to_die(&self) {
        self.pending_writes.lock().deactivate();
        let current_index = self
            .last_successful_submission_index
            .load(Ordering::Acquire);
        if let Err(error) = unsafe {
            let fence = self.fence.read();
            self.raw()
                .wait(fence.as_ref(), current_index, CLEANUP_WAIT_MS)
        } {
            log::error!("failed to wait for the device: {error}");
        }
        let mut life_tracker = self.lock_life();
        let _ = life_tracker.triage_submissions(current_index, &self.command_allocator);
        if let Some(device_lost_closure) = life_tracker.device_lost_closure.take() {
            // It's important to not hold the lock while calling the closure.
            drop(life_tracker);
            device_lost_closure.call(DeviceLostReason::Dropped, "Device is dying.".to_string());
        }
        #[cfg(feature = "trace")]
        {
            *self.trace.lock() = None;
        }
    }
}

crate::impl_resource_type!(Device);
crate::impl_labeled!(Device);
crate::impl_storage_item!(Device);<|MERGE_RESOLUTION|>--- conflicted
+++ resolved
@@ -56,14 +56,11 @@
     },
 };
 
-<<<<<<< HEAD
-=======
 use super::{
     queue::Queue, DeviceDescriptor, DeviceError, UserClosures, ENTRYPOINT_FAILURE_ERROR,
     ZERO_BUFFER_SIZE,
 };
 
->>>>>>> 92ecafeb
 /// Structure describing a logical device. Some members are internally mutable,
 /// stored behind mutexes.
 ///
@@ -152,12 +149,8 @@
     pub(crate) deferred_destroy: Mutex<Vec<DeferredDestroy>>,
     #[cfg(feature = "trace")]
     pub(crate) trace: Mutex<Option<trace::Trace>>,
-<<<<<<< HEAD
-    pub(crate) usage_scopes: UsageScopePool<A>,
+    pub(crate) usage_scopes: UsageScopePool,
     pub(crate) last_acceleration_structure_build_command_index: AtomicU64,
-=======
-    pub(crate) usage_scopes: UsageScopePool,
->>>>>>> 92ecafeb
 }
 
 pub(crate) enum DeferredDestroy {
