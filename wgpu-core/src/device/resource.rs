--- conflicted
+++ resolved
@@ -305,17 +305,10 @@
             features: desc.required_features,
             downlevel,
             instance_flags,
-<<<<<<< HEAD
-            pending_writes: Mutex::new(Some(pending_writes)),
-            deferred_destroy: Mutex::new(Vec::new()),
-            last_acceleration_structure_build_command_index: AtomicU64::new(0),
-            usage_scopes: Default::default(),
-=======
             pending_writes: Mutex::new(rank::DEVICE_PENDING_WRITES, Some(pending_writes)),
             deferred_destroy: Mutex::new(rank::DEVICE_DEFERRED_DESTROY, Vec::new()),
             usage_scopes: Mutex::new(rank::DEVICE_USAGE_SCOPES, Default::default()),
             last_acceleration_structure_build_command_index: AtomicU64::new(0),
->>>>>>> a5365bfd
         })
     }
 
@@ -573,6 +566,20 @@
                         .insert(resource.as_info().tracker_index(), resource.clone());
                 }
             }
+            for resource in trackers.blas_s.used_resources() {
+                if resource.is_unique() {
+                    temp_suspected
+                        .blas_s
+                        .insert(resource.as_info().tracker_index(), resource.clone());
+                }
+            }
+            for resource in trackers.tlas_s.used_resources() {
+                if resource.is_unique() {
+                    temp_suspected
+                        .tlas_s
+                        .insert(resource.as_info().tracker_index(), resource.clone());
+                }
+            }
         }
         self.lock_life()
             .suspected_resources
@@ -1495,82 +1502,6 @@
         }
 
         profiling::scope!("naga::validate");
-<<<<<<< HEAD
-
-        let mut caps = Caps::empty();
-        caps.set(
-            Caps::PUSH_CONSTANT,
-            self.features.contains(wgt::Features::PUSH_CONSTANTS),
-        );
-        caps.set(
-            Caps::FLOAT64,
-            self.features.contains(wgt::Features::SHADER_F64),
-        );
-        caps.set(
-            Caps::PRIMITIVE_INDEX,
-            self.features
-                .contains(wgt::Features::SHADER_PRIMITIVE_INDEX),
-        );
-        caps.set(
-            Caps::SAMPLED_TEXTURE_AND_STORAGE_BUFFER_ARRAY_NON_UNIFORM_INDEXING,
-            self.features.contains(
-                wgt::Features::SAMPLED_TEXTURE_AND_STORAGE_BUFFER_ARRAY_NON_UNIFORM_INDEXING,
-            ),
-        );
-        caps.set(
-            Caps::UNIFORM_BUFFER_AND_STORAGE_TEXTURE_ARRAY_NON_UNIFORM_INDEXING,
-            self.features.contains(
-                wgt::Features::UNIFORM_BUFFER_AND_STORAGE_TEXTURE_ARRAY_NON_UNIFORM_INDEXING,
-            ),
-        );
-        // TODO: This needs a proper wgpu feature
-        caps.set(
-            Caps::SAMPLER_NON_UNIFORM_INDEXING,
-            self.features.contains(
-                wgt::Features::SAMPLED_TEXTURE_AND_STORAGE_BUFFER_ARRAY_NON_UNIFORM_INDEXING,
-            ),
-        );
-        caps.set(
-            Caps::STORAGE_TEXTURE_16BIT_NORM_FORMATS,
-            self.features
-                .contains(wgt::Features::TEXTURE_FORMAT_16BIT_NORM),
-        );
-        caps.set(
-            Caps::MULTIVIEW,
-            self.features.contains(wgt::Features::MULTIVIEW),
-        );
-        caps.set(
-            Caps::EARLY_DEPTH_TEST,
-            self.features
-                .contains(wgt::Features::SHADER_EARLY_DEPTH_TEST),
-        );
-        caps.set(
-            Caps::SHADER_INT64,
-            self.features.contains(wgt::Features::SHADER_INT64),
-        );
-        caps.set(
-            Caps::MULTISAMPLED_SHADING,
-            self.downlevel
-                .flags
-                .contains(wgt::DownlevelFlags::MULTISAMPLED_SHADING),
-        );
-        caps.set(
-            Caps::RAY_QUERY,
-            self.features.contains(wgt::Features::RAY_QUERY),
-        );
-        caps.set(
-            Caps::DUAL_SOURCE_BLENDING,
-            self.features.contains(wgt::Features::DUAL_SOURCE_BLENDING),
-        );
-        caps.set(
-            Caps::CUBE_ARRAY_TEXTURES,
-            self.downlevel
-                .flags
-                .contains(wgt::DownlevelFlags::CUBE_ARRAY_TEXTURES),
-        );
-
-=======
->>>>>>> a5365bfd
         let debug_source =
             if self.instance_flags.contains(wgt::InstanceFlags::DEBUG) && !source.is_empty() {
                 Some(hal::DebugSource {
