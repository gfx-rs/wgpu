#[cfg(feature = "trace")]
use crate::device::trace;
use crate::{
    binding_model::{
        self, get_bind_group_layout, try_get_bind_group_layout, BindGroupLayout,
        BindGroupLayoutEntryError,
    },
    command, conv,
    device::life::{LifetimeTracker, WaitIdleError},
    device::queue::PendingWrites,
    device::{
        AttachmentData, CommandAllocator, MissingDownlevelFlags, MissingFeatures,
        RenderPassContext, CLEANUP_WAIT_MS,
    },
    hal_api::HalApi,
    hub::Hub,
    id::{self, DeviceId, QueueId},
    init_tracker::{
        BufferInitTracker, BufferInitTrackerAction, MemoryInitKind, TextureInitRange,
        TextureInitTracker, TextureInitTrackerAction,
    },
    instance::Adapter,
    pipeline,
    registry::Registry,
    resource::ResourceInfo,
    resource::{
        self, Buffer, QuerySet, Resource, ResourceType, Sampler, Texture, TextureView,
        TextureViewNotRenderableReason,
    },
    storage::Storage,
    track::{BindGroupStates, TextureSelector, Tracker},
    validation::{self, check_buffer_usage, check_texture_usage},
    FastHashMap, LabelHelpers as _, SubmissionIndex,
};

use arrayvec::ArrayVec;
use hal::{CommandEncoder as _, Device as _};
use parking_lot::{Mutex, MutexGuard, RwLock};

use smallvec::SmallVec;
use thiserror::Error;
use wgt::{TextureFormat, TextureSampleType, TextureViewDimension};

use std::{
    borrow::Cow,
    iter,
    num::NonZeroU32,
    sync::{
        atomic::{AtomicU64, Ordering},
        Arc,
    },
};

use super::{
    life::{self, ResourceMaps},
    queue::{self},
    DeviceDescriptor, DeviceError, ImplicitPipelineContext, UserClosures, EP_FAILURE,
    IMPLICIT_FAILURE, ZERO_BUFFER_SIZE,
};

/// Structure describing a logical device. Some members are internally mutable,
/// stored behind mutexes.
///
/// TODO: establish clear order of locking for these:
/// `life_tracker`, `trackers`, `render_passes`, `pending_writes`, `trace`.
///
/// Currently, the rules are:
/// 1. `life_tracker` is locked after `hub.devices`, enforced by the type system
/// 1. `self.trackers` is locked last (unenforced)
/// 1. `self.trace` is locked last (unenforced)
///
/// Right now avoid locking twice same resource or registry in a call execution
/// and minimize the locking to the minimum scope possibile
/// Unless otherwise specified, no lock may be acquired while holding another lock.
/// This means that you must inspect function calls made while a lock is held
/// to see what locks the callee may try to acquire.
///
/// As far as this point:
/// device_maintain_ids locks Device::lifetime_tracker, and calls...
/// triage_suspected locks Device::trackers, and calls...
/// Registry::unregister locks Registry::storage
///
/// Important:
/// When locking pending_writes please check that trackers is not locked
/// trackers should be locked only when needed for the shortest time possible
pub struct Device<A: HalApi> {
    raw: Option<A::Device>,
    pub(crate) adapter: Arc<Adapter<A>>,
    pub(crate) queue_id: RwLock<Option<QueueId>>,
    queue_to_drop: RwLock<Option<A::Queue>>,
    pub(crate) zero_buffer: Option<A::Buffer>,
    pub(crate) info: ResourceInfo<DeviceId>,

    pub(crate) command_allocator: Mutex<Option<CommandAllocator<A>>>,
    //Note: The submission index here corresponds to the last submission that is done.
    pub(crate) active_submission_index: AtomicU64, //SubmissionIndex,
    pub(crate) fence: RwLock<Option<A::Fence>>,

    /// Is this device valid? Valid is closely associated with "lose the device",
    /// which can be triggered by various methods, including at the end of device
    /// destroy, and by any GPU errors that cause us to no longer trust the state
    /// of the device. Ideally we would like to fold valid into the storage of
    /// the device itself (for example as an Error enum), but unfortunately we
    /// need to continue to be able to retrieve the device in poll_devices to
    /// determine if it can be dropped. If our internal accesses of devices were
    /// done through ref-counted references and external accesses checked for
    /// Error enums, we wouldn't need this. For now, we need it. All the call
    /// sites where we check it are areas that should be revisited if we start
    /// using ref-counted references for internal access.
    pub(crate) valid: bool,

    /// All live resources allocated with this [`Device`].
    ///
    /// Has to be locked temporarily only (locked last)
    /// and never before pending_writes
    pub(crate) trackers: Mutex<Tracker<A>>,
    // Life tracker should be locked right after the device and before anything else.
    life_tracker: Mutex<LifetimeTracker<A>>,
    /// Temporary storage for resource management functions. Cleared at the end
    /// of every call (unless an error occurs).
    pub(crate) temp_suspected: Mutex<Option<ResourceMaps>>,
    pub(crate) alignments: hal::Alignments,
    pub(crate) limits: wgt::Limits,
    pub(crate) features: wgt::Features,
    pub(crate) downlevel: wgt::DownlevelCapabilities,
    pub(crate) pending_writes: Mutex<Option<PendingWrites<A>>>,
    #[cfg(feature = "trace")]
    pub(crate) trace: Mutex<Option<trace::Trace>>,
}

impl<A: HalApi> std::fmt::Debug for Device<A> {
    fn fmt(&self, f: &mut std::fmt::Formatter<'_>) -> std::fmt::Result {
        f.debug_struct("Device")
            .field("adapter", &self.adapter.info.label())
            .field("limits", &self.limits)
            .field("features", &self.features)
            .field("downlevel", &self.downlevel)
            .finish()
    }
}

impl<A: HalApi> Drop for Device<A> {
    fn drop(&mut self) {
        log::info!("Destroying Device {:?}", self.info.label());
        let raw = self.raw.take().unwrap();
        let pending_writes = self.pending_writes.lock().take().unwrap();
        pending_writes.dispose(&raw);
        self.command_allocator.lock().take().unwrap().dispose(&raw);
        unsafe {
            raw.destroy_buffer(self.zero_buffer.take().unwrap());
            raw.destroy_fence(self.fence.write().take().unwrap());
            let queue = self.queue_to_drop.write().take().unwrap();
            raw.exit(queue);
        }
    }
}

#[derive(Clone, Debug, Error)]
pub enum CreateDeviceError {
    #[error("Not enough memory left to create device")]
    OutOfMemory,
    #[error("Failed to create internal buffer for initializing textures")]
    FailedToCreateZeroBuffer(#[from] DeviceError),
}

impl<A: HalApi> Device<A> {
    pub(crate) fn raw(&self) -> &A::Device {
        self.raw.as_ref().unwrap()
    }
    pub(crate) fn require_features(&self, feature: wgt::Features) -> Result<(), MissingFeatures> {
        if self.features.contains(feature) {
            Ok(())
        } else {
            Err(MissingFeatures(feature))
        }
    }

    pub(crate) fn require_downlevel_flags(
        &self,
        flags: wgt::DownlevelFlags,
    ) -> Result<(), MissingDownlevelFlags> {
        if self.downlevel.flags.contains(flags) {
            Ok(())
        } else {
            Err(MissingDownlevelFlags(flags))
        }
    }
}

impl<A: HalApi> Device<A> {
    pub(crate) fn new(
        raw_device: A::Device,
        raw_queue: &A::Queue,
        adapter: &Arc<Adapter<A>>,
        alignments: hal::Alignments,
        downlevel: wgt::DownlevelCapabilities,
        desc: &DeviceDescriptor,
        trace_path: Option<&std::path::Path>,
    ) -> Result<Self, CreateDeviceError> {
        #[cfg(not(feature = "trace"))]
        if let Some(_) = trace_path {
            log::error!("Feature 'trace' is not enabled");
        }
        let fence =
            unsafe { raw_device.create_fence() }.map_err(|_| CreateDeviceError::OutOfMemory)?;

        let mut com_alloc = CommandAllocator {
            free_encoders: Vec::new(),
        };
        let pending_encoder = com_alloc
            .acquire_encoder(&raw_device, raw_queue)
            .map_err(|_| CreateDeviceError::OutOfMemory)?;
        let mut pending_writes = queue::PendingWrites::<A>::new(pending_encoder);

        // Create zeroed buffer used for texture clears.
        let zero_buffer = unsafe {
            raw_device
                .create_buffer(&hal::BufferDescriptor {
                    label: Some("(wgpu internal) zero init buffer"),
                    size: ZERO_BUFFER_SIZE,
                    usage: hal::BufferUses::COPY_SRC | hal::BufferUses::COPY_DST,
                    memory_flags: hal::MemoryFlags::empty(),
                })
                .map_err(DeviceError::from)?
        };
        pending_writes.activate();
        unsafe {
            pending_writes
                .command_encoder
                .transition_buffers(iter::once(hal::BufferBarrier {
                    buffer: &zero_buffer,
                    usage: hal::BufferUses::empty()..hal::BufferUses::COPY_DST,
                }));
            pending_writes
                .command_encoder
                .clear_buffer(&zero_buffer, 0..ZERO_BUFFER_SIZE);
            pending_writes
                .command_encoder
                .transition_buffers(iter::once(hal::BufferBarrier {
                    buffer: &zero_buffer,
                    usage: hal::BufferUses::COPY_DST..hal::BufferUses::COPY_SRC,
                }));
        }

        Ok(Self {
<<<<<<< HEAD
            raw: Some(raw_device),
            adapter: adapter.clone(),
            queue_id: RwLock::new(None),
            queue_to_drop: RwLock::new(None),
            zero_buffer: Some(zero_buffer),
            info: ResourceInfo::new("<device>"),
            command_allocator: Mutex::new(Some(com_alloc)),
            active_submission_index: AtomicU64::new(0),
            fence: RwLock::new(Some(fence)),
=======
            raw: open.device,
            adapter_id,
            queue: open.queue,
            zero_buffer,
            life_guard,
            ref_count,
            command_allocator: Mutex::new(com_alloc),
            active_submission_index: 0,
            fence,
            valid: true,
>>>>>>> 9a76c483
            trackers: Mutex::new(Tracker::new()),
            life_tracker: Mutex::new(life::LifetimeTracker::new()),
            temp_suspected: Mutex::new(Some(life::ResourceMaps::new::<A>())),
            #[cfg(feature = "trace")]
            trace: Mutex::new(trace_path.and_then(|path| match trace::Trace::new(path) {
                Ok(mut trace) => {
                    trace.add(trace::Action::Init {
                        desc: desc.clone(),
                        backend: A::VARIANT,
                    });
                    Some(trace)
                }
                Err(e) => {
                    log::error!("Unable to start a trace in '{:?}': {:?}", path, e);
                    None
                }
            })),
            alignments,
            limits: desc.limits.clone(),
            features: desc.features,
            downlevel,
            pending_writes: Mutex::new(Some(pending_writes)),
        })
    }

<<<<<<< HEAD
    pub(crate) fn release_queue(&self, queue: A::Queue) {
        self.queue_to_drop.write().replace(queue);
    }

    pub(crate) fn lock_life<'a>(&'a self) -> MutexGuard<'a, LifetimeTracker<A>> {
=======
    pub fn is_valid(&self) -> bool {
        self.valid
    }

    pub(super) fn lock_life<'this, 'token: 'this>(
        &'this self,
        //TODO: fix this - the token has to be borrowed for the lock
        _token: &mut Token<'token, Self>,
    ) -> MutexGuard<'this, life::LifetimeTracker<A>> {
>>>>>>> 9a76c483
        self.life_tracker.lock()
    }

    /// Check this device for completed commands.
    ///
    /// The `maintain` argument tells how the maintence function should behave, either
    /// blocking or just polling the current state of the gpu.
    ///
    /// Return a pair `(closures, queue_empty)`, where:
    ///
    /// - `closures` is a list of actions to take: mapping buffers, notifying the user
    ///
    /// - `queue_empty` is a boolean indicating whether there are more queue
    ///   submissions still in flight. (We have to take the locks needed to
    ///   produce this information for other reasons, so we might as well just
    ///   return it to our callers.)
    pub(crate) fn maintain<'this>(
        &'this self,
        hub: &Hub<A>,
        fence: &A::Fence,
        maintain: wgt::Maintain<queue::WrappedSubmissionIndex>,
    ) -> Result<(UserClosures, bool), WaitIdleError> {
        profiling::scope!("Device::maintain");
        {
            let mut life_tracker = self.lock_life();

            // Normally, `temp_suspected` exists only to save heap
            // allocations: it's cleared at the start of the function
            // call, and cleared by the end. But `Global::queue_submit` is
            // fallible; if it exits early, it may leave some resources in
            // `temp_suspected`.
            {
                let temp_suspected = self.temp_suspected.lock().take().unwrap();
                life_tracker.suspected_resources.extend(temp_suspected);
            }
            self.temp_suspected.lock().replace(ResourceMaps::new::<A>());

            life_tracker.triage_suspected(
                hub,
                &self.trackers,
                #[cfg(feature = "trace")]
                self.trace.lock().as_mut(),
            );
            life_tracker.triage_mapped();
        }

        let last_done_index = if maintain.is_wait() {
            let index_to_wait_for = match maintain {
                wgt::Maintain::WaitForSubmissionIndex(submission_index) => {
                    // We don't need to check to see if the queue id matches
                    // as we already checked this from inside the poll call.
                    submission_index.index
                }
                _ => self.active_submission_index.load(Ordering::Relaxed),
            };
            unsafe {
                self.raw
                    .as_ref()
                    .unwrap()
                    .wait(fence, index_to_wait_for, CLEANUP_WAIT_MS)
                    .map_err(DeviceError::from)?
            };
            index_to_wait_for
        } else {
            unsafe {
                self.raw
                    .as_ref()
                    .unwrap()
                    .get_fence_value(fence)
                    .map_err(DeviceError::from)?
            }
        };

        let mut life_tracker = self.lock_life();
        let submission_closures = life_tracker.triage_submissions(
            last_done_index,
            self.command_allocator.lock().as_mut().unwrap(),
        );
        let mapping_closures = life_tracker.handle_mapping(hub, self.raw(), &self.trackers);

        //Cleaning up resources and released all unused suspected ones
        life_tracker.cleanup();

        let closures = UserClosures {
            mappings: mapping_closures,
            submissions: submission_closures,
        };
        Ok((closures, life_tracker.queue_empty()))
    }

    pub(crate) fn untrack(&self, trackers: &Tracker<A>) {
        let mut temp_suspected = self.temp_suspected.lock().take().unwrap();
        temp_suspected.clear();
        // As the tracker is cleared/dropped, we need to consider all the resources
        // that it references for destruction in the next GC pass.
        {
            for resource in trackers.buffers.used_resources() {
                if resource.is_unique() {
                    temp_suspected.insert(resource.as_info().id(), resource.clone());
                }
            }
            for resource in trackers.textures.used_resources() {
                if resource.is_unique() {
                    temp_suspected.insert(resource.as_info().id(), resource.clone());
                }
            }
            for resource in trackers.views.used_resources() {
                if resource.is_unique() {
                    temp_suspected.insert(resource.as_info().id(), resource.clone());
                }
            }
            for resource in trackers.bind_groups.used_resources() {
                if resource.is_unique() {
                    temp_suspected.insert(resource.as_info().id(), resource.clone());
                }
            }
            for resource in trackers.samplers.used_resources() {
                if resource.is_unique() {
                    temp_suspected.insert(resource.as_info().id(), resource.clone());
                }
            }
            for resource in trackers.compute_pipelines.used_resources() {
                if resource.is_unique() {
                    temp_suspected.insert(resource.as_info().id(), resource.clone());
                }
            }
            for resource in trackers.render_pipelines.used_resources() {
                if resource.is_unique() {
                    temp_suspected.insert(resource.as_info().id(), resource.clone());
                }
            }
            for resource in trackers.query_sets.used_resources() {
                if resource.is_unique() {
                    temp_suspected.insert(resource.as_info().id(), resource.clone());
                }
            }
        }
        self.lock_life().suspected_resources.extend(temp_suspected);
        self.temp_suspected.lock().replace(ResourceMaps::new::<A>());
    }

    pub(crate) fn create_buffer(
        self: &Arc<Self>,
        self_id: DeviceId,
        desc: &resource::BufferDescriptor,
        transient: bool,
    ) -> Result<Buffer<A>, resource::CreateBufferError> {
        debug_assert_eq!(self_id.backend(), A::VARIANT);

        if desc.size > self.limits.max_buffer_size {
            return Err(resource::CreateBufferError::MaxBufferSize {
                requested: desc.size,
                maximum: self.limits.max_buffer_size,
            });
        }

        if desc.usage.contains(wgt::BufferUsages::INDEX)
            && desc.usage.contains(
                wgt::BufferUsages::VERTEX
                    | wgt::BufferUsages::UNIFORM
                    | wgt::BufferUsages::INDIRECT
                    | wgt::BufferUsages::STORAGE,
            )
        {
            self.require_downlevel_flags(wgt::DownlevelFlags::UNRESTRICTED_INDEX_BUFFER)?;
        }

        let mut usage = conv::map_buffer_usage(desc.usage);

        if desc.usage.is_empty() || desc.usage.contains_invalid_bits() {
            return Err(resource::CreateBufferError::InvalidUsage(desc.usage));
        }

        if !self
            .features
            .contains(wgt::Features::MAPPABLE_PRIMARY_BUFFERS)
        {
            use wgt::BufferUsages as Bu;
            let write_mismatch = desc.usage.contains(Bu::MAP_WRITE)
                && !(Bu::MAP_WRITE | Bu::COPY_SRC).contains(desc.usage);
            let read_mismatch = desc.usage.contains(Bu::MAP_READ)
                && !(Bu::MAP_READ | Bu::COPY_DST).contains(desc.usage);
            if write_mismatch || read_mismatch {
                return Err(resource::CreateBufferError::UsageMismatch(desc.usage));
            }
        }

        if desc.mapped_at_creation {
            if desc.size % wgt::COPY_BUFFER_ALIGNMENT != 0 {
                return Err(resource::CreateBufferError::UnalignedSize);
            }
            if !desc.usage.contains(wgt::BufferUsages::MAP_WRITE) {
                // we are going to be copying into it, internally
                usage |= hal::BufferUses::COPY_DST;
            }
        } else {
            // We are required to zero out (initialize) all memory. This is done
            // on demand using clear_buffer which requires write transfer usage!
            usage |= hal::BufferUses::COPY_DST;
        }

        let actual_size = if desc.size == 0 {
            wgt::COPY_BUFFER_ALIGNMENT
        } else if desc.usage.contains(wgt::BufferUsages::VERTEX) {
            // Bumping the size by 1 so that we can bind an empty range at the
            // end of the buffer.
            desc.size + 1
        } else {
            desc.size
        };
        let clear_remainder = actual_size % wgt::COPY_BUFFER_ALIGNMENT;
        let aligned_size = if clear_remainder != 0 {
            actual_size + wgt::COPY_BUFFER_ALIGNMENT - clear_remainder
        } else {
            actual_size
        };

        let mut memory_flags = hal::MemoryFlags::empty();
        memory_flags.set(hal::MemoryFlags::TRANSIENT, transient);

        let hal_desc = hal::BufferDescriptor {
            label: desc.label.borrow_option(),
            size: aligned_size,
            usage,
            memory_flags,
        };
        let buffer = unsafe { self.raw().create_buffer(&hal_desc) }.map_err(DeviceError::from)?;

        Ok(Buffer {
            raw: Some(buffer),
            device: self.clone(),
            usage: desc.usage,
            size: desc.size,
            initialization_status: RwLock::new(BufferInitTracker::new(desc.size)),
            sync_mapped_writes: Mutex::new(None),
            map_state: Mutex::new(resource::BufferMapState::Idle),
            info: ResourceInfo::new(desc.label.borrow_or_default()),
        })
    }

    pub(crate) fn create_texture_from_hal(
        self: &Arc<Self>,
        hal_texture: A::Texture,
        hal_usage: hal::TextureUses,
        self_id: DeviceId,
        desc: &resource::TextureDescriptor,
        format_features: wgt::TextureFormatFeatures,
        clear_mode: resource::TextureClearMode<A>,
    ) -> Texture<A> {
        debug_assert_eq!(self_id.backend(), A::VARIANT);

        Texture {
            inner: RwLock::new(Some(resource::TextureInner::Native {
                raw: Some(hal_texture),
            })),
            device: self.clone(),
            desc: desc.map_label(|_| ()),
            hal_usage,
            format_features,
            initialization_status: RwLock::new(TextureInitTracker::new(
                desc.mip_level_count,
                desc.array_layer_count(),
            )),
            full_range: TextureSelector {
                mips: 0..desc.mip_level_count,
                layers: 0..desc.array_layer_count(),
            },
            info: ResourceInfo::new(desc.label.borrow_or_default()),
            clear_mode: RwLock::new(clear_mode),
        }
    }

    pub fn create_buffer_from_hal(
        self: &Arc<Self>,
        hal_buffer: A::Buffer,
        self_id: DeviceId,
        desc: &resource::BufferDescriptor,
    ) -> Buffer<A> {
        debug_assert_eq!(self_id.backend(), A::VARIANT);

        Buffer {
            raw: Some(hal_buffer),
            device: self.clone(),
            usage: desc.usage,
            size: desc.size,
            initialization_status: RwLock::new(BufferInitTracker::new(0)),
            sync_mapped_writes: Mutex::new(None),
            map_state: Mutex::new(resource::BufferMapState::Idle),
            info: ResourceInfo::new(desc.label.borrow_or_default()),
        }
    }

    pub(crate) fn create_texture(
        self: &Arc<Self>,
        self_id: DeviceId,
        adapter: &Adapter<A>,
        desc: &resource::TextureDescriptor,
    ) -> Result<Texture<A>, resource::CreateTextureError> {
        use resource::{CreateTextureError, TextureDimensionError};

        if desc.usage.is_empty() || desc.usage.contains_invalid_bits() {
            return Err(CreateTextureError::InvalidUsage(desc.usage));
        }

        conv::check_texture_dimension_size(
            desc.dimension,
            desc.size,
            desc.sample_count,
            &self.limits,
        )?;

        if desc.dimension != wgt::TextureDimension::D2 {
            // Depth textures can only be 2D
            if desc.format.is_depth_stencil_format() {
                return Err(CreateTextureError::InvalidDepthDimension(
                    desc.dimension,
                    desc.format,
                ));
            }
            // Renderable textures can only be 2D
            if desc.usage.contains(wgt::TextureUsages::RENDER_ATTACHMENT) {
                return Err(CreateTextureError::InvalidDimensionUsages(
                    wgt::TextureUsages::RENDER_ATTACHMENT,
                    desc.dimension,
                ));
            }

            // Compressed textures can only be 2D
            if desc.format.is_compressed() {
                return Err(CreateTextureError::InvalidCompressedDimension(
                    desc.dimension,
                    desc.format,
                ));
            }
        }

        if desc.format.is_compressed() {
            let (block_width, block_height) = desc.format.block_dimensions();

            if desc.size.width % block_width != 0 {
                return Err(CreateTextureError::InvalidDimension(
                    TextureDimensionError::NotMultipleOfBlockWidth {
                        width: desc.size.width,
                        block_width,
                        format: desc.format,
                    },
                ));
            }

            if desc.size.height % block_height != 0 {
                return Err(CreateTextureError::InvalidDimension(
                    TextureDimensionError::NotMultipleOfBlockHeight {
                        height: desc.size.height,
                        block_height,
                        format: desc.format,
                    },
                ));
            }
        }

        let format_features = self
            .describe_format_features(adapter, desc.format)
            .map_err(|error| CreateTextureError::MissingFeatures(desc.format, error))?;

        if desc.sample_count > 1 {
            if desc.mip_level_count != 1 {
                return Err(CreateTextureError::InvalidMipLevelCount {
                    requested: desc.mip_level_count,
                    maximum: 1,
                });
            }

            if desc.size.depth_or_array_layers != 1 {
                return Err(CreateTextureError::InvalidDimension(
                    TextureDimensionError::MultisampledDepthOrArrayLayer(
                        desc.size.depth_or_array_layers,
                    ),
                ));
            }

            if desc.usage.contains(wgt::TextureUsages::STORAGE_BINDING) {
                return Err(CreateTextureError::InvalidMultisampledStorageBinding);
            }

            if !desc.usage.contains(wgt::TextureUsages::RENDER_ATTACHMENT) {
                return Err(CreateTextureError::MultisampledNotRenderAttachment);
            }

            if !format_features.flags.intersects(
                wgt::TextureFormatFeatureFlags::MULTISAMPLE_X4
                    | wgt::TextureFormatFeatureFlags::MULTISAMPLE_X2
                    | wgt::TextureFormatFeatureFlags::MULTISAMPLE_X8
                    | wgt::TextureFormatFeatureFlags::MULTISAMPLE_X16,
            ) {
                return Err(CreateTextureError::InvalidMultisampledFormat(desc.format));
            }

            if !format_features
                .flags
                .sample_count_supported(desc.sample_count)
            {
                return Err(CreateTextureError::InvalidSampleCount(
                    desc.sample_count,
                    desc.format,
                ));
            };
        }

        let mips = desc.mip_level_count;
        let max_levels_allowed = desc.size.max_mips(desc.dimension).min(hal::MAX_MIP_LEVELS);
        if mips == 0 || mips > max_levels_allowed {
            return Err(CreateTextureError::InvalidMipLevelCount {
                requested: mips,
                maximum: max_levels_allowed,
            });
        }

        let missing_allowed_usages = desc.usage - format_features.allowed_usages;
        if !missing_allowed_usages.is_empty() {
            // detect downlevel incompatibilities
            let wgpu_allowed_usages = desc
                .format
                .guaranteed_format_features(self.features)
                .allowed_usages;
            let wgpu_missing_usages = desc.usage - wgpu_allowed_usages;
            return Err(CreateTextureError::InvalidFormatUsages(
                missing_allowed_usages,
                desc.format,
                wgpu_missing_usages.is_empty(),
            ));
        }

        let mut hal_view_formats = vec![];
        for format in desc.view_formats.iter() {
            if desc.format == *format {
                continue;
            }
            if desc.format.remove_srgb_suffix() != format.remove_srgb_suffix() {
                return Err(CreateTextureError::InvalidViewFormat(*format, desc.format));
            }
            hal_view_formats.push(*format);
        }
        if !hal_view_formats.is_empty() {
            self.require_downlevel_flags(wgt::DownlevelFlags::VIEW_FORMATS)?;
        }

        let hal_usage = conv::map_texture_usage_for_texture(desc, &format_features);

        let hal_desc = hal::TextureDescriptor {
            label: desc.label.borrow_option(),
            size: desc.size,
            mip_level_count: desc.mip_level_count,
            sample_count: desc.sample_count,
            dimension: desc.dimension,
            format: desc.format,
            usage: hal_usage,
            memory_flags: hal::MemoryFlags::empty(),
            view_formats: hal_view_formats,
        };

        let raw_texture = unsafe {
            self.raw
                .as_ref()
                .unwrap()
                .create_texture(&hal_desc)
                .map_err(DeviceError::from)?
        };

        let clear_mode = if hal_usage
            .intersects(hal::TextureUses::DEPTH_STENCIL_WRITE | hal::TextureUses::COLOR_TARGET)
        {
            let (is_color, usage) = if desc.format.is_depth_stencil_format() {
                (false, hal::TextureUses::DEPTH_STENCIL_WRITE)
            } else {
                (true, hal::TextureUses::COLOR_TARGET)
            };
            let dimension = match desc.dimension {
                wgt::TextureDimension::D1 => wgt::TextureViewDimension::D1,
                wgt::TextureDimension::D2 => wgt::TextureViewDimension::D2,
                wgt::TextureDimension::D3 => unreachable!(),
            };

            let mut clear_views = SmallVec::new();
            for mip_level in 0..desc.mip_level_count {
                for array_layer in 0..desc.size.depth_or_array_layers {
                    let desc = hal::TextureViewDescriptor {
                        label: Some("(wgpu internal) clear texture view"),
                        format: desc.format,
                        dimension,
                        usage,
                        range: wgt::ImageSubresourceRange {
                            aspect: wgt::TextureAspect::All,
                            base_mip_level: mip_level,
                            mip_level_count: Some(1),
                            base_array_layer: array_layer,
                            array_layer_count: Some(1),
                        },
                    };
                    clear_views.push(Some(
                        unsafe { self.raw().create_texture_view(&raw_texture, &desc) }
                            .map_err(DeviceError::from)?,
                    ));
                }
            }
            resource::TextureClearMode::RenderPass {
                clear_views,
                is_color,
            }
        } else {
            resource::TextureClearMode::BufferCopy
        };

        let mut texture = self.create_texture_from_hal(
            raw_texture,
            hal_usage,
            self_id,
            desc,
            format_features,
            clear_mode,
        );
        texture.hal_usage = hal_usage;
        Ok(texture)
    }

    pub(crate) fn create_texture_view(
        self: &Arc<Self>,
        texture: &Arc<Texture<A>>,
        desc: &resource::TextureViewDescriptor,
    ) -> Result<TextureView<A>, resource::CreateTextureViewError> {
        let inner = texture.inner();
        let texture_raw = inner
            .as_ref()
            .unwrap()
            .as_raw()
            .ok_or(resource::CreateTextureViewError::InvalidTexture)?;
        // resolve TextureViewDescriptor defaults
        // https://gpuweb.github.io/gpuweb/#abstract-opdef-resolving-gputextureviewdescriptor-defaults

        let resolved_format = desc.format.unwrap_or_else(|| {
            texture
                .desc
                .format
                .aspect_specific_format(desc.range.aspect)
                .unwrap_or(texture.desc.format)
        });

        let resolved_dimension = desc
            .dimension
            .unwrap_or_else(|| match texture.desc.dimension {
                wgt::TextureDimension::D1 => wgt::TextureViewDimension::D1,
                wgt::TextureDimension::D2 => {
                    if texture.desc.array_layer_count() == 1 {
                        wgt::TextureViewDimension::D2
                    } else {
                        wgt::TextureViewDimension::D2Array
                    }
                }
                wgt::TextureDimension::D3 => wgt::TextureViewDimension::D3,
            });

        let resolved_mip_level_count = desc.range.mip_level_count.unwrap_or_else(|| {
            texture
                .desc
                .mip_level_count
                .saturating_sub(desc.range.base_mip_level)
        });

        let resolved_array_layer_count =
            desc.range
                .array_layer_count
                .unwrap_or_else(|| match resolved_dimension {
                    wgt::TextureViewDimension::D1
                    | wgt::TextureViewDimension::D2
                    | wgt::TextureViewDimension::D3 => 1,
                    wgt::TextureViewDimension::Cube => 6,
                    wgt::TextureViewDimension::D2Array | wgt::TextureViewDimension::CubeArray => {
                        texture
                            .desc
                            .array_layer_count()
                            .saturating_sub(desc.range.base_array_layer)
                    }
                });

        // validate TextureViewDescriptor

        let aspects = hal::FormatAspects::new(texture.desc.format, desc.range.aspect);
        if aspects.is_empty() {
            return Err(resource::CreateTextureViewError::InvalidAspect {
                texture_format: texture.desc.format,
                requested_aspect: desc.range.aspect,
            });
        }

        let format_is_good = if desc.range.aspect == wgt::TextureAspect::All {
            resolved_format == texture.desc.format
                || texture.desc.view_formats.contains(&resolved_format)
        } else {
            Some(resolved_format)
                == texture
                    .desc
                    .format
                    .aspect_specific_format(desc.range.aspect)
        };
        if !format_is_good {
            return Err(resource::CreateTextureViewError::FormatReinterpretation {
                texture: texture.desc.format,
                view: resolved_format,
            });
        }

        // check if multisampled texture is seen as anything but 2D
        if texture.desc.sample_count > 1 && resolved_dimension != wgt::TextureViewDimension::D2 {
            return Err(
                resource::CreateTextureViewError::InvalidMultisampledTextureViewDimension(
                    resolved_dimension,
                ),
            );
        }

        // check if the dimension is compatible with the texture
        if texture.desc.dimension != resolved_dimension.compatible_texture_dimension() {
            return Err(
                resource::CreateTextureViewError::InvalidTextureViewDimension {
                    view: resolved_dimension,
                    texture: texture.desc.dimension,
                },
            );
        }

        match resolved_dimension {
            TextureViewDimension::D1 | TextureViewDimension::D2 | TextureViewDimension::D3 => {
                if resolved_array_layer_count != 1 {
                    return Err(resource::CreateTextureViewError::InvalidArrayLayerCount {
                        requested: resolved_array_layer_count,
                        dim: resolved_dimension,
                    });
                }
            }
            TextureViewDimension::Cube => {
                if resolved_array_layer_count != 6 {
                    return Err(
                        resource::CreateTextureViewError::InvalidCubemapTextureDepth {
                            depth: resolved_array_layer_count,
                        },
                    );
                }
            }
            TextureViewDimension::CubeArray => {
                if resolved_array_layer_count % 6 != 0 {
                    return Err(
                        resource::CreateTextureViewError::InvalidCubemapArrayTextureDepth {
                            depth: resolved_array_layer_count,
                        },
                    );
                }
            }
            _ => {}
        }

        match resolved_dimension {
            TextureViewDimension::Cube | TextureViewDimension::CubeArray => {
                if texture.desc.size.width != texture.desc.size.height {
                    return Err(resource::CreateTextureViewError::InvalidCubeTextureViewSize);
                }
            }
            _ => {}
        }

        if resolved_mip_level_count == 0 {
            return Err(resource::CreateTextureViewError::ZeroMipLevelCount);
        }

        let mip_level_end = desc
            .range
            .base_mip_level
            .saturating_add(resolved_mip_level_count);

        let level_end = texture.desc.mip_level_count;
        if mip_level_end > level_end {
            return Err(resource::CreateTextureViewError::TooManyMipLevels {
                requested: mip_level_end,
                total: level_end,
            });
        }

        if resolved_array_layer_count == 0 {
            return Err(resource::CreateTextureViewError::ZeroArrayLayerCount);
        }

        let array_layer_end = desc
            .range
            .base_array_layer
            .saturating_add(resolved_array_layer_count);

        let layer_end = texture.desc.array_layer_count();
        if array_layer_end > layer_end {
            return Err(resource::CreateTextureViewError::TooManyArrayLayers {
                requested: array_layer_end,
                total: layer_end,
            });
        };

        // https://gpuweb.github.io/gpuweb/#abstract-opdef-renderable-texture-view
        let render_extent = 'b: loop {
            if !texture
                .desc
                .usage
                .contains(wgt::TextureUsages::RENDER_ATTACHMENT)
            {
                break 'b Err(TextureViewNotRenderableReason::Usage(texture.desc.usage));
            }

            if !(resolved_dimension == TextureViewDimension::D2
                || (self.features.contains(wgt::Features::MULTIVIEW)
                    && resolved_dimension == TextureViewDimension::D2Array))
            {
                break 'b Err(TextureViewNotRenderableReason::Dimension(
                    resolved_dimension,
                ));
            }

            if resolved_mip_level_count != 1 {
                break 'b Err(TextureViewNotRenderableReason::MipLevelCount(
                    resolved_mip_level_count,
                ));
            }

            if resolved_array_layer_count != 1
                && !(self.features.contains(wgt::Features::MULTIVIEW))
            {
                break 'b Err(TextureViewNotRenderableReason::ArrayLayerCount(
                    resolved_array_layer_count,
                ));
            }

            if aspects != hal::FormatAspects::from(texture.desc.format) {
                break 'b Err(TextureViewNotRenderableReason::Aspects(aspects));
            }

            break 'b Ok(texture
                .desc
                .compute_render_extent(desc.range.base_mip_level));
        };

        // filter the usages based on the other criteria
        let usage = {
            let mask_copy = !(hal::TextureUses::COPY_SRC | hal::TextureUses::COPY_DST);
            let mask_dimension = match resolved_dimension {
                wgt::TextureViewDimension::Cube | wgt::TextureViewDimension::CubeArray => {
                    hal::TextureUses::RESOURCE
                }
                wgt::TextureViewDimension::D3 => {
                    hal::TextureUses::RESOURCE
                        | hal::TextureUses::STORAGE_READ
                        | hal::TextureUses::STORAGE_READ_WRITE
                }
                _ => hal::TextureUses::all(),
            };
            let mask_mip_level = if resolved_mip_level_count == 1 {
                hal::TextureUses::all()
            } else {
                hal::TextureUses::RESOURCE
            };
            texture.hal_usage & mask_copy & mask_dimension & mask_mip_level
        };

        log::debug!(
            "Create view for texture {:?} filters usages to {:?}",
            texture.as_info().id(),
            usage
        );

        // use the combined depth-stencil format for the view
        let format = if resolved_format.is_depth_stencil_component(texture.desc.format) {
            texture.desc.format
        } else {
            resolved_format
        };

        let resolved_range = wgt::ImageSubresourceRange {
            aspect: desc.range.aspect,
            base_mip_level: desc.range.base_mip_level,
            mip_level_count: Some(resolved_mip_level_count),
            base_array_layer: desc.range.base_array_layer,
            array_layer_count: Some(resolved_array_layer_count),
        };

        let hal_desc = hal::TextureViewDescriptor {
            label: desc.label.borrow_option(),
            format,
            dimension: resolved_dimension,
            usage,
            range: resolved_range,
        };

        let raw = unsafe {
            self.raw
                .as_ref()
                .unwrap()
                .create_texture_view(texture_raw, &hal_desc)
                .map_err(|_| resource::CreateTextureViewError::OutOfMemory)?
        };

        let selector = TextureSelector {
            mips: desc.range.base_mip_level..mip_level_end,
            layers: desc.range.base_array_layer..array_layer_end,
        };

        Ok(TextureView {
            raw: Some(raw),
            parent: RwLock::new(Some(texture.clone())),
            device: self.clone(),
            desc: resource::HalTextureViewDescriptor {
                format: resolved_format,
                dimension: resolved_dimension,
                range: resolved_range,
            },
            format_features: texture.format_features,
            render_extent,
            samples: texture.desc.sample_count,
            selector,
            info: ResourceInfo::new(desc.label.borrow_or_default()),
        })
    }

    pub(crate) fn create_sampler(
        self: &Arc<Self>,
        desc: &resource::SamplerDescriptor,
    ) -> Result<Sampler<A>, resource::CreateSamplerError> {
        if desc
            .address_modes
            .iter()
            .any(|am| am == &wgt::AddressMode::ClampToBorder)
        {
            self.require_features(wgt::Features::ADDRESS_MODE_CLAMP_TO_BORDER)?;
        }

        if desc.border_color == Some(wgt::SamplerBorderColor::Zero) {
            self.require_features(wgt::Features::ADDRESS_MODE_CLAMP_TO_ZERO)?;
        }

        if desc.lod_min_clamp < 0.0 {
            return Err(resource::CreateSamplerError::InvalidLodMinClamp(
                desc.lod_min_clamp,
            ));
        }
        if desc.lod_max_clamp < desc.lod_min_clamp {
            return Err(resource::CreateSamplerError::InvalidLodMaxClamp {
                lod_min_clamp: desc.lod_min_clamp,
                lod_max_clamp: desc.lod_max_clamp,
            });
        }

        if desc.anisotropy_clamp < 1 {
            return Err(resource::CreateSamplerError::InvalidAnisotropy(
                desc.anisotropy_clamp,
            ));
        }

        if desc.anisotropy_clamp != 1 {
            if !matches!(desc.min_filter, wgt::FilterMode::Linear) {
                return Err(
                    resource::CreateSamplerError::InvalidFilterModeWithAnisotropy {
                        filter_type: resource::SamplerFilterErrorType::MinFilter,
                        filter_mode: desc.min_filter,
                        anisotropic_clamp: desc.anisotropy_clamp,
                    },
                );
            }
            if !matches!(desc.mag_filter, wgt::FilterMode::Linear) {
                return Err(
                    resource::CreateSamplerError::InvalidFilterModeWithAnisotropy {
                        filter_type: resource::SamplerFilterErrorType::MagFilter,
                        filter_mode: desc.mag_filter,
                        anisotropic_clamp: desc.anisotropy_clamp,
                    },
                );
            }
            if !matches!(desc.mipmap_filter, wgt::FilterMode::Linear) {
                return Err(
                    resource::CreateSamplerError::InvalidFilterModeWithAnisotropy {
                        filter_type: resource::SamplerFilterErrorType::MipmapFilter,
                        filter_mode: desc.mipmap_filter,
                        anisotropic_clamp: desc.anisotropy_clamp,
                    },
                );
            }
        }

        let anisotropy_clamp = if self
            .downlevel
            .flags
            .contains(wgt::DownlevelFlags::ANISOTROPIC_FILTERING)
        {
            // Clamp anisotropy clamp to [1, 16] per the wgpu-hal interface
            desc.anisotropy_clamp.min(16)
        } else {
            // If it isn't supported, set this unconditionally to 1
            1
        };

        //TODO: check for wgt::DownlevelFlags::COMPARISON_SAMPLERS

        let hal_desc = hal::SamplerDescriptor {
            label: desc.label.borrow_option(),
            address_modes: desc.address_modes,
            mag_filter: desc.mag_filter,
            min_filter: desc.min_filter,
            mipmap_filter: desc.mipmap_filter,
            lod_clamp: desc.lod_min_clamp..desc.lod_max_clamp,
            compare: desc.compare,
            anisotropy_clamp,
            border_color: desc.border_color,
        };

        let raw = unsafe {
            self.raw
                .as_ref()
                .unwrap()
                .create_sampler(&hal_desc)
                .map_err(DeviceError::from)?
        };
        Ok(Sampler {
            raw: Some(raw),
            device: self.clone(),
            info: ResourceInfo::new(desc.label.borrow_or_default()),
            comparison: desc.compare.is_some(),
            filtering: desc.min_filter == wgt::FilterMode::Linear
                || desc.mag_filter == wgt::FilterMode::Linear,
        })
    }

    pub(crate) fn create_shader_module<'a>(
        self: &Arc<Self>,
        desc: &pipeline::ShaderModuleDescriptor<'a>,
        source: pipeline::ShaderModuleSource<'a>,
    ) -> Result<pipeline::ShaderModule<A>, pipeline::CreateShaderModuleError> {
        let (module, source) = match source {
            #[cfg(feature = "wgsl")]
            pipeline::ShaderModuleSource::Wgsl(code) => {
                profiling::scope!("naga::wgsl::parse_str");
                let module = naga::front::wgsl::parse_str(&code).map_err(|inner| {
                    pipeline::CreateShaderModuleError::Parsing(pipeline::ShaderError {
                        source: code.to_string(),
                        label: desc.label.as_ref().map(|l| l.to_string()),
                        inner: Box::new(inner),
                    })
                })?;
                (Cow::Owned(module), code.into_owned())
            }
            pipeline::ShaderModuleSource::Naga(module) => (module, String::new()),
            pipeline::ShaderModuleSource::Dummy(_) => panic!("found `ShaderModuleSource::Dummy`"),
        };
        for (_, var) in module.global_variables.iter() {
            match var.binding {
                Some(ref br) if br.group >= self.limits.max_bind_groups => {
                    return Err(pipeline::CreateShaderModuleError::InvalidGroupIndex {
                        bind: br.clone(),
                        group: br.group,
                        limit: self.limits.max_bind_groups,
                    });
                }
                _ => continue,
            };
        }

        use naga::valid::Capabilities as Caps;
        profiling::scope!("naga::validate");

        let mut caps = Caps::empty();
        caps.set(
            Caps::PUSH_CONSTANT,
            self.features.contains(wgt::Features::PUSH_CONSTANTS),
        );
        caps.set(
            Caps::FLOAT64,
            self.features.contains(wgt::Features::SHADER_F64),
        );
        caps.set(
            Caps::PRIMITIVE_INDEX,
            self.features
                .contains(wgt::Features::SHADER_PRIMITIVE_INDEX),
        );
        caps.set(
            Caps::SAMPLED_TEXTURE_AND_STORAGE_BUFFER_ARRAY_NON_UNIFORM_INDEXING,
            self.features.contains(
                wgt::Features::SAMPLED_TEXTURE_AND_STORAGE_BUFFER_ARRAY_NON_UNIFORM_INDEXING,
            ),
        );
        caps.set(
            Caps::UNIFORM_BUFFER_AND_STORAGE_TEXTURE_ARRAY_NON_UNIFORM_INDEXING,
            self.features.contains(
                wgt::Features::UNIFORM_BUFFER_AND_STORAGE_TEXTURE_ARRAY_NON_UNIFORM_INDEXING,
            ),
        );
        // TODO: This needs a proper wgpu feature
        caps.set(
            Caps::SAMPLER_NON_UNIFORM_INDEXING,
            self.features.contains(
                wgt::Features::SAMPLED_TEXTURE_AND_STORAGE_BUFFER_ARRAY_NON_UNIFORM_INDEXING,
            ),
        );
        caps.set(
            Caps::STORAGE_TEXTURE_16BIT_NORM_FORMATS,
            self.features
                .contains(wgt::Features::TEXTURE_FORMAT_16BIT_NORM),
        );
        caps.set(
            Caps::MULTIVIEW,
            self.features.contains(wgt::Features::MULTIVIEW),
        );
        caps.set(
            Caps::EARLY_DEPTH_TEST,
            self.features
                .contains(wgt::Features::SHADER_EARLY_DEPTH_TEST),
        );
        caps.set(
            Caps::MULTISAMPLED_SHADING,
            self.downlevel
                .flags
                .contains(wgt::DownlevelFlags::MULTISAMPLED_SHADING),
        );
        caps.set(
            Caps::DUAL_SOURCE_BLENDING,
            self.features.contains(wgt::Features::DUAL_SOURCE_BLENDING),
        );

        let info = naga::valid::Validator::new(naga::valid::ValidationFlags::all(), caps)
            .validate(&module)
            .map_err(|inner| {
                pipeline::CreateShaderModuleError::Validation(pipeline::ShaderError {
                    source,
                    label: desc.label.as_ref().map(|l| l.to_string()),
                    inner: Box::new(inner),
                })
            })?;
        let interface =
            validation::Interface::new(&module, &info, self.limits.clone(), self.features);
        let hal_shader = hal::ShaderInput::Naga(hal::NagaShader { module, info });

        let hal_desc = hal::ShaderModuleDescriptor {
            label: desc.label.borrow_option(),
            runtime_checks: desc.shader_bound_checks.runtime_checks(),
        };
        let raw = match unsafe {
            self.raw
                .as_ref()
                .unwrap()
                .create_shader_module(&hal_desc, hal_shader)
        } {
            Ok(raw) => raw,
            Err(error) => {
                return Err(match error {
                    hal::ShaderError::Device(error) => {
                        pipeline::CreateShaderModuleError::Device(error.into())
                    }
                    hal::ShaderError::Compilation(ref msg) => {
                        log::error!("Shader error: {}", msg);
                        pipeline::CreateShaderModuleError::Generation
                    }
                })
            }
        };

        Ok(pipeline::ShaderModule {
            raw: Some(raw),
            device: self.clone(),
            interface: Some(interface),
            info: ResourceInfo::new(desc.label.borrow_or_default()),
            #[cfg(debug_assertions)]
            label: desc.label.borrow_or_default().to_string(),
        })
    }

    #[allow(unused_unsafe)]
    pub(crate) unsafe fn create_shader_module_spirv<'a>(
        self: &Arc<Self>,
        desc: &pipeline::ShaderModuleDescriptor<'a>,
        source: &'a [u32],
    ) -> Result<pipeline::ShaderModule<A>, pipeline::CreateShaderModuleError> {
        self.require_features(wgt::Features::SPIRV_SHADER_PASSTHROUGH)?;
        let hal_desc = hal::ShaderModuleDescriptor {
            label: desc.label.borrow_option(),
            runtime_checks: desc.shader_bound_checks.runtime_checks(),
        };
        let hal_shader = hal::ShaderInput::SpirV(source);
        let raw = match unsafe {
            self.raw
                .as_ref()
                .unwrap()
                .create_shader_module(&hal_desc, hal_shader)
        } {
            Ok(raw) => raw,
            Err(error) => {
                return Err(match error {
                    hal::ShaderError::Device(error) => {
                        pipeline::CreateShaderModuleError::Device(error.into())
                    }
                    hal::ShaderError::Compilation(ref msg) => {
                        log::error!("Shader error: {}", msg);
                        pipeline::CreateShaderModuleError::Generation
                    }
                })
            }
        };

        Ok(pipeline::ShaderModule {
            raw: Some(raw),
            device: self.clone(),
            interface: None,
            info: ResourceInfo::new(desc.label.borrow_or_default()),
            #[cfg(debug_assertions)]
            label: desc.label.borrow_or_default().to_string(),
        })
    }

    pub(crate) fn deduplicate_bind_group_layout<'a>(
        self_id: DeviceId,
        entry_map: &'a binding_model::BindEntryMap,
        guard: &'a Storage<BindGroupLayout<A>, id::BindGroupLayoutId>,
    ) -> Option<(id::BindGroupLayoutId, &'a Arc<BindGroupLayout<A>>)> {
        guard
            .iter(self_id.backend())
            .find(|&(_, bgl)| {
                bgl.device.info.id() == self_id
                    && bgl.compatible_layout.is_none()
                    && bgl.entries == *entry_map
            })
            .map(|(id, resource)| (id, resource))
    }

    pub(crate) fn get_introspection_bind_group_layouts<'a>(
        pipeline_layout: &'a binding_model::PipelineLayout<A>,
    ) -> ArrayVec<&'a binding_model::BindEntryMap, { hal::MAX_BIND_GROUPS }> {
        pipeline_layout
            .bind_group_layouts
            .iter()
            .map(|layout| &layout.entries)
            .collect()
    }

    /// Generate information about late-validated buffer bindings for pipelines.
    //TODO: should this be combined with `get_introspection_bind_group_layouts` in some way?
    pub(crate) fn make_late_sized_buffer_groups(
        shader_binding_sizes: &FastHashMap<naga::ResourceBinding, wgt::BufferSize>,
        layout: &binding_model::PipelineLayout<A>,
    ) -> ArrayVec<pipeline::LateSizedBufferGroup, { hal::MAX_BIND_GROUPS }> {
        // Given the shader-required binding sizes and the pipeline layout,
        // return the filtered list of them in the layout order,
        // removing those with given `min_binding_size`.
        layout
            .bind_group_layouts
            .iter()
            .enumerate()
            .map(|(group_index, bgl)| pipeline::LateSizedBufferGroup {
                shader_sizes: bgl
                    .entries
                    .values()
                    .filter_map(|entry| match entry.ty {
                        wgt::BindingType::Buffer {
                            min_binding_size: None,
                            ..
                        } => {
                            let rb = naga::ResourceBinding {
                                group: group_index as u32,
                                binding: entry.binding,
                            };
                            let shader_size =
                                shader_binding_sizes.get(&rb).map_or(0, |nz| nz.get());
                            Some(shader_size)
                        }
                        _ => None,
                    })
                    .collect(),
            })
            .collect()
    }

    pub(crate) fn create_bind_group_layout(
        self: &Arc<Self>,
        label: Option<&str>,
        entry_map: binding_model::BindEntryMap,
    ) -> Result<BindGroupLayout<A>, binding_model::CreateBindGroupLayoutError> {
        #[derive(PartialEq)]
        enum WritableStorage {
            Yes,
            No,
        }

        for entry in entry_map.values() {
            use wgt::BindingType as Bt;

            let mut required_features = wgt::Features::empty();
            let mut required_downlevel_flags = wgt::DownlevelFlags::empty();
            let (array_feature, writable_storage) = match entry.ty {
                Bt::Buffer {
                    ty: wgt::BufferBindingType::Uniform,
                    has_dynamic_offset: false,
                    min_binding_size: _,
                } => (
                    Some(wgt::Features::BUFFER_BINDING_ARRAY),
                    WritableStorage::No,
                ),
                Bt::Buffer {
                    ty: wgt::BufferBindingType::Uniform,
                    has_dynamic_offset: true,
                    min_binding_size: _,
                } => (
                    Some(wgt::Features::BUFFER_BINDING_ARRAY),
                    WritableStorage::No,
                ),
                Bt::Buffer {
                    ty: wgt::BufferBindingType::Storage { read_only },
                    ..
                } => (
                    Some(
                        wgt::Features::BUFFER_BINDING_ARRAY
                            | wgt::Features::STORAGE_RESOURCE_BINDING_ARRAY,
                    ),
                    match read_only {
                        true => WritableStorage::No,
                        false => WritableStorage::Yes,
                    },
                ),
                Bt::Sampler { .. } => (
                    Some(wgt::Features::TEXTURE_BINDING_ARRAY),
                    WritableStorage::No,
                ),
                Bt::Texture {
                    multisampled: true,
                    sample_type: TextureSampleType::Float { filterable: true },
                    ..
                } => {
                    return Err(binding_model::CreateBindGroupLayoutError::Entry {
                        binding: entry.binding,
                        error:
                            BindGroupLayoutEntryError::SampleTypeFloatFilterableBindingMultisampled,
                    });
                }
                Bt::Texture { .. } => (
                    Some(wgt::Features::TEXTURE_BINDING_ARRAY),
                    WritableStorage::No,
                ),
                Bt::StorageTexture {
                    access,
                    view_dimension,
                    format: _,
                } => {
                    match view_dimension {
                        wgt::TextureViewDimension::Cube | wgt::TextureViewDimension::CubeArray => {
                            return Err(binding_model::CreateBindGroupLayoutError::Entry {
                                binding: entry.binding,
                                error: BindGroupLayoutEntryError::StorageTextureCube,
                            })
                        }
                        _ => (),
                    }
                    match access {
                        wgt::StorageTextureAccess::ReadOnly
                        | wgt::StorageTextureAccess::ReadWrite
                            if !self.features.contains(
                                wgt::Features::TEXTURE_ADAPTER_SPECIFIC_FORMAT_FEATURES,
                            ) =>
                        {
                            return Err(binding_model::CreateBindGroupLayoutError::Entry {
                                binding: entry.binding,
                                error: BindGroupLayoutEntryError::StorageTextureReadWrite,
                            });
                        }
                        _ => (),
                    }
                    (
                        Some(
                            wgt::Features::TEXTURE_BINDING_ARRAY
                                | wgt::Features::STORAGE_RESOURCE_BINDING_ARRAY,
                        ),
                        match access {
                            wgt::StorageTextureAccess::WriteOnly => WritableStorage::Yes,
                            wgt::StorageTextureAccess::ReadOnly => {
                                required_features |=
                                    wgt::Features::TEXTURE_ADAPTER_SPECIFIC_FORMAT_FEATURES;
                                WritableStorage::No
                            }
                            wgt::StorageTextureAccess::ReadWrite => {
                                required_features |=
                                    wgt::Features::TEXTURE_ADAPTER_SPECIFIC_FORMAT_FEATURES;
                                WritableStorage::Yes
                            }
                        },
                    )
                }
            };

            // Validate the count parameter
            if entry.count.is_some() {
                required_features |= array_feature
                    .ok_or(BindGroupLayoutEntryError::ArrayUnsupported)
                    .map_err(|error| binding_model::CreateBindGroupLayoutError::Entry {
                        binding: entry.binding,
                        error,
                    })?;
            }

            if entry.visibility.contains_invalid_bits() {
                return Err(
                    binding_model::CreateBindGroupLayoutError::InvalidVisibility(entry.visibility),
                );
            }

            if entry.visibility.contains(wgt::ShaderStages::VERTEX) {
                if writable_storage == WritableStorage::Yes {
                    required_features |= wgt::Features::VERTEX_WRITABLE_STORAGE;
                }
                if let Bt::Buffer {
                    ty: wgt::BufferBindingType::Storage { .. },
                    ..
                } = entry.ty
                {
                    required_downlevel_flags |= wgt::DownlevelFlags::VERTEX_STORAGE;
                }
            }
            if writable_storage == WritableStorage::Yes
                && entry.visibility.contains(wgt::ShaderStages::FRAGMENT)
            {
                required_downlevel_flags |= wgt::DownlevelFlags::FRAGMENT_WRITABLE_STORAGE;
            }

            self.require_features(required_features)
                .map_err(BindGroupLayoutEntryError::MissingFeatures)
                .map_err(|error| binding_model::CreateBindGroupLayoutError::Entry {
                    binding: entry.binding,
                    error,
                })?;
            self.require_downlevel_flags(required_downlevel_flags)
                .map_err(BindGroupLayoutEntryError::MissingDownlevelFlags)
                .map_err(|error| binding_model::CreateBindGroupLayoutError::Entry {
                    binding: entry.binding,
                    error,
                })?;
        }

        let bgl_flags = conv::bind_group_layout_flags(self.features);

        let mut hal_bindings = entry_map.values().cloned().collect::<Vec<_>>();
        hal_bindings.sort_by_key(|b| b.binding);
        let hal_desc = hal::BindGroupLayoutDescriptor {
            label,
            flags: bgl_flags,
            entries: &hal_bindings,
        };
        let raw = unsafe {
            self.raw
                .as_ref()
                .unwrap()
                .create_bind_group_layout(&hal_desc)
                .map_err(DeviceError::from)?
        };

        let mut count_validator = binding_model::BindingTypeMaxCountValidator::default();
        for entry in entry_map.values() {
            count_validator.add_binding(entry);
        }
        // If a single bind group layout violates limits, the pipeline layout is
        // definitely going to violate limits too, lets catch it now.
        count_validator
            .validate(&self.limits)
            .map_err(binding_model::CreateBindGroupLayoutError::TooManyBindings)?;

        Ok(BindGroupLayout {
            raw: Some(raw),
            device: self.clone(),
            dynamic_count: entry_map
                .values()
                .filter(|b| b.ty.has_dynamic_offset())
                .count(),
            count_validator,
            entries: entry_map,
            info: ResourceInfo::new(label.unwrap_or("<BindGroupLayoyt>")),
            #[cfg(debug_assertions)]
            label: label.unwrap_or("").to_string(),
            compatible_layout: None,
        })
    }

    pub(crate) fn create_buffer_binding<'a>(
        bb: &binding_model::BufferBinding,
        binding: u32,
        decl: &wgt::BindGroupLayoutEntry,
        used_buffer_ranges: &mut Vec<BufferInitTrackerAction<A>>,
        dynamic_binding_info: &mut Vec<binding_model::BindGroupDynamicBindingData>,
        late_buffer_binding_sizes: &mut FastHashMap<u32, wgt::BufferSize>,
        used: &mut BindGroupStates<A>,
        storage: &'a Storage<Buffer<A>, id::BufferId>,
        limits: &wgt::Limits,
    ) -> Result<hal::BufferBinding<'a, A>, binding_model::CreateBindGroupError> {
        use crate::binding_model::CreateBindGroupError as Error;

        let (binding_ty, dynamic, min_size) = match decl.ty {
            wgt::BindingType::Buffer {
                ty,
                has_dynamic_offset,
                min_binding_size,
            } => (ty, has_dynamic_offset, min_binding_size),
            _ => {
                return Err(Error::WrongBindingType {
                    binding,
                    actual: decl.ty,
                    expected: "UniformBuffer, StorageBuffer or ReadonlyStorageBuffer",
                })
            }
        };
        let (pub_usage, internal_use, range_limit) = match binding_ty {
            wgt::BufferBindingType::Uniform => (
                wgt::BufferUsages::UNIFORM,
                hal::BufferUses::UNIFORM,
                limits.max_uniform_buffer_binding_size,
            ),
            wgt::BufferBindingType::Storage { read_only } => (
                wgt::BufferUsages::STORAGE,
                if read_only {
                    hal::BufferUses::STORAGE_READ
                } else {
                    hal::BufferUses::STORAGE_READ_WRITE
                },
                limits.max_storage_buffer_binding_size,
            ),
        };

        let (align, align_limit_name) =
            binding_model::buffer_binding_type_alignment(limits, binding_ty);
        if bb.offset % align as u64 != 0 {
            return Err(Error::UnalignedBufferOffset(
                bb.offset,
                align_limit_name,
                align,
            ));
        }

        let buffer = used
            .buffers
            .add_single(storage, bb.buffer_id, internal_use)
            .ok_or(Error::InvalidBuffer(bb.buffer_id))?;
        check_buffer_usage(buffer.usage, pub_usage)?;
        let raw_buffer = buffer
            .raw
            .as_ref()
            .ok_or(Error::InvalidBuffer(bb.buffer_id))?;

        let (bind_size, bind_end) = match bb.size {
            Some(size) => {
                let end = bb.offset + size.get();
                if end > buffer.size {
                    return Err(Error::BindingRangeTooLarge {
                        buffer: bb.buffer_id,
                        range: bb.offset..end,
                        size: buffer.size,
                    });
                }
                (size.get(), end)
            }
            None => (buffer.size - bb.offset, buffer.size),
        };

        if bind_size > range_limit as u64 {
            return Err(Error::BufferRangeTooLarge {
                binding,
                given: bind_size as u32,
                limit: range_limit,
            });
        }

        // Record binding info for validating dynamic offsets
        if dynamic {
            dynamic_binding_info.push(binding_model::BindGroupDynamicBindingData {
                binding_idx: binding,
                buffer_size: buffer.size,
                binding_range: bb.offset..bind_end,
                maximum_dynamic_offset: buffer.size - bind_end,
                binding_type: binding_ty,
            });
        }

        if let Some(non_zero) = min_size {
            let min_size = non_zero.get();
            if min_size > bind_size {
                return Err(Error::BindingSizeTooSmall {
                    buffer: bb.buffer_id,
                    actual: bind_size,
                    min: min_size,
                });
            }
        } else {
            let late_size =
                wgt::BufferSize::new(bind_size).ok_or(Error::BindingZeroSize(bb.buffer_id))?;
            late_buffer_binding_sizes.insert(binding, late_size);
        }

        assert_eq!(bb.offset % wgt::COPY_BUFFER_ALIGNMENT, 0);
        used_buffer_ranges.extend(buffer.initialization_status.read().create_action(
            buffer,
            bb.offset..bb.offset + bind_size,
            MemoryInitKind::NeedsInitializedMemory,
        ));

        Ok(hal::BufferBinding {
            buffer: raw_buffer,
            offset: bb.offset,
            size: bb.size,
        })
    }

    pub(crate) fn create_texture_binding(
        view: &TextureView<A>,
        internal_use: hal::TextureUses,
        pub_usage: wgt::TextureUsages,
        used: &mut BindGroupStates<A>,
        used_texture_ranges: &mut Vec<TextureInitTrackerAction<A>>,
    ) -> Result<(), binding_model::CreateBindGroupError> {
        let texture = view.parent.read();
        let texture_id = texture.as_ref().unwrap().as_info().id();
        // Careful here: the texture may no longer have its own ref count,
        // if it was deleted by the user.
        let texture = used
            .textures
            .add_single(
                texture.as_ref().unwrap(),
                Some(view.selector.clone()),
                internal_use,
            )
            .ok_or(binding_model::CreateBindGroupError::InvalidTexture(
                texture_id,
            ))?;
        check_texture_usage(texture.desc.usage, pub_usage)?;

        used_texture_ranges.push(TextureInitTrackerAction {
            texture: texture.clone(),
            range: TextureInitRange {
                mip_range: view.desc.range.mip_range(texture.desc.mip_level_count),
                layer_range: view
                    .desc
                    .range
                    .layer_range(texture.desc.array_layer_count()),
            },
            kind: MemoryInitKind::NeedsInitializedMemory,
        });

        Ok(())
    }

    pub(crate) fn create_bind_group(
        self: &Arc<Self>,
        layout: &Arc<BindGroupLayout<A>>,
        desc: &binding_model::BindGroupDescriptor,
        hub: &Hub<A>,
    ) -> Result<binding_model::BindGroup<A>, binding_model::CreateBindGroupError> {
        use crate::binding_model::{BindingResource as Br, CreateBindGroupError as Error};
        {
            // Check that the number of entries in the descriptor matches
            // the number of entries in the layout.
            let actual = desc.entries.len();
            let expected = layout.entries.len();
            if actual != expected {
                return Err(Error::BindingsNumMismatch { expected, actual });
            }
        }

        // TODO: arrayvec/smallvec, or re-use allocations
        // Record binding info for dynamic offset validation
        let mut dynamic_binding_info = Vec::new();
        // Map of binding -> shader reflected size
        //Note: we can't collect into a vector right away because
        // it needs to be in BGL iteration order, not BG entry order.
        let mut late_buffer_binding_sizes = FastHashMap::default();
        // fill out the descriptors
        let mut used = BindGroupStates::new();

        let buffer_guard = hub.buffers.read();
        let texture_view_guard = hub.texture_views.read();
        let sampler_guard = hub.samplers.read();

        let mut used_buffer_ranges = Vec::new();
        let mut used_texture_ranges = Vec::new();
        let mut hal_entries = Vec::with_capacity(desc.entries.len());
        let mut hal_buffers = Vec::new();
        let mut hal_samplers = Vec::new();
        let mut hal_textures = Vec::new();
        for entry in desc.entries.iter() {
            let binding = entry.binding;
            // Find the corresponding declaration in the layout
            let decl = layout
                .entries
                .get(&binding)
                .ok_or(Error::MissingBindingDeclaration(binding))?;
            let (res_index, count) = match entry.resource {
                Br::Buffer(ref bb) => {
                    let bb = Self::create_buffer_binding(
                        bb,
                        binding,
                        decl,
                        &mut used_buffer_ranges,
                        &mut dynamic_binding_info,
                        &mut late_buffer_binding_sizes,
                        &mut used,
                        &*buffer_guard,
                        &self.limits,
                    )?;

                    let res_index = hal_buffers.len();
                    hal_buffers.push(bb);
                    (res_index, 1)
                }
                Br::BufferArray(ref bindings_array) => {
                    let num_bindings = bindings_array.len();
                    Self::check_array_binding(self.features, decl.count, num_bindings)?;

                    let res_index = hal_buffers.len();
                    for bb in bindings_array.iter() {
                        let bb = Self::create_buffer_binding(
                            bb,
                            binding,
                            decl,
                            &mut used_buffer_ranges,
                            &mut dynamic_binding_info,
                            &mut late_buffer_binding_sizes,
                            &mut used,
                            &*buffer_guard,
                            &self.limits,
                        )?;
                        hal_buffers.push(bb);
                    }
                    (res_index, num_bindings)
                }
                Br::Sampler(id) => {
                    match decl.ty {
                        wgt::BindingType::Sampler(ty) => {
                            let sampler = used
                                .samplers
                                .add_single(&*sampler_guard, id)
                                .ok_or(Error::InvalidSampler(id))?;

                            // Allowed sampler values for filtering and comparison
                            let (allowed_filtering, allowed_comparison) = match ty {
                                wgt::SamplerBindingType::Filtering => (None, false),
                                wgt::SamplerBindingType::NonFiltering => (Some(false), false),
                                wgt::SamplerBindingType::Comparison => (None, true),
                            };

                            if let Some(allowed_filtering) = allowed_filtering {
                                if allowed_filtering != sampler.filtering {
                                    return Err(Error::WrongSamplerFiltering {
                                        binding,
                                        layout_flt: allowed_filtering,
                                        sampler_flt: sampler.filtering,
                                    });
                                }
                            }

                            if allowed_comparison != sampler.comparison {
                                return Err(Error::WrongSamplerComparison {
                                    binding,
                                    layout_cmp: allowed_comparison,
                                    sampler_cmp: sampler.comparison,
                                });
                            }

                            let res_index = hal_samplers.len();
                            hal_samplers.push(sampler.raw());
                            (res_index, 1)
                        }
                        _ => {
                            return Err(Error::WrongBindingType {
                                binding,
                                actual: decl.ty,
                                expected: "Sampler",
                            })
                        }
                    }
                }
                Br::SamplerArray(ref bindings_array) => {
                    let num_bindings = bindings_array.len();
                    Self::check_array_binding(self.features, decl.count, num_bindings)?;

                    let res_index = hal_samplers.len();
                    for &id in bindings_array.iter() {
                        let sampler = used
                            .samplers
                            .add_single(&*sampler_guard, id)
                            .ok_or(Error::InvalidSampler(id))?;
                        hal_samplers.push(sampler.raw());
                    }

                    (res_index, num_bindings)
                }
                Br::TextureView(id) => {
                    let view = used
                        .views
                        .add_single(&*texture_view_guard, id)
                        .ok_or(Error::InvalidTextureView(id))?;
                    let (pub_usage, internal_use) = Self::texture_use_parameters(
                        binding,
                        decl,
                        view,
                        "SampledTexture, ReadonlyStorageTexture or WriteonlyStorageTexture",
                    )?;
                    Self::create_texture_binding(
                        view,
                        internal_use,
                        pub_usage,
                        &mut used,
                        &mut used_texture_ranges,
                    )?;
                    let res_index = hal_textures.len();
                    hal_textures.push(hal::TextureBinding {
                        view: view.raw(),
                        usage: internal_use,
                    });
                    (res_index, 1)
                }
                Br::TextureViewArray(ref bindings_array) => {
                    let num_bindings = bindings_array.len();
                    Self::check_array_binding(self.features, decl.count, num_bindings)?;

                    let res_index = hal_textures.len();
                    for &id in bindings_array.iter() {
                        let view = used
                            .views
                            .add_single(&*texture_view_guard, id)
                            .ok_or(Error::InvalidTextureView(id))?;
                        let (pub_usage, internal_use) =
                            Self::texture_use_parameters(binding, decl, view,
                                                         "SampledTextureArray, ReadonlyStorageTextureArray or WriteonlyStorageTextureArray")?;
                        Self::create_texture_binding(
                            view,
                            internal_use,
                            pub_usage,
                            &mut used,
                            &mut used_texture_ranges,
                        )?;
                        hal_textures.push(hal::TextureBinding {
                            view: view.raw(),
                            usage: internal_use,
                        });
                    }

                    (res_index, num_bindings)
                }
            };

            hal_entries.push(hal::BindGroupEntry {
                binding,
                resource_index: res_index as u32,
                count: count as u32,
            });
        }

        used.optimize();

        hal_entries.sort_by_key(|entry| entry.binding);
        for (a, b) in hal_entries.iter().zip(hal_entries.iter().skip(1)) {
            if a.binding == b.binding {
                return Err(Error::DuplicateBinding(a.binding));
            }
        }
        let hal_desc = hal::BindGroupDescriptor {
            label: desc.label.borrow_option(),
            layout: layout.raw(),
            entries: &hal_entries,
            buffers: &hal_buffers,
            samplers: &hal_samplers,
            textures: &hal_textures,
        };
        let raw = unsafe {
            self.raw
                .as_ref()
                .unwrap()
                .create_bind_group(&hal_desc)
                .map_err(DeviceError::from)?
        };

        Ok(binding_model::BindGroup {
            raw: Some(raw),
            device: self.clone(),
            layout: layout.clone(),
            info: ResourceInfo::new(desc.label.borrow_or_default()),
            used,
            used_buffer_ranges: RwLock::new(used_buffer_ranges),
            used_texture_ranges: RwLock::new(used_texture_ranges),
            dynamic_binding_info: RwLock::new(dynamic_binding_info),
            // collect in the order of BGL iteration
            late_buffer_binding_sizes: layout
                .entries
                .keys()
                .flat_map(|binding| late_buffer_binding_sizes.get(binding).cloned())
                .collect(),
        })
    }

    pub(crate) fn check_array_binding(
        features: wgt::Features,
        count: Option<NonZeroU32>,
        num_bindings: usize,
    ) -> Result<(), super::binding_model::CreateBindGroupError> {
        use super::binding_model::CreateBindGroupError as Error;

        if let Some(count) = count {
            let count = count.get() as usize;
            if count < num_bindings {
                return Err(Error::BindingArrayPartialLengthMismatch {
                    actual: num_bindings,
                    expected: count,
                });
            }
            if count != num_bindings
                && !features.contains(wgt::Features::PARTIALLY_BOUND_BINDING_ARRAY)
            {
                return Err(Error::BindingArrayLengthMismatch {
                    actual: num_bindings,
                    expected: count,
                });
            }
            if num_bindings == 0 {
                return Err(Error::BindingArrayZeroLength);
            }
        } else {
            return Err(Error::SingleBindingExpected);
        };

        Ok(())
    }

    pub(crate) fn texture_use_parameters(
        binding: u32,
        decl: &wgt::BindGroupLayoutEntry,
        view: &TextureView<A>,
        expected: &'static str,
    ) -> Result<(wgt::TextureUsages, hal::TextureUses), binding_model::CreateBindGroupError> {
        use crate::binding_model::CreateBindGroupError as Error;
        if view
            .desc
            .aspects()
            .contains(hal::FormatAspects::DEPTH | hal::FormatAspects::STENCIL)
        {
            return Err(Error::DepthStencilAspect);
        }
        match decl.ty {
            wgt::BindingType::Texture {
                sample_type,
                view_dimension,
                multisampled,
            } => {
                use wgt::TextureSampleType as Tst;
                if multisampled != (view.samples != 1) {
                    return Err(Error::InvalidTextureMultisample {
                        binding,
                        layout_multisampled: multisampled,
                        view_samples: view.samples,
                    });
                }
                let compat_sample_type = view
                    .desc
                    .format
                    .sample_type(Some(view.desc.range.aspect))
                    .unwrap();
                match (sample_type, compat_sample_type) {
                    (Tst::Uint, Tst::Uint) |
                    (Tst::Sint, Tst::Sint) |
                    (Tst::Depth, Tst::Depth) |
                    // if we expect non-filterable, accept anything float
                    (Tst::Float { filterable: false }, Tst::Float { .. }) |
                    // if we expect filterable, require it
                    (Tst::Float { filterable: true }, Tst::Float { filterable: true }) |
                    // if we expect non-filterable, also accept depth
                    (Tst::Float { filterable: false }, Tst::Depth) => {}
                    // if we expect filterable, also accept Float that is defined as
                    // unfilterable if filterable feature is explicitly enabled (only hit
                    // if wgt::Features::TEXTURE_ADAPTER_SPECIFIC_FORMAT_FEATURES is
                    // enabled)
                    (Tst::Float { filterable: true }, Tst::Float { .. }) if view.format_features.flags.contains(wgt::TextureFormatFeatureFlags::FILTERABLE) => {}
                    _ => {
                        return Err(Error::InvalidTextureSampleType {
                            binding,
                            layout_sample_type: sample_type,
                            view_format: view.desc.format,
                        })
                    }
                }
                if view_dimension != view.desc.dimension {
                    return Err(Error::InvalidTextureDimension {
                        binding,
                        layout_dimension: view_dimension,
                        view_dimension: view.desc.dimension,
                    });
                }
                Ok((
                    wgt::TextureUsages::TEXTURE_BINDING,
                    hal::TextureUses::RESOURCE,
                ))
            }
            wgt::BindingType::StorageTexture {
                access,
                format,
                view_dimension,
            } => {
                if format != view.desc.format {
                    return Err(Error::InvalidStorageTextureFormat {
                        binding,
                        layout_format: format,
                        view_format: view.desc.format,
                    });
                }
                if view_dimension != view.desc.dimension {
                    return Err(Error::InvalidTextureDimension {
                        binding,
                        layout_dimension: view_dimension,
                        view_dimension: view.desc.dimension,
                    });
                }

                let mip_level_count = view.selector.mips.end - view.selector.mips.start;
                if mip_level_count != 1 {
                    return Err(Error::InvalidStorageTextureMipLevelCount {
                        binding,
                        mip_level_count,
                    });
                }

                let internal_use = match access {
                    wgt::StorageTextureAccess::WriteOnly => hal::TextureUses::STORAGE_READ_WRITE,
                    wgt::StorageTextureAccess::ReadOnly => {
                        if !view
                            .format_features
                            .flags
                            .contains(wgt::TextureFormatFeatureFlags::STORAGE_READ_WRITE)
                        {
                            return Err(Error::StorageReadNotSupported(view.desc.format));
                        }
                        hal::TextureUses::STORAGE_READ
                    }
                    wgt::StorageTextureAccess::ReadWrite => {
                        if !view
                            .format_features
                            .flags
                            .contains(wgt::TextureFormatFeatureFlags::STORAGE_READ_WRITE)
                        {
                            return Err(Error::StorageReadNotSupported(view.desc.format));
                        }

                        hal::TextureUses::STORAGE_READ_WRITE
                    }
                };
                Ok((wgt::TextureUsages::STORAGE_BINDING, internal_use))
            }
            _ => Err(Error::WrongBindingType {
                binding,
                actual: decl.ty,
                expected,
            }),
        }
    }

    pub(crate) fn create_pipeline_layout(
        self: &Arc<Self>,
        desc: &binding_model::PipelineLayoutDescriptor,
        bgl_guard: &Storage<BindGroupLayout<A>, id::BindGroupLayoutId>,
    ) -> Result<binding_model::PipelineLayout<A>, binding_model::CreatePipelineLayoutError> {
        use crate::binding_model::CreatePipelineLayoutError as Error;

        let bind_group_layouts_count = desc.bind_group_layouts.len();
        let device_max_bind_groups = self.limits.max_bind_groups as usize;
        if bind_group_layouts_count > device_max_bind_groups {
            return Err(Error::TooManyGroups {
                actual: bind_group_layouts_count,
                max: device_max_bind_groups,
            });
        }

        if !desc.push_constant_ranges.is_empty() {
            self.require_features(wgt::Features::PUSH_CONSTANTS)?;
        }

        let mut used_stages = wgt::ShaderStages::empty();
        for (index, pc) in desc.push_constant_ranges.iter().enumerate() {
            if pc.stages.intersects(used_stages) {
                return Err(Error::MoreThanOnePushConstantRangePerStage {
                    index,
                    provided: pc.stages,
                    intersected: pc.stages & used_stages,
                });
            }
            used_stages |= pc.stages;

            let device_max_pc_size = self.limits.max_push_constant_size;
            if device_max_pc_size < pc.range.end {
                return Err(Error::PushConstantRangeTooLarge {
                    index,
                    range: pc.range.clone(),
                    max: device_max_pc_size,
                });
            }

            if pc.range.start % wgt::PUSH_CONSTANT_ALIGNMENT != 0 {
                return Err(Error::MisalignedPushConstantRange {
                    index,
                    bound: pc.range.start,
                });
            }
            if pc.range.end % wgt::PUSH_CONSTANT_ALIGNMENT != 0 {
                return Err(Error::MisalignedPushConstantRange {
                    index,
                    bound: pc.range.end,
                });
            }
        }

        let mut count_validator = binding_model::BindingTypeMaxCountValidator::default();

        // validate total resource counts
        for &id in desc.bind_group_layouts.iter() {
            let bind_group_layout = bgl_guard
                .get(id)
                .map_err(|_| Error::InvalidBindGroupLayout(id))?;
            count_validator.merge(&bind_group_layout.count_validator);
        }
        count_validator
            .validate(&self.limits)
            .map_err(Error::TooManyBindings)?;

        let bgl_vec = desc
            .bind_group_layouts
            .iter()
            .map(|&id| try_get_bind_group_layout(bgl_guard, id).unwrap().raw())
            .collect::<Vec<_>>();
        let hal_desc = hal::PipelineLayoutDescriptor {
            label: desc.label.borrow_option(),
            flags: hal::PipelineLayoutFlags::BASE_VERTEX_INSTANCE,
            bind_group_layouts: &bgl_vec,
            push_constant_ranges: desc.push_constant_ranges.as_ref(),
        };

        let raw = unsafe {
            self.raw
                .as_ref()
                .unwrap()
                .create_pipeline_layout(&hal_desc)
                .map_err(DeviceError::from)?
        };

        Ok(binding_model::PipelineLayout {
            raw: Some(raw),
            device: self.clone(),
            info: ResourceInfo::new(desc.label.borrow_or_default()),
            bind_group_layouts: desc
                .bind_group_layouts
                .iter()
                .map(|&id| {
                    let (_, layout) = get_bind_group_layout(bgl_guard, id);
                    layout.clone()
                })
                .collect(),
            push_constant_ranges: desc.push_constant_ranges.iter().cloned().collect(),
        })
    }

    //TODO: refactor this. It's the only method of `Device` that registers new objects
    // (the pipeline layout).
    pub(crate) fn derive_pipeline_layout(
        self: &Arc<Self>,
        implicit_context: Option<ImplicitPipelineContext>,
        mut derived_group_layouts: ArrayVec<binding_model::BindEntryMap, { hal::MAX_BIND_GROUPS }>,
        bgl_registry: &Registry<id::BindGroupLayoutId, BindGroupLayout<A>>,
        pipeline_layout_registry: &Registry<id::PipelineLayoutId, binding_model::PipelineLayout<A>>,
    ) -> Result<id::PipelineLayoutId, pipeline::ImplicitLayoutError> {
        while derived_group_layouts
            .last()
            .map_or(false, |map| map.is_empty())
        {
            derived_group_layouts.pop();
        }
        let mut ids = implicit_context.ok_or(pipeline::ImplicitLayoutError::MissingIds(0))?;
        let group_count = derived_group_layouts.len();
        if ids.group_ids.len() < group_count {
            log::error!(
                "Not enough bind group IDs ({}) specified for the implicit layout ({})",
                ids.group_ids.len(),
                derived_group_layouts.len()
            );
            return Err(pipeline::ImplicitLayoutError::MissingIds(group_count as _));
        }

        for (bgl_id, map) in ids.group_ids.iter_mut().zip(derived_group_layouts) {
            let bgl = match Device::deduplicate_bind_group_layout(
                self.info.id(),
                &map,
                &bgl_registry.read(),
            ) {
                Some((dedup_id, _)) => {
                    *bgl_id = dedup_id;
                    None
                }
                None => Some(self.create_bind_group_layout(None, map)?),
            };
            if let Some(bgl) = bgl {
                bgl_registry.force_replace(*bgl_id, bgl);
            }
        }

        let layout_desc = binding_model::PipelineLayoutDescriptor {
            label: None,
            bind_group_layouts: Cow::Borrowed(&ids.group_ids[..group_count]),
            push_constant_ranges: Cow::Borrowed(&[]), //TODO?
        };
        let layout = self.create_pipeline_layout(&layout_desc, &bgl_registry.read())?;
        pipeline_layout_registry.force_replace(ids.root_id, layout);
        Ok(ids.root_id)
    }

    pub(crate) fn create_compute_pipeline(
        self: &Arc<Self>,
        desc: &pipeline::ComputePipelineDescriptor,
        implicit_context: Option<ImplicitPipelineContext>,
        hub: &Hub<A>,
    ) -> Result<pipeline::ComputePipeline<A>, pipeline::CreateComputePipelineError> {
        // This has to be done first, or otherwise the IDs may be pointing to entries
        // that are not even in the storage.
        if let Some(ref ids) = implicit_context {
            let mut pipeline_layout_guard = hub.pipeline_layouts.write();
            pipeline_layout_guard.insert_error(ids.root_id, IMPLICIT_FAILURE);
            let mut bgl_guard = hub.bind_group_layouts.write();
            for &bgl_id in ids.group_ids.iter() {
                bgl_guard.insert_error(bgl_id, IMPLICIT_FAILURE);
            }
        }

        self.require_downlevel_flags(wgt::DownlevelFlags::COMPUTE_SHADERS)?;

        let mut derived_group_layouts =
            ArrayVec::<binding_model::BindEntryMap, { hal::MAX_BIND_GROUPS }>::new();
        let mut shader_binding_sizes = FastHashMap::default();

        let io = validation::StageIo::default();

        let shader_module = hub
            .shader_modules
            .get(desc.stage.module)
            .map_err(|_| validation::StageError::InvalidModule)?;

        {
            let flag = wgt::ShaderStages::COMPUTE;
            let pipeline_layout_guard = hub.pipeline_layouts.read();
            let provided_layouts = match desc.layout {
                Some(pipeline_layout_id) => Some(Device::get_introspection_bind_group_layouts(
                    pipeline_layout_guard
                        .get(pipeline_layout_id)
                        .map_err(|_| pipeline::CreateComputePipelineError::InvalidLayout)?,
                )),
                None => {
                    for _ in 0..self.limits.max_bind_groups {
                        derived_group_layouts.push(binding_model::BindEntryMap::default());
                    }
                    None
                }
            };
            if let Some(ref interface) = shader_module.interface {
                let _ = interface.check_stage(
                    provided_layouts.as_ref().map(|p| p.as_slice()),
                    &mut derived_group_layouts,
                    &mut shader_binding_sizes,
                    &desc.stage.entry_point,
                    flag,
                    io,
                    None,
                )?;
            }
        }

        let pipeline_layout_id = match desc.layout {
            Some(id) => id,
            None => self.derive_pipeline_layout(
                implicit_context,
                derived_group_layouts,
                &hub.bind_group_layouts,
                &hub.pipeline_layouts,
            )?,
        };
        let pipeline_layout_guard = hub.pipeline_layouts.read();
        let layout = pipeline_layout_guard
            .get(pipeline_layout_id)
            .map_err(|_| pipeline::CreateComputePipelineError::InvalidLayout)?;

        let late_sized_buffer_groups =
            Device::make_late_sized_buffer_groups(&shader_binding_sizes, layout);

        let pipeline_desc = hal::ComputePipelineDescriptor {
            label: desc.label.borrow_option(),
            layout: layout.raw(),
            stage: hal::ProgrammableStage {
                entry_point: desc.stage.entry_point.as_ref(),
                module: shader_module.raw(),
            },
        };

        let raw = unsafe {
            self.raw
                .as_ref()
                .unwrap()
                .create_compute_pipeline(&pipeline_desc)
        }
        .map_err(|err| match err {
            hal::PipelineError::Device(error) => {
                pipeline::CreateComputePipelineError::Device(error.into())
            }
            hal::PipelineError::Linkage(_stages, msg) => {
                pipeline::CreateComputePipelineError::Internal(msg)
            }
            hal::PipelineError::EntryPoint(_stage) => {
                pipeline::CreateComputePipelineError::Internal(EP_FAILURE.to_string())
            }
        })?;

        let pipeline = pipeline::ComputePipeline {
            raw: Some(raw),
            layout: layout.clone(),
            device: self.clone(),
            _shader_module: shader_module,
            late_sized_buffer_groups,
            info: ResourceInfo::new(desc.label.borrow_or_default()),
        };
        Ok(pipeline)
    }

    pub(crate) fn create_render_pipeline(
        self: &Arc<Self>,
        adapter: &Adapter<A>,
        desc: &pipeline::RenderPipelineDescriptor,
        implicit_context: Option<ImplicitPipelineContext>,
        hub: &Hub<A>,
    ) -> Result<pipeline::RenderPipeline<A>, pipeline::CreateRenderPipelineError> {
        use wgt::TextureFormatFeatureFlags as Tfff;

        let mut shader_modules = Vec::new();

        // This has to be done first, or otherwise the IDs may be pointing to entries
        // that are not even in the storage.
        if let Some(ref ids) = implicit_context {
            //TODO: only lock mutable if the layout is derived
            let mut pipeline_layout_guard = hub.pipeline_layouts.write();
            let mut bgl_guard = hub.bind_group_layouts.write();
            pipeline_layout_guard.insert_error(ids.root_id, IMPLICIT_FAILURE);
            for &bgl_id in ids.group_ids.iter() {
                bgl_guard.insert_error(bgl_id, IMPLICIT_FAILURE);
            }
        }

        let mut derived_group_layouts =
            ArrayVec::<binding_model::BindEntryMap, { hal::MAX_BIND_GROUPS }>::new();
        let mut shader_binding_sizes = FastHashMap::default();

        let num_attachments = desc.fragment.as_ref().map(|f| f.targets.len()).unwrap_or(0);
        if num_attachments > hal::MAX_COLOR_ATTACHMENTS {
            return Err(pipeline::CreateRenderPipelineError::ColorAttachment(
                command::ColorAttachmentError::TooMany {
                    given: num_attachments,
                    limit: hal::MAX_COLOR_ATTACHMENTS,
                },
            ));
        }

        let color_targets = desc
            .fragment
            .as_ref()
            .map_or(&[][..], |fragment| &fragment.targets);
        let depth_stencil_state = desc.depth_stencil.as_ref();

        let cts: ArrayVec<_, { hal::MAX_COLOR_ATTACHMENTS }> =
            color_targets.iter().filter_map(|x| x.as_ref()).collect();
        if !cts.is_empty() && {
            let first = &cts[0];
            cts[1..]
                .iter()
                .any(|ct| ct.write_mask != first.write_mask || ct.blend != first.blend)
        } {
            log::debug!("Color targets: {:?}", color_targets);
            self.require_downlevel_flags(wgt::DownlevelFlags::INDEPENDENT_BLEND)?;
        }

        let mut io = validation::StageIo::default();
        let mut validated_stages = wgt::ShaderStages::empty();

        let mut vertex_steps = Vec::with_capacity(desc.vertex.buffers.len());
        let mut vertex_buffers = Vec::with_capacity(desc.vertex.buffers.len());
        let mut total_attributes = 0;
        let mut shader_expects_dual_source_blending = false;
        let mut pipeline_expects_dual_source_blending = false;
        for (i, vb_state) in desc.vertex.buffers.iter().enumerate() {
            vertex_steps.push(pipeline::VertexStep {
                stride: vb_state.array_stride,
                mode: vb_state.step_mode,
            });
            if vb_state.attributes.is_empty() {
                continue;
            }
            if vb_state.array_stride > self.limits.max_vertex_buffer_array_stride as u64 {
                return Err(pipeline::CreateRenderPipelineError::VertexStrideTooLarge {
                    index: i as u32,
                    given: vb_state.array_stride as u32,
                    limit: self.limits.max_vertex_buffer_array_stride,
                });
            }
            if vb_state.array_stride % wgt::VERTEX_STRIDE_ALIGNMENT != 0 {
                return Err(pipeline::CreateRenderPipelineError::UnalignedVertexStride {
                    index: i as u32,
                    stride: vb_state.array_stride,
                });
            }
            vertex_buffers.push(hal::VertexBufferLayout {
                array_stride: vb_state.array_stride,
                step_mode: vb_state.step_mode,
                attributes: vb_state.attributes.as_ref(),
            });

            for attribute in vb_state.attributes.iter() {
                if attribute.offset >= 0x10000000 {
                    return Err(
                        pipeline::CreateRenderPipelineError::InvalidVertexAttributeOffset {
                            location: attribute.shader_location,
                            offset: attribute.offset,
                        },
                    );
                }

                if let wgt::VertexFormat::Float64
                | wgt::VertexFormat::Float64x2
                | wgt::VertexFormat::Float64x3
                | wgt::VertexFormat::Float64x4 = attribute.format
                {
                    self.require_features(wgt::Features::VERTEX_ATTRIBUTE_64BIT)?;
                }

                let previous = io.insert(
                    attribute.shader_location,
                    validation::InterfaceVar::vertex_attribute(attribute.format),
                );

                if previous.is_some() {
                    return Err(pipeline::CreateRenderPipelineError::ShaderLocationClash(
                        attribute.shader_location,
                    ));
                }
            }
            total_attributes += vb_state.attributes.len();
        }

        if vertex_buffers.len() > self.limits.max_vertex_buffers as usize {
            return Err(pipeline::CreateRenderPipelineError::TooManyVertexBuffers {
                given: vertex_buffers.len() as u32,
                limit: self.limits.max_vertex_buffers,
            });
        }
        if total_attributes > self.limits.max_vertex_attributes as usize {
            return Err(
                pipeline::CreateRenderPipelineError::TooManyVertexAttributes {
                    given: total_attributes as u32,
                    limit: self.limits.max_vertex_attributes,
                },
            );
        }

        if desc.primitive.strip_index_format.is_some() && !desc.primitive.topology.is_strip() {
            return Err(
                pipeline::CreateRenderPipelineError::StripIndexFormatForNonStripTopology {
                    strip_index_format: desc.primitive.strip_index_format,
                    topology: desc.primitive.topology,
                },
            );
        }

        if desc.primitive.unclipped_depth {
            self.require_features(wgt::Features::DEPTH_CLIP_CONTROL)?;
        }

        if desc.primitive.polygon_mode == wgt::PolygonMode::Line {
            self.require_features(wgt::Features::POLYGON_MODE_LINE)?;
        }
        if desc.primitive.polygon_mode == wgt::PolygonMode::Point {
            self.require_features(wgt::Features::POLYGON_MODE_POINT)?;
        }

        if desc.primitive.conservative {
            self.require_features(wgt::Features::CONSERVATIVE_RASTERIZATION)?;
        }

        if desc.primitive.conservative && desc.primitive.polygon_mode != wgt::PolygonMode::Fill {
            return Err(
                pipeline::CreateRenderPipelineError::ConservativeRasterizationNonFillPolygonMode,
            );
        }

        for (i, cs) in color_targets.iter().enumerate() {
            if let Some(cs) = cs.as_ref() {
                let error = loop {
                    if cs.write_mask.contains_invalid_bits() {
                        break Some(pipeline::ColorStateError::InvalidWriteMask(cs.write_mask));
                    }

                    let format_features = self.describe_format_features(adapter, cs.format)?;
                    if !format_features
                        .allowed_usages
                        .contains(wgt::TextureUsages::RENDER_ATTACHMENT)
                    {
                        break Some(pipeline::ColorStateError::FormatNotRenderable(cs.format));
                    }
                    let blendable = format_features.flags.contains(Tfff::BLENDABLE);
                    let filterable = format_features.flags.contains(Tfff::FILTERABLE);
                    let adapter_specific = self
                        .features
                        .contains(wgt::Features::TEXTURE_ADAPTER_SPECIFIC_FORMAT_FEATURES);
                    // according to WebGPU specifications the texture needs to be
                    // [`TextureFormatFeatureFlags::FILTERABLE`] if blending is set - use
                    // [`Features::TEXTURE_ADAPTER_SPECIFIC_FORMAT_FEATURES`] to elude
                    // this limitation
                    if cs.blend.is_some() && (!blendable || (!filterable && !adapter_specific)) {
                        break Some(pipeline::ColorStateError::FormatNotBlendable(cs.format));
                    }
                    if !hal::FormatAspects::from(cs.format).contains(hal::FormatAspects::COLOR) {
                        break Some(pipeline::ColorStateError::FormatNotColor(cs.format));
                    }
                    if desc.multisample.count > 1
                        && !format_features
                            .flags
                            .sample_count_supported(desc.multisample.count)
                    {
                        break Some(pipeline::ColorStateError::FormatNotMultisampled(cs.format));
                    }
                    if let Some(blend_mode) = cs.blend {
                        for factor in [
                            blend_mode.color.src_factor,
                            blend_mode.color.dst_factor,
                            blend_mode.alpha.src_factor,
                            blend_mode.alpha.dst_factor,
                        ] {
                            if factor.ref_second_blend_source() {
                                self.require_features(wgt::Features::DUAL_SOURCE_BLENDING)?;
                                if i == 0 {
                                    pipeline_expects_dual_source_blending = true;
                                    break;
                                } else {
                                    return Err(crate::pipeline::CreateRenderPipelineError
                            ::BlendFactorOnUnsupportedTarget { factor, target: i as u32 });
                                }
                            }
                        }
                    }
                    break None;
                };
                if let Some(e) = error {
                    return Err(pipeline::CreateRenderPipelineError::ColorState(i as u8, e));
                }
            }
        }

        if let Some(ds) = depth_stencil_state {
            let error = loop {
                let format_features = self.describe_format_features(adapter, ds.format)?;
                if !format_features
                    .allowed_usages
                    .contains(wgt::TextureUsages::RENDER_ATTACHMENT)
                {
                    break Some(pipeline::DepthStencilStateError::FormatNotRenderable(
                        ds.format,
                    ));
                }

                let aspect = hal::FormatAspects::from(ds.format);
                if ds.is_depth_enabled() && !aspect.contains(hal::FormatAspects::DEPTH) {
                    break Some(pipeline::DepthStencilStateError::FormatNotDepth(ds.format));
                }
                if ds.stencil.is_enabled() && !aspect.contains(hal::FormatAspects::STENCIL) {
                    break Some(pipeline::DepthStencilStateError::FormatNotStencil(
                        ds.format,
                    ));
                }
                if desc.multisample.count > 1
                    && !format_features
                        .flags
                        .sample_count_supported(desc.multisample.count)
                {
                    break Some(pipeline::DepthStencilStateError::FormatNotMultisampled(
                        ds.format,
                    ));
                }

                break None;
            };
            if let Some(e) = error {
                return Err(pipeline::CreateRenderPipelineError::DepthStencilState(e));
            }

            if ds.bias.clamp != 0.0 {
                self.require_downlevel_flags(wgt::DownlevelFlags::DEPTH_BIAS_CLAMP)?;
            }
        }

        if desc.layout.is_none() {
            for _ in 0..self.limits.max_bind_groups {
                derived_group_layouts.push(binding_model::BindEntryMap::default());
            }
        }

        let samples = {
            let sc = desc.multisample.count;
            if sc == 0 || sc > 32 || !conv::is_power_of_two_u32(sc) {
                return Err(pipeline::CreateRenderPipelineError::InvalidSampleCount(sc));
            }
            sc
        };

        let shader_module_guard = hub.shader_modules.read();

        let vertex_stage = {
            let stage = &desc.vertex.stage;
            let flag = wgt::ShaderStages::VERTEX;

            let shader_module = shader_module_guard.get(stage.module).map_err(|_| {
                pipeline::CreateRenderPipelineError::Stage {
                    stage: flag,
                    error: validation::StageError::InvalidModule,
                }
            })?;
            shader_modules.push(shader_module.clone());

            let pipeline_layout_guard = hub.pipeline_layouts.read();
            let provided_layouts = match desc.layout {
                Some(pipeline_layout_id) => {
                    let pipeline_layout = pipeline_layout_guard
                        .get(pipeline_layout_id)
                        .map_err(|_| pipeline::CreateRenderPipelineError::InvalidLayout)?;
                    Some(Device::get_introspection_bind_group_layouts(
                        pipeline_layout,
                    ))
                }
                None => None,
            };

            if let Some(ref interface) = shader_module.interface {
                io = interface
                    .check_stage(
                        provided_layouts.as_ref().map(|p| p.as_slice()),
                        &mut derived_group_layouts,
                        &mut shader_binding_sizes,
                        &stage.entry_point,
                        flag,
                        io,
                        desc.depth_stencil.as_ref().map(|d| d.depth_compare),
                    )
                    .map_err(|error| pipeline::CreateRenderPipelineError::Stage {
                        stage: flag,
                        error,
                    })?;
                validated_stages |= flag;
            }

            hal::ProgrammableStage {
                module: shader_module.raw(),
                entry_point: stage.entry_point.as_ref(),
            }
        };

        let fragment_stage = match desc.fragment {
            Some(ref fragment) => {
                let flag = wgt::ShaderStages::FRAGMENT;

                let shader_module =
                    shader_module_guard
                        .get(fragment.stage.module)
                        .map_err(|_| pipeline::CreateRenderPipelineError::Stage {
                            stage: flag,
                            error: validation::StageError::InvalidModule,
                        })?;
                shader_modules.push(shader_module.clone());

                let pipeline_layout_guard = hub.pipeline_layouts.read();
                let provided_layouts = match desc.layout {
                    Some(pipeline_layout_id) => Some(Device::get_introspection_bind_group_layouts(
                        pipeline_layout_guard
                            .get(pipeline_layout_id)
                            .as_ref()
                            .map_err(|_| pipeline::CreateRenderPipelineError::InvalidLayout)?,
                    )),
                    None => None,
                };

                if validated_stages == wgt::ShaderStages::VERTEX {
                    if let Some(ref interface) = shader_module.interface {
                        io = interface
                            .check_stage(
                                provided_layouts.as_ref().map(|p| p.as_slice()),
                                &mut derived_group_layouts,
                                &mut shader_binding_sizes,
                                &fragment.stage.entry_point,
                                flag,
                                io,
                                desc.depth_stencil.as_ref().map(|d| d.depth_compare),
                            )
                            .map_err(|error| pipeline::CreateRenderPipelineError::Stage {
                                stage: flag,
                                error,
                            })?;
                        validated_stages |= flag;
                    }
                }

                if let Some(ref interface) = shader_module.interface {
                    shader_expects_dual_source_blending = interface
                        .fragment_uses_dual_source_blending(&fragment.stage.entry_point)
                        .map_err(|error| pipeline::CreateRenderPipelineError::Stage {
                            stage: flag,
                            error,
                        })?;
                }

                Some(hal::ProgrammableStage {
                    module: shader_module.raw(),
                    entry_point: fragment.stage.entry_point.as_ref(),
                })
            }
            None => None,
        };

        if !pipeline_expects_dual_source_blending && shader_expects_dual_source_blending {
            return Err(
                pipeline::CreateRenderPipelineError::ShaderExpectsPipelineToUseDualSourceBlending,
            );
        }
        if pipeline_expects_dual_source_blending && !shader_expects_dual_source_blending {
            return Err(
                pipeline::CreateRenderPipelineError::PipelineExpectsShaderToUseDualSourceBlending,
            );
        }

        if validated_stages.contains(wgt::ShaderStages::FRAGMENT) {
            for (i, output) in io.iter() {
                match color_targets.get(*i as usize) {
                    Some(&Some(ref state)) => {
                        validation::check_texture_format(state.format, &output.ty).map_err(
                            |pipeline| {
                                pipeline::CreateRenderPipelineError::ColorState(
                                    *i as u8,
                                    pipeline::ColorStateError::IncompatibleFormat {
                                        pipeline,
                                        shader: output.ty,
                                    },
                                )
                            },
                        )?;
                    }
                    _ => {
                        log::warn!(
                            "The fragment stage {:?} output @location({}) values are ignored",
                            fragment_stage
                                .as_ref()
                                .map_or("", |stage| stage.entry_point),
                            i
                        );
                    }
                }
            }
        }
        let last_stage = match desc.fragment {
            Some(_) => wgt::ShaderStages::FRAGMENT,
            None => wgt::ShaderStages::VERTEX,
        };
        if desc.layout.is_none() && !validated_stages.contains(last_stage) {
            return Err(pipeline::ImplicitLayoutError::ReflectionError(last_stage).into());
        }

        let pipeline_layout_id = match desc.layout {
            Some(id) => id,
            None => self.derive_pipeline_layout(
                implicit_context,
                derived_group_layouts,
                &hub.bind_group_layouts,
                &hub.pipeline_layouts,
            )?,
        };
        let layout = {
            let pipeline_layout_guard = hub.pipeline_layouts.read();
            pipeline_layout_guard
                .get(pipeline_layout_id)
                .map_err(|_| pipeline::CreateRenderPipelineError::InvalidLayout)?
                .clone()
        };

        // Multiview is only supported if the feature is enabled
        if desc.multiview.is_some() {
            self.require_features(wgt::Features::MULTIVIEW)?;
        }

        if !self
            .downlevel
            .flags
            .contains(wgt::DownlevelFlags::BUFFER_BINDINGS_NOT_16_BYTE_ALIGNED)
        {
            for (binding, size) in shader_binding_sizes.iter() {
                if size.get() % 16 != 0 {
                    return Err(pipeline::CreateRenderPipelineError::UnalignedShader {
                        binding: binding.binding,
                        group: binding.group,
                        size: size.get(),
                    });
                }
            }
        }

        let late_sized_buffer_groups =
            Device::make_late_sized_buffer_groups(&shader_binding_sizes, &layout);

        let pipeline_desc = hal::RenderPipelineDescriptor {
            label: desc.label.borrow_option(),
            layout: layout.raw(),
            vertex_buffers: &vertex_buffers,
            vertex_stage,
            primitive: desc.primitive,
            depth_stencil: desc.depth_stencil.clone(),
            multisample: desc.multisample,
            fragment_stage,
            color_targets,
            multiview: desc.multiview,
        };
        let raw = unsafe {
            self.raw
                .as_ref()
                .unwrap()
                .create_render_pipeline(&pipeline_desc)
        }
        .map_err(|err| match err {
            hal::PipelineError::Device(error) => {
                pipeline::CreateRenderPipelineError::Device(error.into())
            }
            hal::PipelineError::Linkage(stage, msg) => {
                pipeline::CreateRenderPipelineError::Internal { stage, error: msg }
            }
            hal::PipelineError::EntryPoint(stage) => {
                pipeline::CreateRenderPipelineError::Internal {
                    stage: hal::auxil::map_naga_stage(stage),
                    error: EP_FAILURE.to_string(),
                }
            }
        })?;

        let pass_context = RenderPassContext {
            attachments: AttachmentData {
                colors: color_targets
                    .iter()
                    .map(|state| state.as_ref().map(|s| s.format))
                    .collect(),
                resolves: ArrayVec::new(),
                depth_stencil: depth_stencil_state.as_ref().map(|state| state.format),
            },
            sample_count: samples,
            multiview: desc.multiview,
        };

        let mut flags = pipeline::PipelineFlags::empty();
        for state in color_targets.iter().filter_map(|s| s.as_ref()) {
            if let Some(ref bs) = state.blend {
                if bs.color.uses_constant() | bs.alpha.uses_constant() {
                    flags |= pipeline::PipelineFlags::BLEND_CONSTANT;
                }
            }
        }
        if let Some(ds) = depth_stencil_state.as_ref() {
            if ds.stencil.is_enabled() && ds.stencil.needs_ref_value() {
                flags |= pipeline::PipelineFlags::STENCIL_REFERENCE;
            }
            if !ds.is_depth_read_only() {
                flags |= pipeline::PipelineFlags::WRITES_DEPTH;
            }
            if !ds.is_stencil_read_only(desc.primitive.cull_mode) {
                flags |= pipeline::PipelineFlags::WRITES_STENCIL;
            }
        }

        let pipeline = pipeline::RenderPipeline {
            raw: Some(raw),
            layout: layout.clone(),
            device: self.clone(),
            pass_context,
            _shader_modules: shader_modules,
            flags,
            strip_index_format: desc.primitive.strip_index_format,
            vertex_steps,
            late_sized_buffer_groups,
            info: ResourceInfo::new(desc.label.borrow_or_default()),
        };
        Ok(pipeline)
    }

    pub(crate) fn describe_format_features(
        &self,
        adapter: &Adapter<A>,
        format: TextureFormat,
    ) -> Result<wgt::TextureFormatFeatures, MissingFeatures> {
        self.require_features(format.required_features())?;

        let using_device_features = self
            .features
            .contains(wgt::Features::TEXTURE_ADAPTER_SPECIFIC_FORMAT_FEATURES);
        // If we're running downlevel, we need to manually ask the backend what
        // we can use as we can't trust WebGPU.
        let downlevel = !self.downlevel.is_webgpu_compliant();

        if using_device_features || downlevel {
            Ok(adapter.get_texture_format_features(format))
        } else {
            Ok(format.guaranteed_format_features(self.features))
        }
    }

    pub(crate) fn wait_for_submit(
        &self,
        submission_index: SubmissionIndex,
    ) -> Result<(), WaitIdleError> {
        let fence = self.fence.read();
        let fence = fence.as_ref().unwrap();
        let last_done_index = unsafe {
            self.raw
                .as_ref()
                .unwrap()
                .get_fence_value(fence)
                .map_err(DeviceError::from)?
        };
        if last_done_index < submission_index {
            log::info!("Waiting for submission {:?}", submission_index);
            unsafe {
                self.raw
                    .as_ref()
                    .unwrap()
                    .wait(fence, submission_index, !0)
                    .map_err(DeviceError::from)?
            };
            let closures = self.lock_life().triage_submissions(
                submission_index,
                self.command_allocator.lock().as_mut().unwrap(),
            );
            assert!(
                closures.is_empty(),
                "wait_for_submit is not expected to work with closures"
            );
        }
        Ok(())
    }

    pub(crate) fn create_query_set(
        self: &Arc<Self>,
        desc: &resource::QuerySetDescriptor,
    ) -> Result<QuerySet<A>, resource::CreateQuerySetError> {
        use resource::CreateQuerySetError as Error;

        match desc.ty {
            wgt::QueryType::Occlusion => {}
            wgt::QueryType::Timestamp => {
                self.require_features(wgt::Features::TIMESTAMP_QUERY)?;
            }
            wgt::QueryType::PipelineStatistics(..) => {
                self.require_features(wgt::Features::PIPELINE_STATISTICS_QUERY)?;
            }
        }

        if desc.count == 0 {
            return Err(Error::ZeroCount);
        }

        if desc.count > wgt::QUERY_SET_MAX_QUERIES {
            return Err(Error::TooManyQueries {
                count: desc.count,
                maximum: wgt::QUERY_SET_MAX_QUERIES,
            });
        }

        let hal_desc = desc.map_label(crate::LabelHelpers::borrow_option);
        Ok(QuerySet {
            raw: Some(unsafe { self.raw().create_query_set(&hal_desc).unwrap() }),
            device: self.clone(),
            info: ResourceInfo::new(""),
            desc: desc.map_label(|_| ()),
        })
    }

    pub(crate) fn lose(&mut self, _reason: Option<&str>) {
        // Follow the steps at https://gpuweb.github.io/gpuweb/#lose-the-device.

        // Mark the device explicitly as invalid. This is checked in various
        // places to prevent new work from being submitted.
        self.valid = false;

        // The following steps remain in "lose the device":
        // 1) Resolve the GPUDevice device.lost promise.

        // TODO: triggger this passively or actively, and supply the reason.

        // 2) Complete any outstanding mapAsync() steps.
        // 3) Complete any outstanding onSubmittedWorkDone() steps.

        // These parts are passively accomplished by setting valid to false,
        // since that will prevent any new work from being added to the queues.
        // Future calls to poll_devices will continue to check the work queues
        // until they are cleared, and then drop the device.
    }
}

impl<A: HalApi> Device<A> {
    pub(crate) fn destroy_command_buffer(&self, mut cmd_buf: command::CommandBuffer<A>) {
        let mut baked = cmd_buf.extract_baked_commands();
        unsafe {
            baked.encoder.reset_all(baked.list.into_iter());
        }
        unsafe {
            self.raw
                .as_ref()
                .unwrap()
                .destroy_command_encoder(baked.encoder);
        }
    }

    /// Wait for idle and remove resources that we can, before we die.
    pub(crate) fn prepare_to_die(&self) {
        self.pending_writes.lock().as_mut().unwrap().deactivate();
        let mut life_tracker = self.lock_life();
        let current_index = self.active_submission_index.load(Ordering::Relaxed);
        if let Err(error) = unsafe {
            let fence = self.fence.read();
            let fence = fence.as_ref().unwrap();
            self.raw
                .as_ref()
                .unwrap()
                .wait(fence, current_index, CLEANUP_WAIT_MS)
        } {
            log::error!("failed to wait for the device: {:?}", error);
        }
        let _ = life_tracker.triage_submissions(
            current_index,
            self.command_allocator.lock().as_mut().unwrap(),
        );
        life_tracker.cleanup();
        #[cfg(feature = "trace")]
        {
            *self.trace.lock() = None;
        }
    }
}

impl<A: HalApi> Resource<DeviceId> for Device<A> {
    const TYPE: ResourceType = "Device";

    fn as_info(&self) -> &ResourceInfo<DeviceId> {
        &self.info
    }

    fn as_info_mut(&mut self) -> &mut ResourceInfo<DeviceId> {
        &mut self.info
    }
}<|MERGE_RESOLUTION|>--- conflicted
+++ resolved
@@ -243,7 +243,6 @@
         }
 
         Ok(Self {
-<<<<<<< HEAD
             raw: Some(raw_device),
             adapter: adapter.clone(),
             queue_id: RwLock::new(None),
@@ -253,18 +252,7 @@
             command_allocator: Mutex::new(Some(com_alloc)),
             active_submission_index: AtomicU64::new(0),
             fence: RwLock::new(Some(fence)),
-=======
-            raw: open.device,
-            adapter_id,
-            queue: open.queue,
-            zero_buffer,
-            life_guard,
-            ref_count,
-            command_allocator: Mutex::new(com_alloc),
-            active_submission_index: 0,
-            fence,
             valid: true,
->>>>>>> 9a76c483
             trackers: Mutex::new(Tracker::new()),
             life_tracker: Mutex::new(life::LifetimeTracker::new()),
             temp_suspected: Mutex::new(Some(life::ResourceMaps::new::<A>())),
@@ -290,23 +278,15 @@
         })
     }
 
-<<<<<<< HEAD
+    pub fn is_valid(&self) -> bool {
+        self.valid
+    }
+  
     pub(crate) fn release_queue(&self, queue: A::Queue) {
         self.queue_to_drop.write().replace(queue);
     }
 
     pub(crate) fn lock_life<'a>(&'a self) -> MutexGuard<'a, LifetimeTracker<A>> {
-=======
-    pub fn is_valid(&self) -> bool {
-        self.valid
-    }
-
-    pub(super) fn lock_life<'this, 'token: 'this>(
-        &'this self,
-        //TODO: fix this - the token has to be borrowed for the lock
-        _token: &mut Token<'token, Self>,
-    ) -> MutexGuard<'this, life::LifetimeTracker<A>> {
->>>>>>> 9a76c483
         self.life_tracker.lock()
     }
 
