#[cfg(feature = "trace")]
use crate::device::trace::Action;
use crate::{
    api_log,
    command::{
        extract_texture_selector, validate_linear_texture_data, validate_texture_copy_range,
        ClearError, CommandAllocator, CommandBuffer, CopySide, ImageCopyTexture, TransferError,
    },
    conv,
    device::{DeviceError, WaitIdleError},
    get_lowest_common_denom,
    global::Global,
    hal_api::HalApi,
    hal_label,
    id::{self, DeviceId, QueueId},
    init_tracker::{has_copy_partial_init_tracker_coverage, TextureInitRange},
    lock::{rank, Mutex, RwLockWriteGuard},
    resource::{
        Buffer, BufferAccessError, BufferMapState, DestroyedBuffer, DestroyedTexture, Resource,
        ResourceInfo, ResourceType, StagingBuffer, Texture, TextureInner,
    },
    resource_log, track, FastHashMap, SubmissionIndex,
};

use hal::{CommandEncoder as _, Device as _, Queue as _};
use smallvec::SmallVec;

use crate::resource::{Blas, Tlas};
use std::{
    iter, mem, ptr,
    sync::{atomic::Ordering, Arc},
};
use thiserror::Error;

use super::Device;

pub struct Queue<A: HalApi> {
    pub(crate) device: Option<Arc<Device<A>>>,
    pub(crate) raw: Option<A::Queue>,
    pub(crate) info: ResourceInfo<Queue<A>>,
}

impl<A: HalApi> Resource for Queue<A> {
    const TYPE: ResourceType = "Queue";

    type Marker = id::markers::Queue;

    fn as_info(&self) -> &ResourceInfo<Self> {
        &self.info
    }

    fn as_info_mut(&mut self) -> &mut ResourceInfo<Self> {
        &mut self.info
    }
}

impl<A: HalApi> Drop for Queue<A> {
    fn drop(&mut self) {
        let queue = self.raw.take().unwrap();
        self.device.as_ref().unwrap().release_queue(queue);
    }
}

/// Number of command buffers that we generate from the same pool
/// for the write_xxx commands, before the pool is recycled.
///
/// If we don't stop at some point, the pool will grow forever,
/// without a concrete moment of when it can be cleared.
const WRITE_COMMAND_BUFFERS_PER_POOL: usize = 64;

#[repr(C)]
pub struct SubmittedWorkDoneClosureC {
    pub callback: unsafe extern "C" fn(user_data: *mut u8),
    pub user_data: *mut u8,
}

#[cfg(send_sync)]
unsafe impl Send for SubmittedWorkDoneClosureC {}

pub struct SubmittedWorkDoneClosure {
    // We wrap this so creating the enum in the C variant can be unsafe,
    // allowing our call function to be safe.
    inner: SubmittedWorkDoneClosureInner,
}

#[cfg(send_sync)]
type SubmittedWorkDoneCallback = Box<dyn FnOnce() + Send + 'static>;
#[cfg(not(send_sync))]
type SubmittedWorkDoneCallback = Box<dyn FnOnce() + 'static>;

enum SubmittedWorkDoneClosureInner {
    Rust { callback: SubmittedWorkDoneCallback },
    C { inner: SubmittedWorkDoneClosureC },
}

impl SubmittedWorkDoneClosure {
    pub fn from_rust(callback: SubmittedWorkDoneCallback) -> Self {
        Self {
            inner: SubmittedWorkDoneClosureInner::Rust { callback },
        }
    }

    /// # Safety
    ///
    /// - The callback pointer must be valid to call with the provided `user_data`
    ///   pointer.
    ///
    /// - Both pointers must point to `'static` data, as the callback may happen at
    ///   an unspecified time.
    pub unsafe fn from_c(inner: SubmittedWorkDoneClosureC) -> Self {
        Self {
            inner: SubmittedWorkDoneClosureInner::C { inner },
        }
    }

    pub(crate) fn call(self) {
        match self.inner {
            SubmittedWorkDoneClosureInner::Rust { callback } => callback(),
            // SAFETY: the contract of the call to from_c says that this unsafe is sound.
            SubmittedWorkDoneClosureInner::C { inner } => unsafe {
                (inner.callback)(inner.user_data)
            },
        }
    }
}

#[repr(C)]
#[derive(Debug, Copy, Clone)]
pub struct WrappedSubmissionIndex {
    pub queue_id: QueueId,
    pub index: SubmissionIndex,
}

/// A texture or buffer to be freed soon.
///
/// This is just a tagged raw texture or buffer, generally about to be added to
/// some other more specific container like:
///
/// - `PendingWrites::temp_resources`: resources used by queue writes and
///   unmaps, waiting to be folded in with the next queue submission
///
/// - `ActiveSubmission::last_resources`: temporary resources used by a queue
///   submission, to be freed when it completes
///
/// - `LifetimeTracker::free_resources`: resources to be freed in the next
///   `maintain` call, no longer used anywhere
#[derive(Debug)]
pub enum TempResource<A: HalApi> {
    Buffer(Arc<Buffer<A>>),
    StagingBuffer(Arc<StagingBuffer<A>>),
    DestroyedBuffer(Arc<DestroyedBuffer<A>>),
    DestroyedTexture(Arc<DestroyedTexture<A>>),
    Texture(Arc<Texture<A>>),
    Tlas(Arc<Tlas<A>>),
    Blas(Arc<Blas<A>>),
}

/// A series of raw [`CommandBuffer`]s that have been submitted to a
/// queue, and the [`wgpu_hal::CommandEncoder`] that built them.
///
/// [`CommandBuffer`]: hal::Api::CommandBuffer
/// [`wgpu_hal::CommandEncoder`]: hal::CommandEncoder
pub(crate) struct EncoderInFlight<A: HalApi> {
    raw: A::CommandEncoder,
    cmd_buffers: Vec<A::CommandBuffer>,
}

impl<A: HalApi> EncoderInFlight<A> {
    /// Free all of our command buffers.
    ///
    /// Return the command encoder, fully reset and ready to be
    /// reused.
    pub(crate) unsafe fn land(mut self) -> A::CommandEncoder {
        unsafe { self.raw.reset_all(self.cmd_buffers.into_iter()) };
        self.raw
    }
}

/// A private command encoder for writes made directly on the device
/// or queue.
///
/// Operations like `buffer_unmap`, `queue_write_buffer`, and
/// `queue_write_texture` need to copy data to the GPU. At the hal
/// level, this must be done by encoding and submitting commands, but
/// these operations are not associated with any specific wgpu command
/// buffer.
///
/// Instead, `Device::pending_writes` owns one of these values, which
/// has its own hal command encoder and resource lists. The commands
/// accumulated here are automatically submitted to the queue the next
/// time the user submits a wgpu command buffer, ahead of the user's
/// commands.
///
/// Important:
/// When locking pending_writes be sure that tracker is not locked
/// and try to lock trackers for the minimum timespan possible
///
/// All uses of [`StagingBuffer`]s end up here.
#[derive(Debug)]
pub(crate) struct PendingWrites<A: HalApi> {
    pub command_encoder: A::CommandEncoder,

    /// True if `command_encoder` is in the "recording" state, as
    /// described in the docs for the [`wgpu_hal::CommandEncoder`]
    /// trait.
    ///
    /// [`wgpu_hal::CommandEncoder`]: hal::CommandEncoder
    pub is_recording: bool,

    pub temp_resources: Vec<TempResource<A>>,
    pub dst_buffers: FastHashMap<id::BufferId, Arc<Buffer<A>>>,
    pub dst_textures: FastHashMap<id::TextureId, Arc<Texture<A>>>,

    /// All command buffers allocated from `command_encoder`.
    pub executing_command_buffers: Vec<A::CommandBuffer>,
}

impl<A: HalApi> PendingWrites<A> {
    pub fn new(command_encoder: A::CommandEncoder) -> Self {
        Self {
            command_encoder,
            is_recording: false,
            temp_resources: Vec::new(),
            dst_buffers: FastHashMap::default(),
            dst_textures: FastHashMap::default(),
            executing_command_buffers: Vec::new(),
        }
    }

    pub fn dispose(mut self, device: &A::Device) {
        unsafe {
            if self.is_recording {
                self.command_encoder.discard_encoding();
            }
            self.command_encoder
                .reset_all(self.executing_command_buffers.into_iter());
            device.destroy_command_encoder(self.command_encoder);
        }

        self.temp_resources.clear();
    }

    pub fn consume_temp(&mut self, resource: TempResource<A>) {
        self.temp_resources.push(resource);
    }

    fn consume(&mut self, buffer: Arc<StagingBuffer<A>>) {
        self.temp_resources
            .push(TempResource::StagingBuffer(buffer));
    }

    fn pre_submit(&mut self) -> Result<Option<&A::CommandBuffer>, DeviceError> {
        self.dst_buffers.clear();
        self.dst_textures.clear();
        if self.is_recording {
            let cmd_buf = unsafe { self.command_encoder.end_encoding()? };
            self.is_recording = false;
            self.executing_command_buffers.push(cmd_buf);

            return Ok(self.executing_command_buffers.last());
        }

        Ok(None)
    }

    #[must_use]
    fn post_submit(
        &mut self,
        command_allocator: &CommandAllocator<A>,
        device: &A::Device,
        queue: &A::Queue,
    ) -> Option<EncoderInFlight<A>> {
        if self.executing_command_buffers.len() >= WRITE_COMMAND_BUFFERS_PER_POOL {
            let new_encoder = command_allocator.acquire_encoder(device, queue).unwrap();
            Some(EncoderInFlight {
                raw: mem::replace(&mut self.command_encoder, new_encoder),
                cmd_buffers: mem::take(&mut self.executing_command_buffers),
            })
        } else {
            None
        }
    }

    pub fn activate(&mut self) -> &mut A::CommandEncoder {
        if !self.is_recording {
            unsafe {
                self.command_encoder
                    .begin_encoding(Some("(wgpu internal) PendingWrites"))
                    .unwrap();
            }
            self.is_recording = true;
        }
        &mut self.command_encoder
    }

    pub fn deactivate(&mut self) {
        if self.is_recording {
            unsafe {
                self.command_encoder.discard_encoding();
            }
            self.is_recording = false;
        }
    }
}

fn prepare_staging_buffer<A: HalApi>(
    device: &Arc<Device<A>>,
    size: wgt::BufferAddress,
    instance_flags: wgt::InstanceFlags,
) -> Result<(StagingBuffer<A>, *mut u8), DeviceError> {
    profiling::scope!("prepare_staging_buffer");
    let stage_desc = hal::BufferDescriptor {
        label: hal_label(Some("(wgpu internal) Staging"), instance_flags),
        size,
        usage: hal::BufferUses::MAP_WRITE | hal::BufferUses::COPY_SRC,
        memory_flags: hal::MemoryFlags::TRANSIENT,
    };

    let buffer = unsafe { device.raw().create_buffer(&stage_desc)? };
    let mapping = unsafe { device.raw().map_buffer(&buffer, 0..size) }?;

    let staging_buffer = StagingBuffer {
        raw: Mutex::new(rank::STAGING_BUFFER_RAW, Some(buffer)),
        device: device.clone(),
        size,
        info: ResourceInfo::new(
            "<StagingBuffer>",
            Some(device.tracker_indices.staging_buffers.clone()),
        ),
        is_coherent: mapping.is_coherent,
    };

    Ok((staging_buffer, mapping.ptr.as_ptr()))
}

impl<A: HalApi> StagingBuffer<A> {
    unsafe fn flush(&self, device: &A::Device) -> Result<(), DeviceError> {
        if !self.is_coherent {
            unsafe {
                device.flush_mapped_ranges(
                    self.raw.lock().as_ref().unwrap(),
                    iter::once(0..self.size),
                )
            };
        }
        unsafe { device.unmap_buffer(self.raw.lock().as_ref().unwrap())? };
        Ok(())
    }
}

#[derive(Clone, Debug, Error)]
#[error("Queue is invalid")]
pub struct InvalidQueue;

#[derive(Clone, Debug, Error)]
#[non_exhaustive]
pub enum QueueWriteError {
    #[error(
        "Device of queue ({:?}) does not match device of write recipient ({:?})",
        queue_device_id,
        target_device_id
    )]
    DeviceMismatch {
        queue_device_id: DeviceId,
        target_device_id: DeviceId,
    },
    #[error(transparent)]
    Queue(#[from] DeviceError),
    #[error(transparent)]
    Transfer(#[from] TransferError),
    #[error(transparent)]
    MemoryInitFailure(#[from] ClearError),
}

#[derive(Clone, Debug, Error)]
#[non_exhaustive]
pub enum QueueSubmitError {
    #[error(transparent)]
    Queue(#[from] DeviceError),
    #[error("Buffer {0:?} is destroyed")]
    DestroyedBuffer(id::BufferId),
    #[error("Texture {0:?} is destroyed")]
    DestroyedTexture(id::TextureId),
    #[error(transparent)]
    Unmap(#[from] BufferAccessError),
    #[error("Buffer {0:?} is still mapped")]
    BufferStillMapped(id::BufferId),
    #[error("Surface output was dropped before the command buffer got submitted")]
    SurfaceOutputDropped,
    #[error("Surface was unconfigured before the command buffer got submitted")]
    SurfaceUnconfigured,
    #[error("GPU got stuck :(")]
    StuckGpu,
    #[error(transparent)]
    ValidateBlasActionsError(#[from] crate::ray_tracing::ValidateBlasActionsError),
    #[error(transparent)]
    ValidateTlasActionsError(#[from] crate::ray_tracing::ValidateTlasActionsError),
}

//TODO: move out common parts of write_xxx.

impl Global {
    pub fn queue_write_buffer<A: HalApi>(
        &self,
        queue_id: QueueId,
        buffer_id: id::BufferId,
        buffer_offset: wgt::BufferAddress,
        data: &[u8],
    ) -> Result<(), QueueWriteError> {
        profiling::scope!("Queue::write_buffer");
        api_log!("Queue::write_buffer {buffer_id:?} {}bytes", data.len());

        let hub = A::hub(self);

        let buffer_device_id = hub
            .buffers
            .get(buffer_id)
            .map_err(|_| TransferError::InvalidBuffer(buffer_id))?
            .device
            .as_info()
            .id();

        let queue = hub
            .queues
            .get(queue_id)
            .map_err(|_| DeviceError::InvalidQueueId)?;

        let device = queue.device.as_ref().unwrap();

        {
            let queue_device_id = device.as_info().id();
            if buffer_device_id != queue_device_id {
                return Err(QueueWriteError::DeviceMismatch {
                    queue_device_id,
                    target_device_id: buffer_device_id,
                });
            }
        }

        let data_size = data.len() as wgt::BufferAddress;

        #[cfg(feature = "trace")]
        if let Some(ref mut trace) = *device.trace.lock() {
            let data_path = trace.make_binary("bin", data);
            trace.add(Action::WriteBuffer {
                id: buffer_id,
                data: data_path,
                range: buffer_offset..buffer_offset + data_size,
                queued: true,
            });
        }

        if data_size == 0 {
            log::trace!("Ignoring write_buffer of size 0");
            return Ok(());
        }

        // Platform validation requires that the staging buffer always be
        // freed, even if an error occurs. All paths from here must call
        // `device.pending_writes.consume`.
        let (staging_buffer, staging_buffer_ptr) =
            prepare_staging_buffer(device, data_size, device.instance_flags)?;
        let mut pending_writes = device.pending_writes.lock();
        let pending_writes = pending_writes.as_mut().unwrap();

        let stage_fid = hub.staging_buffers.request();
        let staging_buffer = stage_fid.init(staging_buffer);

        if let Err(flush_error) = unsafe {
            profiling::scope!("copy");
            ptr::copy_nonoverlapping(data.as_ptr(), staging_buffer_ptr, data.len());
            staging_buffer.flush(device.raw())
        } {
            pending_writes.consume(staging_buffer);
            return Err(flush_error.into());
        }

        let result = self.queue_write_staging_buffer_impl(
            device,
            pending_writes,
            &staging_buffer,
            buffer_id,
            buffer_offset,
        );

        pending_writes.consume(staging_buffer);
        result
    }

    pub fn queue_create_staging_buffer<A: HalApi>(
        &self,
        queue_id: QueueId,
        buffer_size: wgt::BufferSize,
        id_in: Option<id::StagingBufferId>,
    ) -> Result<(id::StagingBufferId, *mut u8), QueueWriteError> {
        profiling::scope!("Queue::create_staging_buffer");
        let hub = A::hub(self);

        let queue = hub
            .queues
            .get(queue_id)
            .map_err(|_| DeviceError::InvalidQueueId)?;

        let device = queue.device.as_ref().unwrap();

        let (staging_buffer, staging_buffer_ptr) =
            prepare_staging_buffer(device, buffer_size.get(), device.instance_flags)?;

        let fid = hub.staging_buffers.prepare(id_in);
        let (id, _) = fid.assign(Arc::new(staging_buffer));
        resource_log!("Queue::create_staging_buffer {id:?}");

        Ok((id, staging_buffer_ptr))
    }

    pub fn queue_write_staging_buffer<A: HalApi>(
        &self,
        queue_id: QueueId,
        buffer_id: id::BufferId,
        buffer_offset: wgt::BufferAddress,
        staging_buffer_id: id::StagingBufferId,
    ) -> Result<(), QueueWriteError> {
        profiling::scope!("Queue::write_staging_buffer");
        let hub = A::hub(self);

        let queue = hub
            .queues
            .get(queue_id)
            .map_err(|_| DeviceError::InvalidQueueId)?;

        let device = queue.device.as_ref().unwrap();

        let staging_buffer = hub.staging_buffers.unregister(staging_buffer_id);
        if staging_buffer.is_none() {
            return Err(QueueWriteError::Transfer(TransferError::InvalidBuffer(
                buffer_id,
            )));
        }
        let staging_buffer = staging_buffer.unwrap();
        let mut pending_writes = device.pending_writes.lock();
        let pending_writes = pending_writes.as_mut().unwrap();

        // At this point, we have taken ownership of the staging_buffer from the
        // user. Platform validation requires that the staging buffer always
        // be freed, even if an error occurs. All paths from here must call
        // `device.pending_writes.consume`.
        if let Err(flush_error) = unsafe { staging_buffer.flush(device.raw()) } {
            pending_writes.consume(staging_buffer);
            return Err(flush_error.into());
        }

        let result = self.queue_write_staging_buffer_impl(
            device,
            pending_writes,
            &staging_buffer,
            buffer_id,
            buffer_offset,
        );

        pending_writes.consume(staging_buffer);
        result
    }

    pub fn queue_validate_write_buffer<A: HalApi>(
        &self,
        _queue_id: QueueId,
        buffer_id: id::BufferId,
        buffer_offset: u64,
        buffer_size: u64,
    ) -> Result<(), QueueWriteError> {
        profiling::scope!("Queue::validate_write_buffer");
        let hub = A::hub(self);

        let buffer = hub
            .buffers
            .get(buffer_id)
            .map_err(|_| TransferError::InvalidBuffer(buffer_id))?;

        self.queue_validate_write_buffer_impl(&buffer, buffer_id, buffer_offset, buffer_size)?;

        Ok(())
    }

    fn queue_validate_write_buffer_impl<A: HalApi>(
        &self,
        buffer: &Buffer<A>,
        buffer_id: id::BufferId,
        buffer_offset: u64,
        buffer_size: u64,
    ) -> Result<(), TransferError> {
        if !buffer.usage.contains(wgt::BufferUsages::COPY_DST) {
            return Err(TransferError::MissingCopyDstUsageFlag(
                Some(buffer_id),
                None,
            ));
        }
        if buffer_size % wgt::COPY_BUFFER_ALIGNMENT != 0 {
            return Err(TransferError::UnalignedCopySize(buffer_size));
        }
        if buffer_offset % wgt::COPY_BUFFER_ALIGNMENT != 0 {
            return Err(TransferError::UnalignedBufferOffset(buffer_offset));
        }
        if buffer_offset + buffer_size > buffer.size {
            return Err(TransferError::BufferOverrun {
                start_offset: buffer_offset,
                end_offset: buffer_offset + buffer_size,
                buffer_size: buffer.size,
                side: CopySide::Destination,
            });
        }

        Ok(())
    }

    fn queue_write_staging_buffer_impl<A: HalApi>(
        &self,
        device: &Device<A>,
        pending_writes: &mut PendingWrites<A>,
        staging_buffer: &StagingBuffer<A>,
        buffer_id: id::BufferId,
        buffer_offset: u64,
    ) -> Result<(), QueueWriteError> {
        let hub = A::hub(self);

        let (dst, transition) = {
            let buffer_guard = hub.buffers.read();
            let dst = buffer_guard
                .get(buffer_id)
                .map_err(|_| TransferError::InvalidBuffer(buffer_id))?;
            let mut trackers = device.trackers.lock();
            trackers
                .buffers
                .set_single(dst, hal::BufferUses::COPY_DST)
                .ok_or(TransferError::InvalidBuffer(buffer_id))?
        };
        let snatch_guard = device.snatchable_lock.read();
        let dst_raw = dst
            .raw
            .get(&snatch_guard)
            .ok_or(TransferError::InvalidBuffer(buffer_id))?;

        if dst.device.as_info().id() != device.as_info().id() {
            return Err(DeviceError::WrongDevice.into());
        }

        let src_buffer_size = staging_buffer.size;
        self.queue_validate_write_buffer_impl(&dst, buffer_id, buffer_offset, src_buffer_size)?;

        dst.info
            .use_at(device.active_submission_index.load(Ordering::Relaxed) + 1);

        let region = wgt::BufferSize::new(src_buffer_size).map(|size| hal::BufferCopy {
            src_offset: 0,
            dst_offset: buffer_offset,
            size,
        });
        let inner_buffer = staging_buffer.raw.lock();
        let barriers = iter::once(hal::BufferBarrier {
            buffer: inner_buffer.as_ref().unwrap(),
            usage: hal::BufferUses::MAP_WRITE..hal::BufferUses::COPY_SRC,
        })
        .chain(transition.map(|pending| pending.into_hal(&dst, &snatch_guard)));
        let encoder = pending_writes.activate();
        unsafe {
            encoder.transition_buffers(barriers);
            encoder.copy_buffer_to_buffer(
                inner_buffer.as_ref().unwrap(),
                dst_raw,
                region.into_iter(),
            );
        }
        let dst = hub.buffers.get(buffer_id).unwrap();
        pending_writes.dst_buffers.insert(buffer_id, dst.clone());

        // Ensure the overwritten bytes are marked as initialized so
        // they don't need to be nulled prior to mapping or binding.
        {
            dst.initialization_status
                .write()
                .drain(buffer_offset..(buffer_offset + src_buffer_size));
        }

        Ok(())
    }

    pub fn queue_write_texture<A: HalApi>(
        &self,
        queue_id: QueueId,
        destination: &ImageCopyTexture,
        data: &[u8],
        data_layout: &wgt::ImageDataLayout,
        size: &wgt::Extent3d,
    ) -> Result<(), QueueWriteError> {
        profiling::scope!("Queue::write_texture");
        api_log!("Queue::write_texture {:?} {size:?}", destination.texture);

        let hub = A::hub(self);

        let queue = hub
            .queues
            .get(queue_id)
            .map_err(|_| DeviceError::InvalidQueueId)?;

        let device = queue.device.as_ref().unwrap();

        #[cfg(feature = "trace")]
        if let Some(ref mut trace) = *device.trace.lock() {
            let data_path = trace.make_binary("bin", data);
            trace.add(Action::WriteTexture {
                to: *destination,
                data: data_path,
                layout: *data_layout,
                size: *size,
            });
        }

        if size.width == 0 || size.height == 0 || size.depth_or_array_layers == 0 {
            log::trace!("Ignoring write_texture of size 0");
            return Ok(());
        }

        let dst = hub
            .textures
            .get(destination.texture)
            .map_err(|_| TransferError::InvalidTexture(destination.texture))?;

        if dst.device.as_info().id().into_queue_id() != queue_id {
            return Err(DeviceError::WrongDevice.into());
        }

        if !dst.desc.usage.contains(wgt::TextureUsages::COPY_DST) {
            return Err(
                TransferError::MissingCopyDstUsageFlag(None, Some(destination.texture)).into(),
            );
        }

        // Note: Doing the copy range validation early is important because ensures that the
        // dimensions are not going to cause overflow in other parts of the validation.
        let (hal_copy_size, array_layer_count) =
            validate_texture_copy_range(destination, &dst.desc, CopySide::Destination, size)?;

        let (selector, dst_base) = extract_texture_selector(destination, size, &dst)?;

        if !dst_base.aspect.is_one() {
            return Err(TransferError::CopyAspectNotOne.into());
        }

        if !conv::is_valid_copy_dst_texture_format(dst.desc.format, destination.aspect) {
            return Err(TransferError::CopyToForbiddenTextureFormat {
                format: dst.desc.format,
                aspect: destination.aspect,
            }
            .into());
        }

        // Note: `_source_bytes_per_array_layer` is ignored since we
        // have a staging copy, and it can have a different value.
        let (_, _source_bytes_per_array_layer) = validate_linear_texture_data(
            data_layout,
            dst.desc.format,
            destination.aspect,
            data.len() as wgt::BufferAddress,
            CopySide::Source,
            size,
            false,
        )?;

        if dst.desc.format.is_depth_stencil_format() {
            device
                .require_downlevel_flags(wgt::DownlevelFlags::DEPTH_TEXTURE_AND_BUFFER_COPIES)
                .map_err(TransferError::from)?;
        }

        let (block_width, block_height) = dst.desc.format.block_dimensions();
        let width_blocks = size.width / block_width;
        let height_blocks = size.height / block_height;

        let block_rows_per_image = data_layout.rows_per_image.unwrap_or(
            // doesn't really matter because we need this only if we copy
            // more than one layer, and then we validate for this being not
            // None
            height_blocks,
        );

        let block_size = dst
            .desc
            .format
            .block_copy_size(Some(destination.aspect))
            .unwrap();
        let bytes_per_row_alignment =
            get_lowest_common_denom(device.alignments.buffer_copy_pitch.get() as u32, block_size);
        let stage_bytes_per_row =
            wgt::math::align_to(block_size * width_blocks, bytes_per_row_alignment);

        let block_rows_in_copy =
            (size.depth_or_array_layers - 1) * block_rows_per_image + height_blocks;
        let stage_size = stage_bytes_per_row as u64 * block_rows_in_copy as u64;

        let mut pending_writes = device.pending_writes.lock();
        let pending_writes = pending_writes.as_mut().unwrap();
        let encoder = pending_writes.activate();

        // If the copy does not fully cover the layers, we need to initialize to
        // zero *first* as we don't keep track of partial texture layer inits.
        //
        // Strictly speaking we only need to clear the areas of a layer
        // untouched, but this would get increasingly messy.
        let init_layer_range = if dst.desc.dimension == wgt::TextureDimension::D3 {
            // volume textures don't have a layer range as array volumes aren't supported
            0..1
        } else {
            destination.origin.z..destination.origin.z + size.depth_or_array_layers
        };
        let mut dst_initialization_status = dst.initialization_status.write();
        if dst_initialization_status.mips[destination.mip_level as usize]
            .check(init_layer_range.clone())
            .is_some()
        {
            if has_copy_partial_init_tracker_coverage(size, destination.mip_level, &dst.desc) {
                for layer_range in dst_initialization_status.mips[destination.mip_level as usize]
                    .drain(init_layer_range)
                    .collect::<Vec<std::ops::Range<u32>>>()
                {
                    let mut trackers = device.trackers.lock();
                    crate::command::clear_texture(
                        &dst,
                        TextureInitRange {
                            mip_range: destination.mip_level..(destination.mip_level + 1),
                            layer_range,
                        },
                        encoder,
                        &mut trackers.textures,
                        &device.alignments,
                        device.zero_buffer.as_ref().unwrap(),
                        &device.snatchable_lock.read(),
                    )
                    .map_err(QueueWriteError::from)?;
                }
            } else {
                dst_initialization_status.mips[destination.mip_level as usize]
                    .drain(init_layer_range);
            }
        }

        let snatch_guard = device.snatchable_lock.read();

        // Re-get `dst` immutably here, so that the mutable borrow of the
        // `texture_guard.get` above ends in time for the `clear_texture`
        // call above. Since we've held `texture_guard` the whole time, we know
        // the texture hasn't gone away in the mean time, so we can unwrap.
        let dst = hub.textures.get(destination.texture).unwrap();
        dst.info
            .use_at(device.active_submission_index.load(Ordering::Relaxed) + 1);

        let dst_raw = dst
            .raw(&snatch_guard)
            .ok_or(TransferError::InvalidTexture(destination.texture))?;

        let bytes_per_row = data_layout
            .bytes_per_row
            .unwrap_or(width_blocks * block_size);

        // Platform validation requires that the staging buffer always be
        // freed, even if an error occurs. All paths from here must call
        // `device.pending_writes.consume`.
        let (staging_buffer, staging_buffer_ptr) =
            prepare_staging_buffer(device, stage_size, device.instance_flags)?;

        let stage_fid = hub.staging_buffers.request();
        let staging_buffer = stage_fid.init(staging_buffer);

        if stage_bytes_per_row == bytes_per_row {
            profiling::scope!("copy aligned");
            // Fast path if the data is already being aligned optimally.
            unsafe {
                ptr::copy_nonoverlapping(
                    data.as_ptr().offset(data_layout.offset as isize),
                    staging_buffer_ptr,
                    stage_size as usize,
                );
            }
        } else {
            profiling::scope!("copy chunked");
            // Copy row by row into the optimal alignment.
            let copy_bytes_per_row = stage_bytes_per_row.min(bytes_per_row) as usize;
            for layer in 0..size.depth_or_array_layers {
                let rows_offset = layer * block_rows_per_image;
                for row in 0..height_blocks {
                    unsafe {
                        ptr::copy_nonoverlapping(
                            data.as_ptr().offset(
                                data_layout.offset as isize
                                    + (rows_offset + row) as isize * bytes_per_row as isize,
                            ),
                            staging_buffer_ptr.offset(
                                (rows_offset + row) as isize * stage_bytes_per_row as isize,
                            ),
                            copy_bytes_per_row,
                        );
                    }
                }
            }
        }

        if let Err(e) = unsafe { staging_buffer.flush(device.raw()) } {
            pending_writes.consume(staging_buffer);
            return Err(e.into());
        }

        let regions = (0..array_layer_count).map(|rel_array_layer| {
            let mut texture_base = dst_base.clone();
            texture_base.array_layer += rel_array_layer;
            hal::BufferTextureCopy {
                buffer_layout: wgt::ImageDataLayout {
                    offset: rel_array_layer as u64
                        * block_rows_per_image as u64
                        * stage_bytes_per_row as u64,
                    bytes_per_row: Some(stage_bytes_per_row),
                    rows_per_image: Some(block_rows_per_image),
                },
                texture_base,
                size: hal_copy_size,
            }
        });

        {
            let inner_buffer = staging_buffer.raw.lock();
            let barrier = hal::BufferBarrier {
                buffer: inner_buffer.as_ref().unwrap(),
                usage: hal::BufferUses::MAP_WRITE..hal::BufferUses::COPY_SRC,
            };

            let mut trackers = device.trackers.lock();
            let transition = trackers
                .textures
                .set_single(&dst, selector, hal::TextureUses::COPY_DST)
                .ok_or(TransferError::InvalidTexture(destination.texture))?;
            unsafe {
                encoder.transition_textures(transition.map(|pending| pending.into_hal(dst_raw)));
                encoder.transition_buffers(iter::once(barrier));
                encoder.copy_buffer_to_texture(inner_buffer.as_ref().unwrap(), dst_raw, regions);
            }
        }

        pending_writes.consume(staging_buffer);
        pending_writes
            .dst_textures
            .insert(destination.texture, dst.clone());

        Ok(())
    }

    #[cfg(webgl)]
    pub fn queue_copy_external_image_to_texture<A: HalApi>(
        &self,
        queue_id: QueueId,
        source: &wgt::ImageCopyExternalImage,
        destination: crate::command::ImageCopyTextureTagged,
        size: wgt::Extent3d,
    ) -> Result<(), QueueWriteError> {
        profiling::scope!("Queue::copy_external_image_to_texture");

        let hub = A::hub(self);

        let queue = hub
            .queues
            .get(queue_id)
            .map_err(|_| DeviceError::InvalidQueueId)?;

        let device = queue.device.as_ref().unwrap();

        if size.width == 0 || size.height == 0 || size.depth_or_array_layers == 0 {
            log::trace!("Ignoring write_texture of size 0");
            return Ok(());
        }

        let mut needs_flag = false;
        needs_flag |= matches!(source.source, wgt::ExternalImageSource::OffscreenCanvas(_));
        needs_flag |= source.origin != wgt::Origin2d::ZERO;
        needs_flag |= destination.color_space != wgt::PredefinedColorSpace::Srgb;
        #[allow(clippy::bool_comparison)]
        if matches!(source.source, wgt::ExternalImageSource::ImageBitmap(_)) {
            needs_flag |= source.flip_y != false;
            needs_flag |= destination.premultiplied_alpha != false;
        }

        if needs_flag {
            device
                .require_downlevel_flags(wgt::DownlevelFlags::UNRESTRICTED_EXTERNAL_TEXTURE_COPIES)
                .map_err(TransferError::from)?;
        }

        let src_width = source.source.width();
        let src_height = source.source.height();

        let dst = hub.textures.get(destination.texture).unwrap();

        if !conv::is_valid_external_image_copy_dst_texture_format(dst.desc.format) {
            return Err(
                TransferError::ExternalCopyToForbiddenTextureFormat(dst.desc.format).into(),
            );
        }
        if dst.desc.dimension != wgt::TextureDimension::D2 {
            return Err(TransferError::InvalidDimensionExternal(destination.texture).into());
        }
        if !dst.desc.usage.contains(wgt::TextureUsages::COPY_DST) {
            return Err(
                TransferError::MissingCopyDstUsageFlag(None, Some(destination.texture)).into(),
            );
        }
        if !dst
            .desc
            .usage
            .contains(wgt::TextureUsages::RENDER_ATTACHMENT)
        {
            return Err(
                TransferError::MissingRenderAttachmentUsageFlag(destination.texture).into(),
            );
        }
        if dst.desc.sample_count != 1 {
            return Err(TransferError::InvalidSampleCount {
                sample_count: dst.desc.sample_count,
            }
            .into());
        }

        if source.origin.x + size.width > src_width {
            return Err(TransferError::TextureOverrun {
                start_offset: source.origin.x,
                end_offset: source.origin.x + size.width,
                texture_size: src_width,
                dimension: crate::resource::TextureErrorDimension::X,
                side: CopySide::Source,
            }
            .into());
        }
        if source.origin.y + size.height > src_height {
            return Err(TransferError::TextureOverrun {
                start_offset: source.origin.y,
                end_offset: source.origin.y + size.height,
                texture_size: src_height,
                dimension: crate::resource::TextureErrorDimension::Y,
                side: CopySide::Source,
            }
            .into());
        }
        if size.depth_or_array_layers != 1 {
            return Err(TransferError::TextureOverrun {
                start_offset: 0,
                end_offset: size.depth_or_array_layers,
                texture_size: 1,
                dimension: crate::resource::TextureErrorDimension::Z,
                side: CopySide::Source,
            }
            .into());
        }

        // Note: Doing the copy range validation early is important because ensures that the
        // dimensions are not going to cause overflow in other parts of the validation.
        let (hal_copy_size, _) = validate_texture_copy_range(
            &destination.to_untagged(),
            &dst.desc,
            CopySide::Destination,
            &size,
        )?;

        let (selector, dst_base) =
            extract_texture_selector(&destination.to_untagged(), &size, &dst)?;

        let mut pending_writes = device.pending_writes.lock();
        let encoder = pending_writes.as_mut().unwrap().activate();

        // If the copy does not fully cover the layers, we need to initialize to
        // zero *first* as we don't keep track of partial texture layer inits.
        //
        // Strictly speaking we only need to clear the areas of a layer
        // untouched, but this would get increasingly messy.
        let init_layer_range = if dst.desc.dimension == wgt::TextureDimension::D3 {
            // volume textures don't have a layer range as array volumes aren't supported
            0..1
        } else {
            destination.origin.z..destination.origin.z + size.depth_or_array_layers
        };
        let mut dst_initialization_status = dst.initialization_status.write();
        if dst_initialization_status.mips[destination.mip_level as usize]
            .check(init_layer_range.clone())
            .is_some()
        {
            if has_copy_partial_init_tracker_coverage(&size, destination.mip_level, &dst.desc) {
                for layer_range in dst_initialization_status.mips[destination.mip_level as usize]
                    .drain(init_layer_range)
                    .collect::<Vec<std::ops::Range<u32>>>()
                {
                    let mut trackers = device.trackers.lock();
                    crate::command::clear_texture(
                        &dst,
                        TextureInitRange {
                            mip_range: destination.mip_level..(destination.mip_level + 1),
                            layer_range,
                        },
                        encoder,
                        &mut trackers.textures,
                        &device.alignments,
                        device.zero_buffer.as_ref().unwrap(),
                        &device.snatchable_lock.read(),
                    )
                    .map_err(QueueWriteError::from)?;
                }
            } else {
                dst_initialization_status.mips[destination.mip_level as usize]
                    .drain(init_layer_range);
            }
        }
        dst.info
            .use_at(device.active_submission_index.load(Ordering::Relaxed) + 1);

        let snatch_guard = device.snatchable_lock.read();
        let dst_raw = dst
            .raw(&snatch_guard)
            .ok_or(TransferError::InvalidTexture(destination.texture))?;

        let regions = hal::TextureCopy {
            src_base: hal::TextureCopyBase {
                mip_level: 0,
                array_layer: 0,
                origin: source.origin.to_3d(0),
                aspect: hal::FormatAspects::COLOR,
            },
            dst_base,
            size: hal_copy_size,
        };

        unsafe {
            let mut trackers = device.trackers.lock();
            let transitions = trackers
                .textures
                .set_single(&dst, selector, hal::TextureUses::COPY_DST)
                .ok_or(TransferError::InvalidTexture(destination.texture))?;
            encoder.transition_textures(transitions.map(|pending| pending.into_hal(dst_raw)));
            encoder.copy_external_image_to_texture(
                source,
                dst_raw,
                destination.premultiplied_alpha,
                iter::once(regions),
            );
        }

        Ok(())
    }

    pub fn queue_submit<A: HalApi>(
        &self,
        queue_id: QueueId,
        command_buffer_ids: &[id::CommandBufferId],
    ) -> Result<WrappedSubmissionIndex, QueueSubmitError> {
        profiling::scope!("Queue::submit");
        api_log!("Queue::submit {queue_id:?}");

        let (submit_index, callbacks) = {
            let hub = A::hub(self);

            let queue = hub
                .queues
                .get(queue_id)
                .map_err(|_| DeviceError::InvalidQueueId)?;

            let device = queue.device.as_ref().unwrap();

            let snatch_guard = device.snatchable_lock.read();

            // Fence lock must be acquired after the snatch lock everywhere to avoid deadlocks.
            let mut fence_guard = device.fence.write();
            let fence = fence_guard.as_mut().unwrap();
            let submit_index = device
                .active_submission_index
                .fetch_add(1, Ordering::Relaxed)
                + 1;
            let mut active_executions = Vec::new();

            let mut used_surface_textures = track::TextureUsageScope::default();

            // Use a hashmap here to deduplicate the surface textures that are used in the command buffers.
            // This avoids vulkan deadlocking from the same surface texture being submitted multiple times.
            let mut submit_surface_textures_owned = FastHashMap::default();

            {
                let mut command_buffer_guard = hub.command_buffers.write();

                if !command_buffer_ids.is_empty() {
                    profiling::scope!("prepare");

                    //TODO: if multiple command buffers are submitted, we can re-use the last
                    // native command buffer of the previous chain instead of always creating
                    // a temporary one, since the chains are not finished.

                    // finish all the command buffers first
                    for &cmb_id in command_buffer_ids {
                        profiling::scope!("process command buffer");

                        // we reset the used surface textures every time we use
                        // it, so make sure to set_size on it.
                        used_surface_textures.set_size(device.tracker_indices.textures.size());

                        #[allow(unused_mut)]
                        let mut cmdbuf = match command_buffer_guard.replace_with_error(cmb_id) {
                            Ok(cmdbuf) => cmdbuf,
                            Err(_) => continue,
                        };

                        if cmdbuf.device.as_info().id().into_queue_id() != queue_id {
                            return Err(DeviceError::WrongDevice.into());
                        }

                        #[cfg(feature = "trace")]
                        if let Some(ref mut trace) = *device.trace.lock() {
                            trace.add(Action::Submit(
                                submit_index,
                                cmdbuf
                                    .data
                                    .lock()
                                    .as_mut()
                                    .unwrap()
                                    .commands
                                    .take()
                                    .unwrap(),
                            ));
                        }
                        if !cmdbuf.is_finished() {
                            let cmdbuf = Arc::into_inner(cmdbuf).expect(
                                "Command buffer cannot be destroyed because is still in use",
                            );
                            device.destroy_command_buffer(cmdbuf);
                            continue;
                        }

                        {
                            profiling::scope!("update submission ids");

                            let cmd_buf_data = cmdbuf.data.lock();
                            let cmd_buf_trackers = &cmd_buf_data.as_ref().unwrap().trackers;

                            // update submission IDs
                            {
                                profiling::scope!("buffers");
                                for buffer in cmd_buf_trackers.buffers.used_resources() {
                                    if buffer.raw.get(&snatch_guard).is_none() {
                                        return Err(QueueSubmitError::DestroyedBuffer(
                                            buffer.info.id(),
                                        ));
                                    }
                                    buffer.info.use_at(submit_index);

                                    match *buffer.map_state.lock() {
                                        BufferMapState::Idle => (),
                                        _ => {
                                            return Err(QueueSubmitError::BufferStillMapped(
                                                buffer.info.id(),
                                            ))
                                        }
                                    }
                                }
                            }
                            {
                                profiling::scope!("textures");
                                for texture in cmd_buf_trackers.textures.used_resources() {
                                    let should_extend = match texture.inner.get(&snatch_guard) {
                                        None => {
                                            return Err(QueueSubmitError::DestroyedTexture(
                                                texture.info.id(),
                                            ));
                                        }
                                        Some(TextureInner::Native { .. }) => false,
                                        Some(TextureInner::Surface { ref raw, .. }) => {
                                            if raw.is_some() {
                                                // Compare the Arcs by pointer as Textures don't implement Eq.
                                                submit_surface_textures_owned
                                                    .insert(Arc::as_ptr(&texture), texture.clone());
                                            }

                                            true
                                        }
                                    };
                                    texture.info.use_at(submit_index);
                                    if should_extend {
                                        unsafe {
                                            used_surface_textures
                                                .merge_single(
                                                    &texture,
                                                    None,
                                                    hal::TextureUses::PRESENT,
                                                )
                                                .unwrap();
                                        };
                                    }
                                }
                            }
                            {
                                profiling::scope!("views");
                                for texture_view in cmd_buf_trackers.views.used_resources() {
                                    texture_view.info.use_at(submit_index);
                                }
                            }
                            {
                                profiling::scope!("bind groups (+ referenced views/samplers)");
                                for bg in cmd_buf_trackers.bind_groups.used_resources() {
                                    bg.info.use_at(submit_index);
                                    // We need to update the submission indices for the contained
                                    // state-less (!) resources as well, so that they don't get
                                    // deleted too early if the parent bind group goes out of scope.
                                    for view in bg.used.views.used_resources() {
                                        view.info.use_at(submit_index);
                                    }
                                    for sampler in bg.used.samplers.used_resources() {
                                        sampler.info.use_at(submit_index);
                                    }
                                }
                            }
                            {
                                profiling::scope!("compute pipelines");
                                for compute_pipeline in
                                    cmd_buf_trackers.compute_pipelines.used_resources()
                                {
                                    compute_pipeline.info.use_at(submit_index);
                                }
                            }
                            {
                                profiling::scope!("render pipelines");
                                for render_pipeline in
                                    cmd_buf_trackers.render_pipelines.used_resources()
                                {
                                    render_pipeline.info.use_at(submit_index);
                                }
                            }
                            {
                                profiling::scope!("query sets");
                                for query_set in cmd_buf_trackers.query_sets.used_resources() {
                                    query_set.info.use_at(submit_index);
                                }
                            }
                            {
                                profiling::scope!(
                                    "render bundles (+ referenced pipelines/query sets)"
                                );
                                for bundle in cmd_buf_trackers.bundles.used_resources() {
                                    bundle.info.use_at(submit_index);
                                    // We need to update the submission indices for the contained
                                    // state-less (!) resources as well, excluding the bind groups.
                                    // They don't get deleted too early if the bundle goes out of scope.
                                    for render_pipeline in
                                        bundle.used.render_pipelines.read().used_resources()
                                    {
                                        render_pipeline.info.use_at(submit_index);
                                    }
                                    for query_set in bundle.used.query_sets.read().used_resources()
                                    {
                                        query_set.info.use_at(submit_index);
                                    }
                                }
                            }
                            for blas in cmd_buf_trackers.blas_s.used_resources() {
                                blas.info.use_at(submit_index);
<<<<<<< HEAD
                                if blas.is_unique() {
                                    temp_suspected
                                        .as_mut()
                                        .unwrap()
                                        .blas_s
                                        .insert(blas.as_info().tracker_index(), blas.clone());
                                }
                            }
                            for tlas in cmd_buf_trackers.tlas_s.used_resources() {
                                tlas.info.use_at(submit_index);
                                if tlas.is_unique() {
                                    temp_suspected
                                        .as_mut()
                                        .unwrap()
                                        .tlas_s
                                        .insert(tlas.as_info().tracker_index(), tlas.clone());
                                }
=======
                            }
                            for tlas in cmd_buf_trackers.tlas_s.used_resources() {
                                tlas.info.use_at(submit_index);
>>>>>>> a5365bfd
                            }
                        }

                        let mut baked = cmdbuf.from_arc_into_baked();

                        // execute resource transitions
                        unsafe {
                            baked
                                .encoder
                                .begin_encoding(hal_label(
                                    Some("(wgpu internal) Transit"),
                                    device.instance_flags,
                                ))
                                .map_err(DeviceError::from)?
                        };
                        log::trace!("Stitching command buffer {:?} before submission", cmb_id);

                        //Note: locking the trackers has to be done after the storages
                        let mut trackers = device.trackers.lock();
                        baked
                            .initialize_buffer_memory(&mut *trackers, &snatch_guard)
                            .map_err(|err| QueueSubmitError::DestroyedBuffer(err.0))?;
                        baked
                            .initialize_texture_memory(&mut *trackers, device, &snatch_guard)
                            .map_err(|err| QueueSubmitError::DestroyedTexture(err.0))?;
<<<<<<< HEAD
                        baked.validate_blas_actions()?;
                        baked.validate_tlas_actions()?;
=======
                        let mut blas_guard = hub.blas_s.write();
                        baked.validate_blas_actions(&mut blas_guard)?;
                        let mut tlas_guard = hub.tlas_s.write();
                        baked.validate_tlas_actions(&blas_guard, &mut tlas_guard)?;
>>>>>>> a5365bfd

                        //Note: stateless trackers are not merged:
                        // device already knows these resources exist.
                        CommandBuffer::insert_barriers_from_tracker(
                            &mut baked.encoder,
                            &mut *trackers,
                            &baked.trackers,
                            &snatch_guard,
                        );

                        let transit = unsafe { baked.encoder.end_encoding().unwrap() };
                        baked.list.insert(0, transit);

                        // Transition surface textures into `Present` state.
                        // Note: we could technically do it after all of the command buffers,
                        // but here we have a command encoder by hand, so it's easier to use it.
                        if !used_surface_textures.is_empty() {
                            unsafe {
                                baked
                                    .encoder
                                    .begin_encoding(hal_label(
                                        Some("(wgpu internal) Present"),
                                        device.instance_flags,
                                    ))
                                    .map_err(DeviceError::from)?
                            };
                            trackers
                                .textures
                                .set_from_usage_scope(&used_surface_textures);
                            let (transitions, textures) =
                                trackers.textures.drain_transitions(&snatch_guard);
                            let texture_barriers = transitions
                                .into_iter()
                                .enumerate()
                                .map(|(i, p)| p.into_hal(textures[i].unwrap().raw().unwrap()));
                            let present = unsafe {
                                baked.encoder.transition_textures(texture_barriers);
                                baked.encoder.end_encoding().unwrap()
                            };
                            baked.list.push(present);
                            used_surface_textures = track::TextureUsageScope::default();
                        }

                        // done
                        active_executions.push(EncoderInFlight {
                            raw: baked.encoder,
                            cmd_buffers: baked.list,
                        });

                        {
                            // This involves actually decrementing the ref count of all command buffer
                            // resources, so can be _very_ expensive.
                            profiling::scope!("drop command buffer trackers");
                            drop(baked.trackers);
                        }
                    }

                    log::trace!("Device after submission {}", submit_index);
                }
            }

            let mut pending_writes_guard = device.pending_writes.lock();
            let pending_writes = pending_writes_guard.as_mut().unwrap();

            {
                used_surface_textures.set_size(hub.textures.read().len());
                for (&id, texture) in pending_writes.dst_textures.iter() {
                    match texture.inner.get(&snatch_guard) {
                        None => {
                            return Err(QueueSubmitError::DestroyedTexture(id));
                        }
                        Some(TextureInner::Native { .. }) => {}
                        Some(TextureInner::Surface { ref raw, .. }) => {
                            if raw.is_some() {
                                // Compare the Arcs by pointer as Textures don't implement Eq
                                submit_surface_textures_owned
                                    .insert(Arc::as_ptr(texture), texture.clone());
                            }

                            unsafe {
                                used_surface_textures
                                    .merge_single(texture, None, hal::TextureUses::PRESENT)
                                    .unwrap()
                            };
                        }
                    }
                }

                if !used_surface_textures.is_empty() {
                    let mut trackers = device.trackers.lock();

                    trackers
                        .textures
                        .set_from_usage_scope(&used_surface_textures);
                    let (transitions, textures) =
                        trackers.textures.drain_transitions(&snatch_guard);
                    let texture_barriers = transitions
                        .into_iter()
                        .enumerate()
                        .map(|(i, p)| p.into_hal(textures[i].unwrap().raw().unwrap()));
                    unsafe {
                        pending_writes
                            .command_encoder
                            .transition_textures(texture_barriers);
                    };
                }
            }

            let refs = pending_writes
                .pre_submit()?
                .into_iter()
                .chain(
                    active_executions
                        .iter()
                        .flat_map(|pool_execution| pool_execution.cmd_buffers.iter()),
                )
                .collect::<Vec<_>>();

            let mut submit_surface_textures =
                SmallVec::<[_; 2]>::with_capacity(submit_surface_textures_owned.len());

            for texture in submit_surface_textures_owned.values() {
                submit_surface_textures.extend(match texture.inner.get(&snatch_guard) {
                    Some(TextureInner::Surface { raw, .. }) => raw.as_ref(),
                    _ => None,
                });
            }

            unsafe {
                queue
                    .raw
                    .as_ref()
                    .unwrap()
                    .submit(&refs, &submit_surface_textures, (fence, submit_index))
                    .map_err(DeviceError::from)?;
            }

            profiling::scope!("cleanup");
            if let Some(pending_execution) = pending_writes.post_submit(
                &device.command_allocator,
                device.raw(),
                queue.raw.as_ref().unwrap(),
            ) {
                active_executions.push(pending_execution);
            }

            // this will register the new submission to the life time tracker
            let mut pending_write_resources = mem::take(&mut pending_writes.temp_resources);
            device.lock_life().track_submission(
                submit_index,
                pending_write_resources.drain(..),
                active_executions,
            );

            // pending_write_resources has been drained, so it's empty, but we
            // want to retain its heap allocation.
            pending_writes.temp_resources = pending_write_resources;
            drop(pending_writes_guard);

            // This will schedule destruction of all resources that are no longer needed
            // by the user but used in the command stream, among other things.
            let fence_guard = RwLockWriteGuard::downgrade(fence_guard);
            let (closures, _) =
                match device.maintain(fence_guard, wgt::Maintain::Poll, snatch_guard) {
                    Ok(closures) => closures,
                    Err(WaitIdleError::Device(err)) => return Err(QueueSubmitError::Queue(err)),
                    Err(WaitIdleError::StuckGpu) => return Err(QueueSubmitError::StuckGpu),
                    Err(WaitIdleError::WrongSubmissionIndex(..)) => unreachable!(),
                };

            device.lock_life().post_submit();

            (submit_index, closures)
        };

        // the closures should execute with nothing locked!
        callbacks.fire();

        Ok(WrappedSubmissionIndex {
            queue_id,
            index: submit_index,
        })
    }

    pub fn queue_get_timestamp_period<A: HalApi>(
        &self,
        queue_id: QueueId,
    ) -> Result<f32, InvalidQueue> {
        let hub = A::hub(self);
        match hub.queues.get(queue_id) {
            Ok(queue) => Ok(unsafe { queue.raw.as_ref().unwrap().get_timestamp_period() }),
            Err(_) => Err(InvalidQueue),
        }
    }

    pub fn queue_on_submitted_work_done<A: HalApi>(
        &self,
        queue_id: QueueId,
        closure: SubmittedWorkDoneClosure,
    ) -> Result<(), InvalidQueue> {
        api_log!("Queue::on_submitted_work_done {queue_id:?}");

        //TODO: flush pending writes
        let hub = A::hub(self);
        match hub.queues.get(queue_id) {
            Ok(queue) => queue
                .device
                .as_ref()
                .unwrap()
                .lock_life()
                .add_work_done_closure(closure),
            Err(_) => return Err(InvalidQueue),
        }
        Ok(())
    }
}<|MERGE_RESOLUTION|>--- conflicted
+++ resolved
@@ -1359,29 +1359,9 @@
                             }
                             for blas in cmd_buf_trackers.blas_s.used_resources() {
                                 blas.info.use_at(submit_index);
-<<<<<<< HEAD
-                                if blas.is_unique() {
-                                    temp_suspected
-                                        .as_mut()
-                                        .unwrap()
-                                        .blas_s
-                                        .insert(blas.as_info().tracker_index(), blas.clone());
-                                }
                             }
                             for tlas in cmd_buf_trackers.tlas_s.used_resources() {
                                 tlas.info.use_at(submit_index);
-                                if tlas.is_unique() {
-                                    temp_suspected
-                                        .as_mut()
-                                        .unwrap()
-                                        .tlas_s
-                                        .insert(tlas.as_info().tracker_index(), tlas.clone());
-                                }
-=======
-                            }
-                            for tlas in cmd_buf_trackers.tlas_s.used_resources() {
-                                tlas.info.use_at(submit_index);
->>>>>>> a5365bfd
                             }
                         }
 
@@ -1407,15 +1387,8 @@
                         baked
                             .initialize_texture_memory(&mut *trackers, device, &snatch_guard)
                             .map_err(|err| QueueSubmitError::DestroyedTexture(err.0))?;
-<<<<<<< HEAD
                         baked.validate_blas_actions()?;
                         baked.validate_tlas_actions()?;
-=======
-                        let mut blas_guard = hub.blas_s.write();
-                        baked.validate_blas_actions(&mut blas_guard)?;
-                        let mut tlas_guard = hub.tlas_s.write();
-                        baked.validate_tlas_actions(&blas_guard, &mut tlas_guard)?;
->>>>>>> a5365bfd
 
                         //Note: stateless trackers are not merged:
                         // device already knows these resources exist.
