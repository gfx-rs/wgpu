--- conflicted
+++ resolved
@@ -10,13 +10,8 @@
     get_lowest_common_denom,
     global::Global,
     hal_api::HalApi,
-<<<<<<< HEAD
+    hal_label,
     id::{self, QueueId},
-=======
-    hal_label,
-    hub::Token,
-    id,
->>>>>>> 095b46db
     identity::{GlobalIdentityHandlerFactory, Input},
     init_tracker::{has_copy_partial_init_tracker_coverage, TextureInitRange},
     resource::{
@@ -421,17 +416,13 @@
         // Platform validation requires that the staging buffer always be
         // freed, even if an error occurs. All paths from here must call
         // `device.pending_writes.consume`.
-<<<<<<< HEAD
-        let (staging_buffer, staging_buffer_ptr) = prepare_staging_buffer(device, data_size)?;
+        let (staging_buffer, staging_buffer_ptr) =
+            prepare_staging_buffer(device, data_size, device.instance_flags)?;
         let mut pending_writes = device.pending_writes.lock();
         let pending_writes = pending_writes.as_mut().unwrap();
 
         let stage_fid = hub.staging_buffers.request();
         let staging_buffer = stage_fid.init(staging_buffer);
-=======
-        let (staging_buffer, staging_buffer_ptr) =
-            prepare_staging_buffer(&mut device.raw, data_size, device.instance_flags)?;
->>>>>>> 095b46db
 
         if let Err(flush_error) = unsafe {
             profiling::scope!("copy");
@@ -471,11 +462,7 @@
         let device = queue.device.as_ref().unwrap();
 
         let (staging_buffer, staging_buffer_ptr) =
-<<<<<<< HEAD
-            prepare_staging_buffer(device, buffer_size.get())?;
-=======
-            prepare_staging_buffer(&mut device.raw, buffer_size.get(), device.instance_flags)?;
->>>>>>> 095b46db
+            prepare_staging_buffer(device, buffer_size.get(), device.instance_flags)?;
 
         let fid = hub.staging_buffers.prepare::<G>(id_in);
         let (id, _) = fid.assign(staging_buffer);
@@ -832,15 +819,11 @@
         // Platform validation requires that the staging buffer always be
         // freed, even if an error occurs. All paths from here must call
         // `device.pending_writes.consume`.
-<<<<<<< HEAD
-        let (staging_buffer, staging_buffer_ptr) = prepare_staging_buffer(device, stage_size)?;
+        let (staging_buffer, staging_buffer_ptr) =
+            prepare_staging_buffer(device, stage_size, device.instance_flags)?;
 
         let stage_fid = hub.staging_buffers.request();
         let staging_buffer = stage_fid.init(staging_buffer);
-=======
-        let (staging_buffer, staging_buffer_ptr) =
-            prepare_staging_buffer(&mut device.raw, stage_size, device.instance_flags)?;
->>>>>>> 095b46db
 
         if stage_bytes_per_row == bytes_per_row {
             profiling::scope!("copy aligned");
