--- conflicted
+++ resolved
@@ -372,17 +372,14 @@
             .devices
             .get(device_id)
             .map_err(|_| DeviceError::Invalid)?;
-<<<<<<< HEAD
+      
+        if !device.is_valid() {
+            return Err(DeviceError::Invalid.into());
+        }
+      
         let buffer = hub
             .buffers
             .get(buffer_id)
-=======
-        if !device.valid {
-            return Err(DeviceError::Invalid.into());
-        }
-        let buffer = buffer_guard
-            .get_mut(buffer_id)
->>>>>>> f7385512
             .map_err(|_| BufferAccessError::Invalid)?;
         check_buffer_usage(buffer.usage, wgt::BufferUsages::MAP_WRITE)?;
         //assert!(buffer isn't used by the GPU);
@@ -435,17 +432,13 @@
             .devices
             .get(device_id)
             .map_err(|_| DeviceError::Invalid)?;
-<<<<<<< HEAD
+        if !device.is_valid() {
+            return Err(DeviceError::Invalid.into());
+        }
+      
         let buffer = hub
             .buffers
             .get(buffer_id)
-=======
-        if !device.valid {
-            return Err(DeviceError::Invalid.into());
-        }
-        let buffer = buffer_guard
-            .get_mut(buffer_id)
->>>>>>> f7385512
             .map_err(|_| BufferAccessError::Invalid)?;
         check_buffer_usage(buffer.usage, wgt::BufferUsages::MAP_READ)?;
         //assert!(buffer isn't used by the GPU);
@@ -2035,19 +2028,12 @@
     /// upon creating new resources when re-playing a trace.
     pub fn device_maintain_ids<A: HalApi>(&self, device_id: DeviceId) -> Result<(), InvalidDevice> {
         let hub = A::hub(self);
-<<<<<<< HEAD
 
         let device = hub.devices.get(device_id).map_err(|_| InvalidDevice)?;
+        if !device.is_valid() {
+            return Err(InvalidDevice);
+        }
         device.lock_life().triage_suspected(
-=======
-        let mut token = Token::root();
-        let (device_guard, mut token) = hub.devices.read(&mut token);
-        let device = device_guard.get(device_id).map_err(|_| InvalidDevice)?;
-        if !device.valid {
-            return Err(InvalidDevice);
-        }
-        device.lock_life(&mut token).triage_suspected(
->>>>>>> f7385512
             hub,
             &device.trackers,
             #[cfg(feature = "trace")]
@@ -2324,15 +2310,9 @@
                 }
             };
 
-<<<<<<< HEAD
             let device = &buffer.device;
             if !device.is_valid() {
                 return Err((op, BufferAccessError::Invalid));
-=======
-            let device = &device_guard[buffer.device_id.value];
-            if !device.valid {
-                return Err((op, DeviceError::Invalid.into()));
->>>>>>> f7385512
             }
 
             if let Err(e) = check_buffer_usage(buffer.usage, pub_usage) {
@@ -2388,15 +2368,7 @@
             buffer
         };
 
-<<<<<<< HEAD
         buffer.device.lock_life().map(&buffer);
-=======
-        let device = &device_guard[device_id];
-        // Validity of device was confirmed in the code block that set device_id.
-        device
-            .lock_life(&mut token)
-            .map(id::Valid(buffer_id), ref_count);
->>>>>>> f7385512
 
         Ok(())
     }
@@ -2481,13 +2453,6 @@
                 .buffers
                 .get(buffer_id)
                 .map_err(|_| BufferAccessError::Invalid)?;
-<<<<<<< HEAD
-=======
-            let device = &mut device_guard[buffer.device_id.value];
-            if !device.valid {
-                return Err(DeviceError::Invalid.into());
-            }
->>>>>>> f7385512
 
             closure = buffer.buffer_unmap_inner()
         }
