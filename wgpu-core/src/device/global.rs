--- conflicted
+++ resolved
@@ -482,69 +482,12 @@
     ) -> Result<(), resource::DestroyError> {
         profiling::scope!("Buffer::destroy");
 
-<<<<<<< HEAD
-        let hub = A::hub(self);
-=======
-        let map_closure;
-        // Restrict the locks to this scope.
-        {
-            let hub = A::hub(self);
-            let mut token = Token::root();
-
-            //TODO: lock pending writes separately, keep the device read-only
-            let (mut device_guard, mut token) = hub.devices.write(&mut token);
-
-            log::trace!("Buffer::destroy {buffer_id:?}");
-            let (mut buffer_guard, _) = hub.buffers.write(&mut token);
-            let buffer = buffer_guard
-                .get_and_mark_destroyed(buffer_id)
-                .map_err(|_| resource::DestroyError::Invalid)?;
-
-            let device = &mut device_guard[buffer.device_id.value];
-
-            map_closure = match &buffer.map_state {
-                &BufferMapState::Waiting(..) // To get the proper callback behavior.
-                | &BufferMapState::Init { .. }
-                | &BufferMapState::Active { .. }
-                => {
-                    self.buffer_unmap_inner(buffer_id, buffer, device)
-                        .unwrap_or(None)
-                }
-                _ => None,
-            };
-
-            #[cfg(feature = "trace")]
-            if let Some(ref trace) = device.trace {
-                trace.lock().add(trace::Action::FreeBuffer(buffer_id));
-            }
-
-            let raw = buffer
-                .raw
-                .take()
-                .ok_or(resource::DestroyError::AlreadyDestroyed)?;
-            let temp = queue::TempResource::Buffer(raw);
-
-            if device.pending_writes.dst_buffers.contains(&buffer_id) {
-                device.pending_writes.temp_resources.push(temp);
-            } else {
-                let last_submit_index = buffer.life_guard.life_count();
-                drop(buffer_guard);
-                device
-                    .lock_life(&mut token)
-                    .schedule_resource_destruction(temp, last_submit_index);
-            }
-        }
-
-        // Note: outside the scope where locks are held when calling the callback
-        if let Some((operation, status)) = map_closure {
-            operation.callback.call(status);
-        }
->>>>>>> 1d7c7c8a
+        let hub = A::hub(self);
 
         log::debug!("Buffer {:?} is asked to be dropped", buffer_id);
         let mut buffer_guard = hub.buffers.write();
         let buffer = buffer_guard
-            .take_and_mark_destroyed(buffer_id)
+            .get_and_mark_destroyed(buffer_id)
             .map_err(|_| resource::DestroyError::Invalid)?;
         buffer.destroy()
     }
@@ -555,27 +498,10 @@
         log::debug!("Buffer {:?} is asked to be dropped", buffer_id);
 
         let hub = A::hub(self);
-<<<<<<< HEAD
 
         if let Some(buffer) = hub.buffers.unregister(buffer_id) {
             if buffer.ref_count() == 1 {
                 buffer.destroy().ok();
-=======
-        let mut token = Token::root();
-
-        let (ref_count, last_submit_index, device_id) = {
-            let (mut buffer_guard, _) = hub.buffers.write(&mut token);
-            match buffer_guard.get_occupied_or_destroyed_mut(buffer_id) {
-                Ok(buffer) => {
-                    let ref_count = buffer.life_guard.ref_count.take().unwrap();
-                    let last_submit_index = buffer.life_guard.life_count();
-                    (ref_count, last_submit_index, buffer.device_id.value)
-                }
-                Err(InvalidId) => {
-                    hub.buffers.unregister_locked(buffer_id, &mut *buffer_guard);
-                    return;
-                }
->>>>>>> 1d7c7c8a
             }
 
             let last_submit_index = buffer.info.submission_index();
@@ -790,19 +716,10 @@
 
         let hub = A::hub(self);
 
-<<<<<<< HEAD
         log::debug!("Texture {:?} is destroyed", texture_id);
-        let texture = hub
-            .textures
-            .get(texture_id)
-=======
-        //TODO: lock pending writes separately, keep the device read-only
-        let (mut device_guard, mut token) = hub.devices.write(&mut token);
-
-        let (mut texture_guard, _) = hub.textures.write(&mut token);
+        let mut texture_guard = hub.textures.write();
         let texture = texture_guard
             .get_and_mark_destroyed(texture_id)
->>>>>>> 1d7c7c8a
             .map_err(|_| resource::DestroyError::Invalid)?;
 
         let device = &texture.device;
@@ -840,26 +757,6 @@
         log::debug!("Texture {:?} is asked to be dropped", texture_id);
 
         let hub = A::hub(self);
-<<<<<<< HEAD
-=======
-        let mut token = Token::root();
-
-        let (ref_count, last_submit_index, device_id) = {
-            let (mut texture_guard, _) = hub.textures.write(&mut token);
-            match texture_guard.get_occupied_or_destroyed_mut(texture_id) {
-                Ok(texture) => {
-                    let ref_count = texture.life_guard.ref_count.take().unwrap();
-                    let last_submit_index = texture.life_guard.life_count();
-                    (ref_count, last_submit_index, texture.device_id.value)
-                }
-                Err(InvalidId) => {
-                    hub.textures
-                        .unregister_locked(texture_id, &mut *texture_guard);
-                    return;
-                }
-            }
-        };
->>>>>>> 1d7c7c8a
 
         if let Some(texture) = hub.textures.unregister(texture_id) {
             let last_submit_index = texture.info.submission_index();
