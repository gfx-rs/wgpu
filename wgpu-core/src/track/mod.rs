--- conflicted
+++ resolved
@@ -228,15 +228,10 @@
     pub pipeline_layouts: Arc<SharedTrackerIndexAllocator>,
     pub bundles: Arc<SharedTrackerIndexAllocator>,
     pub query_sets: Arc<SharedTrackerIndexAllocator>,
-<<<<<<< HEAD
-    pub tlas_s: Arc<SharedTrackerIndexAllocator>,
     pub tlas_instances: Arc<SharedTrackerIndexAllocator>,
-    pub blas_s: Arc<SharedTrackerIndexAllocator>,
-=======
     pub blas_s: Arc<SharedTrackerIndexAllocator>,
     pub tlas_s: Arc<SharedTrackerIndexAllocator>,
     pub pipeline_caches: Arc<SharedTrackerIndexAllocator>,
->>>>>>> a5365bfd
 }
 
 impl TrackerIndexAllocators {
@@ -254,15 +249,10 @@
             pipeline_layouts: Arc::new(SharedTrackerIndexAllocator::new()),
             bundles: Arc::new(SharedTrackerIndexAllocator::new()),
             query_sets: Arc::new(SharedTrackerIndexAllocator::new()),
-<<<<<<< HEAD
-            tlas_s: Arc::new(SharedTrackerIndexAllocator::new()),
             tlas_instances: Arc::new(SharedTrackerIndexAllocator::new()),
-            blas_s: Arc::new(SharedTrackerIndexAllocator::new()),
-=======
             pipeline_caches: Arc::new(SharedTrackerIndexAllocator::new()),
             blas_s: Arc::new(SharedTrackerIndexAllocator::new()),
             tlas_s: Arc::new(SharedTrackerIndexAllocator::new()),
->>>>>>> a5365bfd
         }
     }
 }
@@ -463,15 +453,9 @@
 pub(crate) struct BindGroupStates<A: HalApi> {
     pub buffers: BufferBindGroupState<A>,
     pub textures: TextureBindGroupState<A>,
-<<<<<<< HEAD
-    pub views: StatelessBindGroupSate<resource::TextureView<A>>,
-    pub samplers: StatelessBindGroupSate<resource::Sampler<A>>,
-    pub acceleration_structures: StatelessBindGroupSate<resource::Tlas<A>>,
-=======
     pub views: StatelessBindGroupState<resource::TextureView<A>>,
     pub samplers: StatelessBindGroupState<resource::Sampler<A>>,
     pub acceleration_structures: StatelessBindGroupState<resource::Tlas<A>>,
->>>>>>> a5365bfd
 }
 
 impl<A: HalApi> BindGroupStates<A> {
@@ -479,15 +463,9 @@
         Self {
             buffers: BufferBindGroupState::new(),
             textures: TextureBindGroupState::new(),
-<<<<<<< HEAD
-            views: StatelessBindGroupSate::new(),
-            samplers: StatelessBindGroupSate::new(),
-            acceleration_structures: StatelessBindGroupSate::new(),
-=======
             views: StatelessBindGroupState::new(),
             samplers: StatelessBindGroupState::new(),
             acceleration_structures: StatelessBindGroupState::new(),
->>>>>>> a5365bfd
         }
     }
 
@@ -672,12 +650,9 @@
     pub render_pipelines: StatelessTracker<pipeline::RenderPipeline<A>>,
     pub bundles: StatelessTracker<command::RenderBundle<A>>,
     pub query_sets: StatelessTracker<resource::QuerySet<A>>,
+    pub tlas_instances: StatelessTracker<resource::TlasInstance<A>>,
     pub blas_s: StatelessTracker<resource::Blas<A>>,
     pub tlas_s: StatelessTracker<resource::Tlas<A>>,
-<<<<<<< HEAD
-    pub tlas_instances: StatelessTracker<resource::TlasInstance<A>>,
-=======
->>>>>>> a5365bfd
 }
 
 impl<A: HalApi> Tracker<A> {
@@ -692,12 +667,9 @@
             render_pipelines: StatelessTracker::new(),
             bundles: StatelessTracker::new(),
             query_sets: StatelessTracker::new(),
+            tlas_instances: StatelessTracker::new(),
             blas_s: StatelessTracker::new(),
             tlas_s: StatelessTracker::new(),
-<<<<<<< HEAD
-            tlas_instances: StatelessTracker::new(),
-=======
->>>>>>> a5365bfd
         }
     }
 
