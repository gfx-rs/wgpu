use std::sync::Arc;

use crate::{
    any_surface::AnySurface,
    device::{queue::Queue, resource::Device, DeviceDescriptor},
    global::Global,
    hal_api::HalApi,
    id::{AdapterId, DeviceId, QueueId, SurfaceId},
    identity::{GlobalIdentityHandlerFactory, Input},
    present::Presentation,
    resource::{Resource, ResourceInfo, ResourceType},
    LabelHelpers, DOWNLEVEL_WARNING_MESSAGE,
};

use parking_lot::Mutex;
use wgt::{Backend, Backends, PowerPreference};

use hal::{Adapter as _, Instance as _, OpenDevice};
use thiserror::Error;

pub type RequestAdapterOptions = wgt::RequestAdapterOptions<SurfaceId>;
type HalInstance<A> = <A as hal::Api>::Instance;
//TODO: remove this
#[derive(Clone)]
pub struct HalSurface<A: HalApi> {
    pub raw: Arc<A::Surface>,
}

#[derive(Clone, Debug, Error)]
#[error("Limit '{name}' value {requested} is better than allowed {allowed}")]
pub struct FailedLimit {
    name: &'static str,
    requested: u64,
    allowed: u64,
}

fn check_limits(requested: &wgt::Limits, allowed: &wgt::Limits) -> Vec<FailedLimit> {
    let mut failed = Vec::new();

    requested.check_limits_with_fail_fn(allowed, false, |name, requested, allowed| {
        failed.push(FailedLimit {
            name,
            requested,
            allowed,
        })
    });

    failed
}

#[test]
fn downlevel_default_limits_less_than_default_limits() {
    let res = check_limits(&wgt::Limits::downlevel_defaults(), &wgt::Limits::default());
    assert!(
        res.is_empty(),
        "Downlevel limits are greater than default limits",
    )
}

#[derive(Default)]
pub struct Instance {
    #[allow(dead_code)]
    pub name: String,
    #[cfg(all(feature = "vulkan", not(target_arch = "wasm32")))]
    pub vulkan: Option<HalInstance<hal::api::Vulkan>>,
    #[cfg(all(feature = "metal", any(target_os = "macos", target_os = "ios")))]
    pub metal: Option<HalInstance<hal::api::Metal>>,
    #[cfg(all(feature = "dx12", windows))]
    pub dx12: Option<HalInstance<hal::api::Dx12>>,
    #[cfg(all(feature = "dx11", windows))]
    pub dx11: Option<HalInstance<hal::api::Dx11>>,
    #[cfg(feature = "gles")]
    pub gl: Option<HalInstance<hal::api::Gles>>,
}

impl Instance {
    pub fn new(name: &str, instance_desc: wgt::InstanceDescriptor) -> Self {
        fn init<A: HalApi>(_: A, instance_desc: &wgt::InstanceDescriptor) -> Option<A::Instance> {
            if instance_desc.backends.contains(A::VARIANT.into()) {
                let mut flags = hal::InstanceFlags::empty();
                if cfg!(debug_assertions) {
                    flags |= hal::InstanceFlags::VALIDATION;
                    flags |= hal::InstanceFlags::DEBUG;
                }
                let hal_desc = hal::InstanceDescriptor {
                    name: "wgpu",
                    flags,
                    dx12_shader_compiler: instance_desc.dx12_shader_compiler.clone(),
                    gles_minor_version: instance_desc.gles_minor_version,
                };
                match unsafe { hal::Instance::init(&hal_desc) } {
                    Ok(instance) => {
                        log::debug!("Instance::new: created {:?} backend", A::VARIANT);
                        Some(instance)
                    }
                    Err(err) => {
                        log::debug!(
                            "Instance::new: failed to create {:?} backend: {:?}",
                            A::VARIANT,
                            err
                        );
                        None
                    }
                }
            } else {
                log::trace!("Instance::new: backend {:?} not requested", A::VARIANT);
                None
            }
        }

        Self {
            name: name.to_string(),
            #[cfg(all(feature = "vulkan", not(target_arch = "wasm32")))]
            vulkan: init(hal::api::Vulkan, &instance_desc),
            #[cfg(all(feature = "metal", any(target_os = "macos", target_os = "ios")))]
            metal: init(hal::api::Metal, &instance_desc),
            #[cfg(all(feature = "dx12", windows))]
            dx12: init(hal::api::Dx12, &instance_desc),
            #[cfg(all(feature = "dx11", windows))]
            dx11: init(hal::api::Dx11, &instance_desc),
            #[cfg(feature = "gles")]
            gl: init(hal::api::Gles, &instance_desc),
        }
    }

    pub(crate) fn destroy_surface(&self, surface: Surface) {
        fn destroy<A: HalApi>(_: A, instance: &Option<A::Instance>, surface: AnySurface) {
            unsafe {
                if let Some(surface) = surface.take::<A>() {
                    if let Ok(suf) = Arc::try_unwrap(surface) {
                        if let Ok(raw) = Arc::try_unwrap(suf.raw) {
                            instance.as_ref().unwrap().destroy_surface(raw);
                        } else {
                            panic!("Surface cannot be destroyed because is still in use");
                        }
                    } else {
                        panic!("Surface cannot be destroyed because is still in use");
                    }
                }
            }
        }
        match surface.raw.backend() {
            #[cfg(all(feature = "vulkan", not(target_arch = "wasm32")))]
            Backend::Vulkan => destroy(hal::api::Vulkan, &self.vulkan, surface.raw),
            #[cfg(all(feature = "metal", any(target_os = "macos", target_os = "ios")))]
            Backend::Metal => destroy(hal::api::Metal, &self.metal, surface.raw),
            #[cfg(all(feature = "dx12", windows))]
            Backend::Dx12 => destroy(hal::api::Dx12, &self.dx12, surface.raw),
            #[cfg(all(feature = "dx11", windows))]
            Backend::Dx11 => destroy(hal::api::Dx11, &self.dx11, surface.raw),
            #[cfg(feature = "gles")]
            Backend::Gl => destroy(hal::api::Gles, &self.gl, surface.raw),
            _ => unreachable!(),
        }
    }
}

pub struct Surface {
    pub(crate) presentation: Mutex<Option<Presentation>>,
    pub(crate) info: ResourceInfo<SurfaceId>,
    pub(crate) raw: AnySurface,
}

impl Resource<SurfaceId> for Surface {
    const TYPE: ResourceType = "Surface";

    fn as_info(&self) -> &ResourceInfo<SurfaceId> {
        &self.info
    }

    fn as_info_mut(&mut self) -> &mut ResourceInfo<SurfaceId> {
        &mut self.info
    }

    fn label(&self) -> String {
        String::from("<Surface>")
    }
}

impl Surface {
    pub fn get_capabilities<A: HalApi>(
        &self,
        adapter: &Adapter<A>,
    ) -> Result<hal::SurfaceCapabilities, GetSurfaceSupportError> {
        let suf = A::get_surface(self).ok_or(GetSurfaceSupportError::Unsupported)?;
        profiling::scope!("surface_capabilities");
        let caps = unsafe {
            adapter
                .raw
                .adapter
                .surface_capabilities(&suf.raw)
                .ok_or(GetSurfaceSupportError::Unsupported)?
        };

        Ok(caps)
    }
}

pub struct Adapter<A: HalApi> {
    pub(crate) raw: hal::ExposedAdapter<A>,
    pub(crate) info: ResourceInfo<AdapterId>,
}

impl<A: HalApi> Adapter<A> {
    fn new(mut raw: hal::ExposedAdapter<A>) -> Self {
        // WebGPU requires this offset alignment as lower bound on all adapters.
        const MIN_BUFFER_OFFSET_ALIGNMENT_LOWER_BOUND: u32 = 32;

        let limits = &mut raw.capabilities.limits;

        limits.min_uniform_buffer_offset_alignment = limits
            .min_uniform_buffer_offset_alignment
            .max(MIN_BUFFER_OFFSET_ALIGNMENT_LOWER_BOUND);
        limits.min_storage_buffer_offset_alignment = limits
            .min_storage_buffer_offset_alignment
            .max(MIN_BUFFER_OFFSET_ALIGNMENT_LOWER_BOUND);

        Self {
            raw,
            info: ResourceInfo::new("<Adapter>"),
        }
    }

    pub fn is_surface_supported(&self, surface: &Surface) -> bool {
        let suf = A::get_surface(surface);

        // If get_surface returns None, then the API does not advertise support for the surface.
        //
        // This could occur if the user is running their app on Wayland but Vulkan does not support
        // VK_KHR_wayland_surface.
        match suf {
            Some(suf) => unsafe { self.raw.adapter.surface_capabilities(&suf.raw) }.is_some(),
            None => false,
        }
    }

    pub(crate) fn get_texture_format_features(
        &self,
        format: wgt::TextureFormat,
    ) -> wgt::TextureFormatFeatures {
        use hal::TextureFormatCapabilities as Tfc;

        let caps = unsafe { self.raw.adapter.texture_format_capabilities(format) };
        let mut allowed_usages = wgt::TextureUsages::empty();

        allowed_usages.set(wgt::TextureUsages::COPY_SRC, caps.contains(Tfc::COPY_SRC));
        allowed_usages.set(wgt::TextureUsages::COPY_DST, caps.contains(Tfc::COPY_DST));
        allowed_usages.set(
            wgt::TextureUsages::TEXTURE_BINDING,
            caps.contains(Tfc::SAMPLED),
        );
        allowed_usages.set(
            wgt::TextureUsages::STORAGE_BINDING,
            caps.contains(Tfc::STORAGE),
        );
        allowed_usages.set(
            wgt::TextureUsages::RENDER_ATTACHMENT,
            caps.intersects(Tfc::COLOR_ATTACHMENT | Tfc::DEPTH_STENCIL_ATTACHMENT),
        );

        let mut flags = wgt::TextureFormatFeatureFlags::empty();
        flags.set(
            wgt::TextureFormatFeatureFlags::STORAGE_READ_WRITE,
            caps.contains(Tfc::STORAGE_READ_WRITE),
        );

        flags.set(
            wgt::TextureFormatFeatureFlags::FILTERABLE,
            caps.contains(Tfc::SAMPLED_LINEAR),
        );

        flags.set(
            wgt::TextureFormatFeatureFlags::BLENDABLE,
            caps.contains(Tfc::COLOR_ATTACHMENT_BLEND),
        );

        flags.set(
            wgt::TextureFormatFeatureFlags::MULTISAMPLE_X2,
            caps.contains(Tfc::MULTISAMPLE_X2),
        );
        flags.set(
            wgt::TextureFormatFeatureFlags::MULTISAMPLE_X4,
            caps.contains(Tfc::MULTISAMPLE_X4),
        );
        flags.set(
            wgt::TextureFormatFeatureFlags::MULTISAMPLE_X8,
            caps.contains(Tfc::MULTISAMPLE_X8),
        );
        flags.set(
            wgt::TextureFormatFeatureFlags::MULTISAMPLE_X16,
            caps.contains(Tfc::MULTISAMPLE_X16),
        );

        flags.set(
            wgt::TextureFormatFeatureFlags::MULTISAMPLE_RESOLVE,
            caps.contains(Tfc::MULTISAMPLE_RESOLVE),
        );

        wgt::TextureFormatFeatures {
            allowed_usages,
            flags,
        }
    }

    fn create_device_and_queue_from_hal(
        self: &Arc<Self>,
        hal_device: OpenDevice<A>,
        desc: &DeviceDescriptor,
        trace_path: Option<&std::path::Path>,
<<<<<<< HEAD
    ) -> Result<(Device<A>, Queue<A>), RequestDeviceError> {
=======
    ) -> Result<Device<A>, RequestDeviceError> {
        log::trace!("Adapter::create_device");

>>>>>>> 9a76c483
        let caps = &self.raw.capabilities;
        if let Ok(device) = Device::new(
            hal_device.device,
            &hal_device.queue,
            self,
            caps.alignments.clone(),
            caps.downlevel.clone(),
            desc,
            trace_path,
        ) {
            let queue = Queue {
                device: None,
                raw: Some(hal_device.queue),
                info: ResourceInfo::new("<Queue>"),
            };
            return Ok((device, queue));
        }
        Err(RequestDeviceError::OutOfMemory)
    }

    fn create_device_and_queue(
        self: &Arc<Self>,
        desc: &DeviceDescriptor,
        trace_path: Option<&std::path::Path>,
    ) -> Result<(Device<A>, Queue<A>), RequestDeviceError> {
        // Verify all features were exposed by the adapter
        if !self.raw.features.contains(desc.features) {
            return Err(RequestDeviceError::UnsupportedFeature(
                desc.features - self.raw.features,
            ));
        }

        let caps = &self.raw.capabilities;
        if wgt::Backends::PRIMARY.contains(wgt::Backends::from(A::VARIANT))
            && !caps.downlevel.is_webgpu_compliant()
        {
            let missing_flags = wgt::DownlevelFlags::compliant() - caps.downlevel.flags;
            log::warn!(
                "Missing downlevel flags: {:?}\n{}",
                missing_flags,
                DOWNLEVEL_WARNING_MESSAGE
            );
            log::warn!("{:#?}", caps.downlevel);
        }

        // Verify feature preconditions
        if desc
            .features
            .contains(wgt::Features::MAPPABLE_PRIMARY_BUFFERS)
            && self.raw.info.device_type == wgt::DeviceType::DiscreteGpu
        {
            log::warn!(
                "Feature MAPPABLE_PRIMARY_BUFFERS enabled on a discrete gpu. \
                        This is a massive performance footgun and likely not what you wanted"
            );
        }

        if let Some(_) = desc.label {
            //TODO
        }

        if let Some(failed) = check_limits(&desc.limits, &caps.limits).pop() {
            return Err(RequestDeviceError::LimitsExceeded(failed));
        }

        let open = unsafe { self.raw.adapter.open(desc.features, &desc.limits) }.map_err(
            |err| match err {
                hal::DeviceError::Lost => RequestDeviceError::DeviceLost,
                hal::DeviceError::OutOfMemory => RequestDeviceError::OutOfMemory,
                hal::DeviceError::ResourceCreationFailed => RequestDeviceError::Internal,
            },
        )?;

        self.create_device_and_queue_from_hal(open, desc, trace_path)
    }
}

impl<A: HalApi> Resource<AdapterId> for Adapter<A> {
    const TYPE: ResourceType = "Adapter";

    fn as_info(&self) -> &ResourceInfo<AdapterId> {
        &self.info
    }

    fn as_info_mut(&mut self) -> &mut ResourceInfo<AdapterId> {
        &mut self.info
    }
}

#[derive(Clone, Debug, Error)]
#[non_exhaustive]
pub enum IsSurfaceSupportedError {
    #[error("Invalid adapter")]
    InvalidAdapter,
    #[error("Invalid surface")]
    InvalidSurface,
}

#[derive(Clone, Debug, Error)]
#[non_exhaustive]
pub enum GetSurfaceSupportError {
    #[error("Invalid adapter")]
    InvalidAdapter,
    #[error("Invalid surface")]
    InvalidSurface,
    #[error("Surface is not supported by the adapter")]
    Unsupported,
}

#[derive(Clone, Debug, Error)]
/// Error when requesting a device from the adaptor
#[non_exhaustive]
pub enum RequestDeviceError {
    #[error("Parent adapter is invalid")]
    InvalidAdapter,
    #[error("Connection to device was lost during initialization")]
    DeviceLost,
    #[error("Device initialization failed due to implementation specific errors")]
    Internal,
    #[error(transparent)]
    LimitsExceeded(#[from] FailedLimit),
    #[error("Device has no queue supporting graphics")]
    NoGraphicsQueue,
    #[error("Not enough memory left to request device")]
    OutOfMemory,
    #[error("Unsupported features were requested: {0:?}")]
    UnsupportedFeature(wgt::Features),
}

pub enum AdapterInputs<'a, I> {
    IdSet(&'a [I], fn(&I) -> Backend),
    Mask(Backends, fn(Backend) -> I),
}

impl<I: Copy> AdapterInputs<'_, I> {
    fn find(&self, b: Backend) -> Option<I> {
        match *self {
            Self::IdSet(ids, ref fun) => ids.iter().find(|id| fun(id) == b).copied(),
            Self::Mask(bits, ref fun) => {
                if bits.contains(b.into()) {
                    Some(fun(b))
                } else {
                    None
                }
            }
        }
    }
}

#[derive(Clone, Debug, Error)]
#[error("Adapter is invalid")]
pub struct InvalidAdapter;

#[derive(Clone, Debug, Error)]
#[non_exhaustive]
pub enum RequestAdapterError {
    #[error("No suitable adapter found")]
    NotFound,
    #[error("Surface {0:?} is invalid")]
    InvalidSurface(SurfaceId),
}

impl<G: GlobalIdentityHandlerFactory> Global<G> {
    #[cfg(feature = "raw-window-handle")]
    pub fn instance_create_surface(
        &self,
        display_handle: raw_window_handle::RawDisplayHandle,
        window_handle: raw_window_handle::RawWindowHandle,
        id_in: Input<G, SurfaceId>,
    ) -> SurfaceId {
        profiling::scope!("Instance::create_surface");

        fn init<A: HalApi>(
            any_surface: &mut Option<AnySurface>,
            inst: &Option<A::Instance>,
            display_handle: raw_window_handle::RawDisplayHandle,
            window_handle: raw_window_handle::RawWindowHandle,
        ) {
            if any_surface.is_none() {
                if let Some(surface) = inst.as_ref().and_then(|inst| unsafe {
                    match inst.create_surface(display_handle, window_handle) {
                        Ok(raw) => Some(HalSurface::<A> { raw: Arc::new(raw) }),
                        Err(e) => {
                            log::warn!("Error: {:?}", e);
                            None
                        }
                    }
                }) {
                    *any_surface = Some(AnySurface::new(surface));
                }
            }
        }

        let mut hal_surface = None;
        #[cfg(all(feature = "vulkan", not(target_arch = "wasm32")))]
        init::<hal::api::Vulkan>(
            &mut hal_surface,
            &self.instance.vulkan,
            display_handle,
            window_handle,
        );
        #[cfg(all(feature = "metal", any(target_os = "macos", target_os = "ios")))]
        init::<hal::api::Metal>(
            &mut hal_surface,
            &self.instance.metal,
            display_handle,
            window_handle,
        );
        #[cfg(all(feature = "dx12", windows))]
        init::<hal::api::Dx12>(
            &mut hal_surface,
            &self.instance.dx12,
            display_handle,
            window_handle,
        );
        #[cfg(all(feature = "dx11", windows))]
        init::<hal::api::Dx11>(
            &mut hal_surface,
            &self.instance.dx11,
            display_handle,
            window_handle,
        );
        #[cfg(feature = "gles")]
        init::<hal::api::Gles>(
            &mut hal_surface,
            &self.instance.gl,
            display_handle,
            window_handle,
        );

        let surface = Surface {
            presentation: Mutex::new(None),
            info: ResourceInfo::new("<Surface>"),
            raw: hal_surface.unwrap(),
        };

        let (id, _) = self.surfaces.prepare::<G>(id_in).assign(surface);
        id
    }

    /// # Safety
    ///
    /// `layer` must be a valid pointer.
    #[cfg(all(feature = "metal", any(target_os = "macos", target_os = "ios")))]
    pub unsafe fn instance_create_surface_metal(
        &self,
        layer: *mut std::ffi::c_void,
        id_in: Input<G, SurfaceId>,
    ) -> SurfaceId {
        profiling::scope!("Instance::create_surface_metal");

        let surface = Surface {
            presentation: Mutex::new(None),
            info: ResourceInfo::new("<Surface>"),
            raw: {
                let hal_surface: HalSurface<hal::api::Metal> = self
                    .instance
                    .metal
                    .as_ref()
                    .map(|inst| HalSurface {
                        raw: Arc::new(
                            // we don't want to link to metal-rs for this
                            #[allow(clippy::transmute_ptr_to_ref)]
                            inst.create_surface_from_layer(unsafe { std::mem::transmute(layer) }),
                        ), //acquired_texture: None,
                    })
                    .unwrap();
                AnySurface::new(hal_surface)
            },
        };

        let (id, _) = self.surfaces.prepare::<G>(id_in).assign(surface);
        id
    }

    #[cfg(all(
        target_arch = "wasm32",
        not(target_os = "emscripten"),
        feature = "gles"
    ))]
    pub fn create_surface_webgl_canvas(
        &self,
        canvas: web_sys::HtmlCanvasElement,
        id_in: Input<G, SurfaceId>,
    ) -> Result<SurfaceId, hal::InstanceError> {
        profiling::scope!("Instance::create_surface_webgl_canvas");

        let surface = Surface {
            presentation: Mutex::new(None),
            info: ResourceInfo::new("<Surface>"),
            raw: {
                let hal_surface: HalSurface<hal::api::Gles> = self
                    .instance
                    .gl
                    .as_ref()
                    .map(|inst| {
                        let raw_surface = inst.create_surface_from_canvas(canvas)?;
                        Ok(HalSurface {
                            raw: Arc::new(raw_surface),
                        })
                    })
                    .transpose()?
                    .unwrap();
                AnySurface::new(hal_surface)
            },
        };

        let (id, _) = self.surfaces.prepare::<G>(id_in).assign(surface);
        Ok(id)
    }

    #[cfg(all(
        target_arch = "wasm32",
        not(target_os = "emscripten"),
        feature = "gles"
    ))]
    pub fn create_surface_webgl_offscreen_canvas(
        &self,
        canvas: web_sys::OffscreenCanvas,
        id_in: Input<G, SurfaceId>,
    ) -> Result<SurfaceId, hal::InstanceError> {
        profiling::scope!("Instance::create_surface_webgl_offscreen_canvas");

        let surface = Surface {
            presentation: Mutex::new(None),
            info: ResourceInfo::new("<Surface>"),
            raw: {
                let hal_surface: HalSurface<hal::api::Gles> = self
                    .instance
                    .gl
                    .as_ref()
                    .map(|inst| {
                        let raw_surface = inst.create_surface_from_offscreen_canvas(canvas)?;
                        Ok(HalSurface {
                            raw: Arc::new(raw_surface),
                        })
                    })
                    .transpose()?
                    .unwrap();
                AnySurface::new(hal_surface)
            },
        };

        let (id, _) = self.surfaces.prepare::<G>(id_in).assign(surface);
        Ok(id)
    }

    #[cfg(all(feature = "dx12", windows))]
    /// # Safety
    ///
    /// The visual must be valid and able to be used to make a swapchain with.
    pub unsafe fn instance_create_surface_from_visual(
        &self,
        visual: *mut std::ffi::c_void,
        id_in: Input<G, SurfaceId>,
    ) -> SurfaceId {
        profiling::scope!("Instance::instance_create_surface_from_visual");

        let surface = Surface {
            presentation: Mutex::new(None),
            info: ResourceInfo::new("<Surface>"),
            raw: {
                let hal_surface: HalSurface<hal::api::Dx12> = self
                    .instance
                    .dx12
                    .as_ref()
                    .map(|inst| HalSurface {
                        raw: Arc::new(unsafe { inst.create_surface_from_visual(visual as _) }),
                    })
                    .unwrap();
                AnySurface::new(hal_surface)
            },
        };

        let (id, _) = self.surfaces.prepare::<G>(id_in).assign(surface);
        id
    }

    #[cfg(all(feature = "dx12", windows))]
    /// # Safety
    ///
    /// The surface_handle must be valid and able to be used to make a swapchain with.
    pub unsafe fn instance_create_surface_from_surface_handle(
        &self,
        surface_handle: *mut std::ffi::c_void,
        id_in: Input<G, SurfaceId>,
    ) -> SurfaceId {
        profiling::scope!("Instance::instance_create_surface_from_surface_handle");

        let surface = Surface {
            presentation: Mutex::new(None),
            info: ResourceInfo::new("<Surface>"),
            raw: {
                let hal_surface: HalSurface<hal::api::Dx12> = self
                    .instance
                    .dx12
                    .as_ref()
                    .map(|inst| HalSurface {
                        raw: Arc::new(unsafe {
                            inst.create_surface_from_surface_handle(surface_handle)
                        }),
                    })
                    .unwrap();
                AnySurface::new(hal_surface)
            },
        };

        let (id, _) = self.surfaces.prepare::<G>(id_in).assign(surface);
        id
    }

    pub fn surface_drop(&self, id: SurfaceId) {
        profiling::scope!("Surface::drop");
<<<<<<< HEAD
=======
        log::trace!("Surface::drop {id:?}");

        let mut token = Token::root();
        let (surface, _) = self.surfaces.unregister(id, &mut token);
        let mut surface = surface.unwrap();
>>>>>>> 9a76c483

        fn unconfigure<G: GlobalIdentityHandlerFactory, A: HalApi>(
            global: &Global<G>,
            surface: &AnySurface,
            present: &Presentation,
        ) {
            let hub = HalApi::hub(global);
            if let Some(hal_surface) = surface.downcast_ref::<A>() {
                if let Some(device) = present.device.downcast_ref::<A>() {
                    hub.surface_unconfigure(device, hal_surface);
                }
            }
        }

        let surface = self.surfaces.unregister(id);
        if let Ok(surface) = Arc::try_unwrap(surface.unwrap()) {
            if let Some(present) = surface.presentation.lock().take() {
                #[cfg(all(feature = "vulkan", not(target_arch = "wasm32")))]
                unconfigure::<_, hal::api::Vulkan>(self, &surface.raw, &present);
                #[cfg(all(feature = "metal", any(target_os = "macos", target_os = "ios")))]
                unconfigure::<_, hal::api::Metal>(self, &surface.raw, &present);
                #[cfg(all(feature = "dx12", windows))]
                unconfigure::<_, hal::api::Dx12>(self, &surface.raw, &present);
                #[cfg(all(feature = "dx11", windows))]
                unconfigure::<_, hal::api::Dx11>(self, &surface.raw, &present);
                #[cfg(feature = "gles")]
                unconfigure::<_, hal::api::Gles>(self, &surface.raw, &present);
            }

            self.instance.destroy_surface(surface);
        } else {
            panic!("Surface cannot be destroyed because is still in use");
        }
    }

    fn enumerate<A: HalApi>(
        &self,
        _: A,
        instance: &Option<A::Instance>,
        inputs: &AdapterInputs<Input<G, AdapterId>>,
        list: &mut Vec<AdapterId>,
    ) {
        let inst = match *instance {
            Some(ref inst) => inst,
            None => return,
        };
        let id_backend = match inputs.find(A::VARIANT) {
            Some(id) => id,
            None => return,
        };

        profiling::scope!("enumerating", &*format!("{:?}", A::VARIANT));
        let hub = HalApi::hub(self);

        let hal_adapters = unsafe { inst.enumerate_adapters() };
        for raw in hal_adapters {
            let adapter = Adapter::new(raw);
            log::info!("Adapter {:?} {:?}", A::VARIANT, adapter.raw.info);
            let (id, _) = hub.adapters.prepare::<G>(id_backend).assign(adapter);
            list.push(id);
        }
    }

    pub fn enumerate_adapters(&self, inputs: AdapterInputs<Input<G, AdapterId>>) -> Vec<AdapterId> {
        profiling::scope!("Instance::enumerate_adapters");
        log::trace!("Instance::enumerate_adapters");

        let mut adapters = Vec::new();

        #[cfg(all(feature = "vulkan", not(target_arch = "wasm32")))]
        self.enumerate(
            hal::api::Vulkan,
            &self.instance.vulkan,
            &inputs,
            &mut adapters,
        );
        #[cfg(all(feature = "metal", any(target_os = "macos", target_os = "ios")))]
        self.enumerate(
            hal::api::Metal,
            &self.instance.metal,
            &inputs,
            &mut adapters,
        );
        #[cfg(all(feature = "dx12", windows))]
        self.enumerate(hal::api::Dx12, &self.instance.dx12, &inputs, &mut adapters);
        #[cfg(all(feature = "dx11", windows))]
        self.enumerate(hal::api::Dx11, &self.instance.dx11, &inputs, &mut adapters);
        #[cfg(feature = "gles")]
        self.enumerate(hal::api::Gles, &self.instance.gl, &inputs, &mut adapters);

        adapters
    }

    fn select<A: HalApi>(
        &self,
        selected: &mut usize,
        new_id: Option<Input<G, AdapterId>>,
        mut list: Vec<hal::ExposedAdapter<A>>,
    ) -> Option<AdapterId> {
        match selected.checked_sub(list.len()) {
            Some(left) => {
                *selected = left;
                None
            }
            None => {
                let adapter = Adapter::new(list.swap_remove(*selected));
                log::info!("Adapter {:?} {:?}", A::VARIANT, adapter.raw.info);
                let (id, _) = HalApi::hub(self)
                    .adapters
                    .prepare::<G>(new_id.unwrap())
                    .assign(adapter);
                Some(id)
            }
        }
    }

    pub fn request_adapter(
        &self,
        desc: &RequestAdapterOptions,
        inputs: AdapterInputs<Input<G, AdapterId>>,
    ) -> Result<AdapterId, RequestAdapterError> {
        profiling::scope!("Instance::pick_adapter");
        log::trace!("Instance::pick_adapter");

        fn gather<A: HalApi, I: Copy>(
            _: A,
            instance: Option<&A::Instance>,
            inputs: &AdapterInputs<I>,
            compatible_surface: Option<&Surface>,
            force_software: bool,
            device_types: &mut Vec<wgt::DeviceType>,
        ) -> (Option<I>, Vec<hal::ExposedAdapter<A>>) {
            let id = inputs.find(A::VARIANT);
            match instance {
                Some(inst) if id.is_some() => {
                    let mut adapters = unsafe { inst.enumerate_adapters() };
                    if force_software {
                        adapters.retain(|exposed| exposed.info.device_type == wgt::DeviceType::Cpu);
                    }
                    if let Some(surface) = compatible_surface {
                        let surface = &A::get_surface(surface);
                        adapters.retain(|exposed| unsafe {
                            // If the surface does not exist for this backend,
                            // then the surface is not supported.
                            surface.is_some()
                                && exposed
                                    .adapter
                                    .surface_capabilities(&surface.unwrap().raw)
                                    .is_some()
                        });
                    }
                    device_types.extend(adapters.iter().map(|ad| ad.info.device_type));
                    (id, adapters)
                }
                _ => (id, Vec::new()),
            }
        }

        let compatible_surface = desc
            .compatible_surface
            .map(|id| {
                self.surfaces
                    .get(id)
                    .map_err(|_| RequestAdapterError::InvalidSurface(id))
            })
            .transpose()?;
        let compatible_surface = compatible_surface.as_ref().map(|surface| surface.as_ref());
        let mut device_types = Vec::new();

        #[cfg(all(feature = "vulkan", not(target_arch = "wasm32")))]
        let (id_vulkan, adapters_vk) = gather(
            hal::api::Vulkan,
            self.instance.vulkan.as_ref(),
            &inputs,
            compatible_surface,
            desc.force_fallback_adapter,
            &mut device_types,
        );
        #[cfg(all(feature = "metal", any(target_os = "macos", target_os = "ios")))]
        let (id_metal, adapters_metal) = gather(
            hal::api::Metal,
            self.instance.metal.as_ref(),
            &inputs,
            compatible_surface,
            desc.force_fallback_adapter,
            &mut device_types,
        );
        #[cfg(all(feature = "dx12", windows))]
        let (id_dx12, adapters_dx12) = gather(
            hal::api::Dx12,
            self.instance.dx12.as_ref(),
            &inputs,
            compatible_surface,
            desc.force_fallback_adapter,
            &mut device_types,
        );
        #[cfg(all(feature = "dx11", windows))]
        let (id_dx11, adapters_dx11) = gather(
            hal::api::Dx11,
            self.instance.dx11.as_ref(),
            &inputs,
            compatible_surface,
            desc.force_fallback_adapter,
            &mut device_types,
        );
        #[cfg(feature = "gles")]
        let (id_gl, adapters_gl) = gather(
            hal::api::Gles,
            self.instance.gl.as_ref(),
            &inputs,
            compatible_surface,
            desc.force_fallback_adapter,
            &mut device_types,
        );

        if device_types.is_empty() {
            return Err(RequestAdapterError::NotFound);
        }

        let (mut integrated, mut discrete, mut virt, mut cpu, mut other) =
            (None, None, None, None, None);

        for (i, ty) in device_types.into_iter().enumerate() {
            match ty {
                wgt::DeviceType::IntegratedGpu => {
                    integrated = integrated.or(Some(i));
                }
                wgt::DeviceType::DiscreteGpu => {
                    discrete = discrete.or(Some(i));
                }
                wgt::DeviceType::VirtualGpu => {
                    virt = virt.or(Some(i));
                }
                wgt::DeviceType::Cpu => {
                    cpu = cpu.or(Some(i));
                }
                wgt::DeviceType::Other => {
                    other = other.or(Some(i));
                }
            }
        }

        let preferred_gpu = match desc.power_preference {
            // Since devices of type "Other" might really be "Unknown" and come
            // from APIs like OpenGL that don't specify device type, Prefer more
            // Specific types over Other.
            //
            // This means that backends which do provide accurate device types
            // will be preferred if their device type indicates an actual
            // hardware GPU (integrated or discrete).
            PowerPreference::LowPower => integrated.or(discrete).or(other).or(virt).or(cpu),
            PowerPreference::HighPerformance => discrete.or(integrated).or(other).or(virt).or(cpu),
            PowerPreference::None => {
                let option_min = |a: Option<usize>, b: Option<usize>| {
                    if let (Some(a), Some(b)) = (a, b) {
                        Some(a.min(b))
                    } else {
                        a.or(b)
                    }
                };
                // Pick the lowest id of these types
                option_min(option_min(discrete, integrated), other)
            }
        };

        let mut selected = preferred_gpu.unwrap_or(0);
        #[cfg(all(feature = "vulkan", not(target_arch = "wasm32")))]
        if let Some(id) = self.select(&mut selected, id_vulkan, adapters_vk) {
            return Ok(id);
        }
        #[cfg(all(feature = "metal", any(target_os = "macos", target_os = "ios")))]
        if let Some(id) = self.select(&mut selected, id_metal, adapters_metal) {
            return Ok(id);
        }
        #[cfg(all(feature = "dx12", windows))]
        if let Some(id) = self.select(&mut selected, id_dx12, adapters_dx12) {
            return Ok(id);
        }
        #[cfg(all(feature = "dx11", windows))]
        if let Some(id) = self.select(&mut selected, id_dx11, adapters_dx11) {
            return Ok(id);
        }
        #[cfg(feature = "gles")]
        if let Some(id) = self.select(&mut selected, id_gl, adapters_gl) {
            return Ok(id);
        }
        let _ = selected;

        log::warn!("Some adapters are present, but enumerating them failed!");
        Err(RequestAdapterError::NotFound)
    }

    /// # Safety
    ///
    /// `hal_adapter` must be created from this global internal instance handle.
    pub unsafe fn create_adapter_from_hal<A: HalApi>(
        &self,
        hal_adapter: hal::ExposedAdapter<A>,
        input: Input<G, AdapterId>,
    ) -> AdapterId {
        profiling::scope!("Instance::create_adapter_from_hal");

        let fid = A::hub(self).adapters.prepare::<G>(input);

        let (id, _adapter): (crate::id::Id<Adapter<hal::empty::Api>>, Arc<Adapter<A>>) =
            match A::VARIANT {
                #[cfg(all(feature = "vulkan", not(target_arch = "wasm32")))]
                Backend::Vulkan => fid.assign(Adapter::new(hal_adapter)),
                #[cfg(all(feature = "metal", any(target_os = "macos", target_os = "ios")))]
                Backend::Metal => fid.assign(Adapter::new(hal_adapter)),
                #[cfg(all(feature = "dx12", windows))]
                Backend::Dx12 => fid.assign(Adapter::new(hal_adapter)),
                #[cfg(all(feature = "dx11", windows))]
                Backend::Dx11 => fid.assign(Adapter::new(hal_adapter)),
                #[cfg(feature = "gles")]
                Backend::Gl => fid.assign(Adapter::new(hal_adapter)),
                _ => unreachable!(),
            };
        log::info!("Created Adapter {:?}", id);
        id
    }

    pub fn adapter_get_info<A: HalApi>(
        &self,
        adapter_id: AdapterId,
    ) -> Result<wgt::AdapterInfo, InvalidAdapter> {
        let hub = A::hub(self);

        hub.adapters
            .get(adapter_id)
            .map(|adapter| adapter.raw.info.clone())
            .map_err(|_| InvalidAdapter)
    }

    pub fn adapter_get_texture_format_features<A: HalApi>(
        &self,
        adapter_id: AdapterId,
        format: wgt::TextureFormat,
    ) -> Result<wgt::TextureFormatFeatures, InvalidAdapter> {
        let hub = A::hub(self);

        hub.adapters
            .get(adapter_id)
            .map(|adapter| adapter.get_texture_format_features(format))
            .map_err(|_| InvalidAdapter)
    }

    pub fn adapter_features<A: HalApi>(
        &self,
        adapter_id: AdapterId,
    ) -> Result<wgt::Features, InvalidAdapter> {
        let hub = A::hub(self);

        hub.adapters
            .get(adapter_id)
            .map(|adapter| adapter.raw.features)
            .map_err(|_| InvalidAdapter)
    }

    pub fn adapter_limits<A: HalApi>(
        &self,
        adapter_id: AdapterId,
    ) -> Result<wgt::Limits, InvalidAdapter> {
        let hub = A::hub(self);

        hub.adapters
            .get(adapter_id)
            .map(|adapter| adapter.raw.capabilities.limits.clone())
            .map_err(|_| InvalidAdapter)
    }

    pub fn adapter_downlevel_capabilities<A: HalApi>(
        &self,
        adapter_id: AdapterId,
    ) -> Result<wgt::DownlevelCapabilities, InvalidAdapter> {
        let hub = A::hub(self);

        hub.adapters
            .get(adapter_id)
            .map(|adapter| adapter.raw.capabilities.downlevel.clone())
            .map_err(|_| InvalidAdapter)
    }

    pub fn adapter_get_presentation_timestamp<A: HalApi>(
        &self,
        adapter_id: AdapterId,
    ) -> Result<wgt::PresentationTimestamp, InvalidAdapter> {
        let hub = A::hub(self);

        let adapter = hub.adapters.get(adapter_id).map_err(|_| InvalidAdapter)?;

        Ok(unsafe { adapter.raw.adapter.get_presentation_timestamp() })
    }

    pub fn adapter_drop<A: HalApi>(&self, adapter_id: AdapterId) {
        profiling::scope!("Adapter::drop");
        log::trace!("Adapter::drop {adapter_id:?}");

        let hub = A::hub(self);
        let mut adapters_locked = hub.adapters.write();

        let free = match adapters_locked.get(adapter_id) {
            Ok(adapter) => Arc::strong_count(adapter) == 1,
            Err(_) => true,
        };
        if free {
            hub.adapters
                .unregister_locked(adapter_id, &mut *adapters_locked);
        }
    }
}

impl<G: GlobalIdentityHandlerFactory> Global<G> {
    pub fn adapter_request_device<A: HalApi>(
        &self,
        adapter_id: AdapterId,
        desc: &DeviceDescriptor,
        trace_path: Option<&std::path::Path>,
        device_id_in: Input<G, DeviceId>,
        queue_id_in: Input<G, QueueId>,
    ) -> (DeviceId, QueueId, Option<RequestDeviceError>) {
        profiling::scope!("Adapter::request_device");
        log::trace!("Adapter::request_device");

        let hub = A::hub(self);
        let device_fid = hub.devices.prepare::<G>(device_id_in);
        let queue_fid = hub.queues.prepare::<G>(queue_id_in);

        let error = loop {
            let adapter = match hub.adapters.get(adapter_id) {
                Ok(adapter) => adapter,
                Err(_) => break RequestDeviceError::InvalidAdapter,
            };
            let (device, mut queue) = match adapter.create_device_and_queue(desc, trace_path) {
                Ok((device, queue)) => (device, queue),
                Err(e) => break e,
            };
            let (device_id, _) = device_fid.assign(device);
            log::info!("Created Device {:?}", device_id);

            let device = hub.devices.get(device_id).unwrap();
            queue.device = Some(device.clone());

            let (queue_id, _) = queue_fid.assign(queue);
            log::info!("Created Queue {:?}", queue_id);

            device.queue_id.write().replace(queue_id);

            return (device_id, queue_id, None);
        };

        let device_id = device_fid.assign_error(desc.label.borrow_or_default());
        let queue_id = queue_fid.assign_error(desc.label.borrow_or_default());
        (device_id, queue_id, Some(error))
    }

    /// # Safety
    ///
    /// - `hal_device` must be created from `adapter_id` or its internal handle.
    /// - `desc` must be a subset of `hal_device` features and limits.
    pub unsafe fn create_device_from_hal<A: HalApi>(
        &self,
        adapter_id: AdapterId,
        hal_device: OpenDevice<A>,
        desc: &DeviceDescriptor,
        trace_path: Option<&std::path::Path>,
        device_id_in: Input<G, DeviceId>,
        queue_id_in: Input<G, QueueId>,
    ) -> (DeviceId, QueueId, Option<RequestDeviceError>) {
        profiling::scope!("Global::create_device_from_hal");

        let hub = A::hub(self);
        let devices_fid = hub.devices.prepare::<G>(device_id_in);
        let queues_fid = hub.queues.prepare::<G>(queue_id_in);

        let error = loop {
            let adapter = match hub.adapters.get(adapter_id) {
                Ok(adapter) => adapter,
                Err(_) => break RequestDeviceError::InvalidAdapter,
            };
            let (device, mut queue) =
                match adapter.create_device_and_queue_from_hal(hal_device, desc, trace_path) {
                    Ok(device) => device,
                    Err(e) => break e,
                };
            let (device_id, _) = devices_fid.assign(device);
            log::info!("Created Device {:?}", device_id);

            let device = hub.devices.get(device_id).unwrap();
            queue.device = Some(device.clone());

            let (queue_id, _) = queues_fid.assign(queue);
            log::info!("Created Queue {:?}", queue_id);

            device.queue_id.write().replace(queue_id);

            return (device_id, queue_id, None);
        };

        let device_id = devices_fid.assign_error(desc.label.borrow_or_default());
        let queue_id = queues_fid.assign_error(desc.label.borrow_or_default());
        (device_id, queue_id, Some(error))
    }
}

/// Generates a set of backends from a comma separated list of case-insensitive backend names.
///
/// Whitespace is stripped, so both 'gl, dx12' and 'gl,dx12' are valid.
///
/// Always returns WEBGPU on wasm over webgpu.
///
/// Names:
/// - vulkan = "vulkan" or "vk"
/// - dx12   = "dx12" or "d3d12"
/// - dx11   = "dx11" or "d3d11"
/// - metal  = "metal" or "mtl"
/// - gles   = "opengl" or "gles" or "gl"
/// - webgpu = "webgpu"
pub fn parse_backends_from_comma_list(string: &str) -> Backends {
    let mut backends = Backends::empty();
    for backend in string.to_lowercase().split(',') {
        backends |= match backend.trim() {
            "vulkan" | "vk" => Backends::VULKAN,
            "dx12" | "d3d12" => Backends::DX12,
            "dx11" | "d3d11" => Backends::DX11,
            "metal" | "mtl" => Backends::METAL,
            "opengl" | "gles" | "gl" => Backends::GL,
            "webgpu" => Backends::BROWSER_WEBGPU,
            b => {
                log::warn!("unknown backend string '{}'", b);
                continue;
            }
        }
    }

    if backends.is_empty() {
        log::warn!("no valid backend strings found!");
    }

    backends
}<|MERGE_RESOLUTION|>--- conflicted
+++ resolved
@@ -307,13 +307,9 @@
         hal_device: OpenDevice<A>,
         desc: &DeviceDescriptor,
         trace_path: Option<&std::path::Path>,
-<<<<<<< HEAD
     ) -> Result<(Device<A>, Queue<A>), RequestDeviceError> {
-=======
-    ) -> Result<Device<A>, RequestDeviceError> {
-        log::trace!("Adapter::create_device");
-
->>>>>>> 9a76c483
+        log::info!("Adapter::create_device");
+
         let caps = &self.raw.capabilities;
         if let Ok(device) = Device::new(
             hal_device.device,
@@ -727,14 +723,8 @@
 
     pub fn surface_drop(&self, id: SurfaceId) {
         profiling::scope!("Surface::drop");
-<<<<<<< HEAD
-=======
-        log::trace!("Surface::drop {id:?}");
-
-        let mut token = Token::root();
-        let (surface, _) = self.surfaces.unregister(id, &mut token);
-        let mut surface = surface.unwrap();
->>>>>>> 9a76c483
+      
+        log::info!("Surface::drop {id:?}");
 
         fn unconfigure<G: GlobalIdentityHandlerFactory, A: HalApi>(
             global: &Global<G>,
