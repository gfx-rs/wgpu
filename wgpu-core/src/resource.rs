#[cfg(feature = "trace")]
use crate::device::trace;
use crate::{
    device::{
        queue, BufferMapPendingClosure, Device, DeviceError, HostMap, MissingDownlevelFlags,
        MissingFeatures,
    },
    global::Global,
    hal_api::HalApi,
    id::{
        AdapterId, BufferId, DeviceId, QuerySetId, SamplerId, StagingBufferId, SurfaceId,
        TextureId, TextureViewId, TypedId,
    },
    identity::{GlobalIdentityHandlerFactory, IdentityManager},
    init_tracker::{BufferInitTracker, TextureInitTracker},
    resource, resource_log,
    snatch::{SnatchGuard, Snatchable},
    track::TextureSelector,
    validation::MissingBufferUsageError,
    Label, SubmissionIndex,
};

use hal::CommandEncoder;
use parking_lot::{Mutex, RwLock, RwLockReadGuard, RwLockWriteGuard};
use smallvec::SmallVec;
use thiserror::Error;
use wgt::WasmNotSendSync;

use std::{
    borrow::Borrow,
    fmt::Debug,
    iter, mem,
    ops::Range,
    ptr::NonNull,
    sync::{
        atomic::{AtomicBool, AtomicUsize, Ordering},
        Arc,
    },
};

/// Information about the wgpu-core resource.
///
/// Each type representing a `wgpu-core` resource, like [`Device`],
/// [`Buffer`], etc., contains a `ResourceInfo` which contains
/// its latest submission index and label.
///
/// A resource may need to be retained for any of several reasons:
/// and any lifetime logic will be handled by `Arc<Resource>` refcount
///
/// - The user may hold a reference to it (via a `wgpu::Buffer`, say).
///
/// - Other resources may depend on it (a texture view's backing
///   texture, for example).
///
/// - It may be used by commands sent to the GPU that have not yet
///   finished execution.
///
/// [`Device`]: crate::device::resource::Device
/// [`Buffer`]: crate::resource::Buffer
#[derive(Debug)]
pub struct ResourceInfo<Id: TypedId> {
    id: Option<Id>,
    identity: Option<Arc<IdentityManager<Id>>>,
    /// The index of the last queue submission in which the resource
    /// was used.
    ///
    /// Each queue submission is fenced and assigned an index number
    /// sequentially. Thus, when a queue submission completes, we know any
    /// resources used in that submission and any lower-numbered submissions are
    /// no longer in use by the GPU.
    submission_index: AtomicUsize,

    /// The `label` from the descriptor used to create the resource.
    pub(crate) label: String,
}

impl<Id: TypedId> Drop for ResourceInfo<Id> {
    fn drop(&mut self) {
        if let Some(identity) = self.identity.as_ref() {
            let id = self.id.as_ref().unwrap();
            identity.free(*id);
        }
    }
}

impl<Id: TypedId> ResourceInfo<Id> {
    #[allow(unused_variables)]
    pub(crate) fn new(label: &str) -> Self {
        Self {
            id: None,
            identity: None,
            submission_index: AtomicUsize::new(0),
            label: label.to_string(),
        }
    }

    pub(crate) fn label(&self) -> &dyn Debug
    where
        Id: Debug,
    {
        if !self.label.is_empty() {
            return &self.label;
        }

        if let Some(id) = &self.id {
            return id;
        }

        &""
    }

    pub(crate) fn id(&self) -> Id {
        self.id.unwrap()
    }

    pub(crate) fn set_id(&mut self, id: Id, identity: &Arc<IdentityManager<Id>>) {
        self.id = Some(id);
        self.identity = Some(identity.clone());
    }

    /// Record that this resource will be used by the queue submission with the
    /// given index.
    pub(crate) fn use_at(&self, submit_index: SubmissionIndex) {
        self.submission_index
            .store(submit_index as _, Ordering::Release);
    }

    pub(crate) fn submission_index(&self) -> SubmissionIndex {
        self.submission_index.load(Ordering::Acquire) as _
    }
}

pub(crate) type ResourceType = &'static str;

pub trait Resource<Id: TypedId>: 'static + WasmNotSendSync {
    const TYPE: ResourceType;
    fn as_info(&self) -> &ResourceInfo<Id>;
    fn as_info_mut(&mut self) -> &mut ResourceInfo<Id>;
    fn label(&self) -> String {
        self.as_info().label.clone()
    }
    fn ref_count(self: &Arc<Self>) -> usize {
        Arc::strong_count(self)
    }
    fn is_unique(self: &Arc<Self>) -> bool {
        self.ref_count() == 1
    }
    fn is_equal(&self, other: &Self) -> bool {
        self.as_info().id().unzip() == other.as_info().id().unzip()
    }
}

/// The status code provided to the buffer mapping callback.
///
/// This is very similar to `BufferAccessResult`, except that this is FFI-friendly.
#[repr(C)]
#[derive(Debug)]
pub enum BufferMapAsyncStatus {
    /// The Buffer is sucessfully mapped, `get_mapped_range` can be called.
    ///
    /// All other variants of this enum represent failures to map the buffer.
    Success,
    /// The buffer is already mapped.
    ///
    /// While this is treated as an error, it does not prevent mapped range from being accessed.
    AlreadyMapped,
    /// Mapping was already requested.
    MapAlreadyPending,
    /// An unknown error.
    Error,
    /// Mapping was aborted (by unmapping or destroying the buffer before mapping
    /// happened).
    Aborted,
    /// The context is Lost.
    ContextLost,
    /// The buffer is in an invalid state.
    Invalid,
    /// The range isn't fully contained in the buffer.
    InvalidRange,
    /// The range isn't properly aligned.
    InvalidAlignment,
    /// Incompatible usage flags.
    InvalidUsageFlags,
}

#[derive(Debug)]
pub(crate) enum BufferMapState<A: HalApi> {
    /// Mapped at creation.
    Init {
        ptr: NonNull<u8>,
        stage_buffer: Arc<Buffer<A>>,
        needs_flush: bool,
    },
    /// Waiting for GPU to be done before mapping
    Waiting(BufferPendingMapping<A>),
    /// Mapped
    Active {
        ptr: NonNull<u8>,
        range: hal::MemoryRange,
        host: HostMap,
    },
    /// Not mapped
    Idle,
}

#[cfg(any(
    not(target_arch = "wasm32"),
    all(
        feature = "fragile-send-sync-non-atomic-wasm",
        not(target_feature = "atomics")
    )
))]
unsafe impl<A: HalApi> Send for BufferMapState<A> {}
#[cfg(any(
    not(target_arch = "wasm32"),
    all(
        feature = "fragile-send-sync-non-atomic-wasm",
        not(target_feature = "atomics")
    )
))]
unsafe impl<A: HalApi> Sync for BufferMapState<A> {}

#[repr(C)]
pub struct BufferMapCallbackC {
    pub callback: unsafe extern "C" fn(status: BufferMapAsyncStatus, user_data: *mut u8),
    pub user_data: *mut u8,
}

#[cfg(any(
    not(target_arch = "wasm32"),
    all(
        feature = "fragile-send-sync-non-atomic-wasm",
        not(target_feature = "atomics")
    )
))]
unsafe impl Send for BufferMapCallbackC {}

#[derive(Debug)]
pub struct BufferMapCallback {
    // We wrap this so creating the enum in the C variant can be unsafe,
    // allowing our call function to be safe.
    inner: BufferMapCallbackInner,
}

#[cfg(any(
    not(target_arch = "wasm32"),
    all(
        feature = "fragile-send-sync-non-atomic-wasm",
        not(target_feature = "atomics")
    )
))]
type BufferMapCallbackCallback = Box<dyn FnOnce(BufferAccessResult) + Send + 'static>;
#[cfg(not(any(
    not(target_arch = "wasm32"),
    all(
        feature = "fragile-send-sync-non-atomic-wasm",
        not(target_feature = "atomics")
    )
)))]
type BufferMapCallbackCallback = Box<dyn FnOnce(BufferAccessResult) + 'static>;

enum BufferMapCallbackInner {
    Rust { callback: BufferMapCallbackCallback },
    C { inner: BufferMapCallbackC },
}

impl Debug for BufferMapCallbackInner {
    fn fmt(&self, f: &mut std::fmt::Formatter<'_>) -> std::fmt::Result {
        match *self {
            BufferMapCallbackInner::Rust { callback: _ } => f.debug_struct("Rust").finish(),
            BufferMapCallbackInner::C { inner: _ } => f.debug_struct("C").finish(),
        }
    }
}

impl BufferMapCallback {
    pub fn from_rust(callback: BufferMapCallbackCallback) -> Self {
        Self {
            inner: BufferMapCallbackInner::Rust { callback },
        }
    }

    /// # Safety
    ///
    /// - The callback pointer must be valid to call with the provided user_data
    ///   pointer.
    ///
    /// - Both pointers must point to valid memory until the callback is
    ///   invoked, which may happen at an unspecified time.
    pub unsafe fn from_c(inner: BufferMapCallbackC) -> Self {
        Self {
            inner: BufferMapCallbackInner::C { inner },
        }
    }

    pub(crate) fn call(self, result: BufferAccessResult) {
        match self.inner {
            BufferMapCallbackInner::Rust { callback } => {
                callback(result);
            }
            // SAFETY: the contract of the call to from_c says that this unsafe is sound.
            BufferMapCallbackInner::C { inner } => unsafe {
                let status = match result {
                    Ok(()) => BufferMapAsyncStatus::Success,
                    Err(BufferAccessError::Device(_)) => BufferMapAsyncStatus::ContextLost,
                    Err(BufferAccessError::Invalid) | Err(BufferAccessError::Destroyed) => {
                        BufferMapAsyncStatus::Invalid
                    }
                    Err(BufferAccessError::AlreadyMapped) => BufferMapAsyncStatus::AlreadyMapped,
                    Err(BufferAccessError::MapAlreadyPending) => {
                        BufferMapAsyncStatus::MapAlreadyPending
                    }
                    Err(BufferAccessError::MissingBufferUsage(_)) => {
                        BufferMapAsyncStatus::InvalidUsageFlags
                    }
                    Err(BufferAccessError::UnalignedRange)
                    | Err(BufferAccessError::UnalignedRangeSize { .. })
                    | Err(BufferAccessError::UnalignedOffset { .. }) => {
                        BufferMapAsyncStatus::InvalidAlignment
                    }
                    Err(BufferAccessError::OutOfBoundsUnderrun { .. })
                    | Err(BufferAccessError::OutOfBoundsOverrun { .. })
                    | Err(BufferAccessError::NegativeRange { .. }) => {
                        BufferMapAsyncStatus::InvalidRange
                    }
                    Err(_) => BufferMapAsyncStatus::Error,
                };

                (inner.callback)(status, inner.user_data);
            },
        }
    }
}

#[derive(Debug)]
pub struct BufferMapOperation {
    pub host: HostMap,
    pub callback: Option<BufferMapCallback>,
}

#[derive(Clone, Debug, Error)]
#[non_exhaustive]
pub enum BufferAccessError {
    #[error(transparent)]
    Device(#[from] DeviceError),
    #[error("Buffer map failed")]
    Failed,
    #[error("Buffer is invalid")]
    Invalid,
    #[error("Buffer is destroyed")]
    Destroyed,
    #[error("Buffer is already mapped")]
    AlreadyMapped,
    #[error("Buffer map is pending")]
    MapAlreadyPending,
    #[error(transparent)]
    MissingBufferUsage(#[from] MissingBufferUsageError),
    #[error("Buffer is not mapped")]
    NotMapped,
    #[error(
        "Buffer map range must start aligned to `MAP_ALIGNMENT` and end to `COPY_BUFFER_ALIGNMENT`"
    )]
    UnalignedRange,
    #[error("Buffer offset invalid: offset {offset} must be multiple of 8")]
    UnalignedOffset { offset: wgt::BufferAddress },
    #[error("Buffer range size invalid: range_size {range_size} must be multiple of 4")]
    UnalignedRangeSize { range_size: wgt::BufferAddress },
    #[error("Buffer access out of bounds: index {index} would underrun the buffer (limit: {min})")]
    OutOfBoundsUnderrun {
        index: wgt::BufferAddress,
        min: wgt::BufferAddress,
    },
    #[error(
        "Buffer access out of bounds: last index {index} would overrun the buffer (limit: {max})"
    )]
    OutOfBoundsOverrun {
        index: wgt::BufferAddress,
        max: wgt::BufferAddress,
    },
    #[error("Buffer map range start {start} is greater than end {end}")]
    NegativeRange {
        start: wgt::BufferAddress,
        end: wgt::BufferAddress,
    },
    #[error("Buffer map aborted")]
    MapAborted,
}

pub type BufferAccessResult = Result<(), BufferAccessError>;

#[derive(Debug)]
pub(crate) struct BufferPendingMapping<A: HalApi> {
    pub range: Range<wgt::BufferAddress>,
    pub op: BufferMapOperation,
    // hold the parent alive while the mapping is active
    pub _parent_buffer: Arc<Buffer<A>>,
}

pub type BufferDescriptor<'a> = wgt::BufferDescriptor<Label<'a>>;

#[derive(Debug)]
pub struct Buffer<A: HalApi> {
    pub(crate) raw: Snatchable<A::Buffer>,
    pub(crate) device: Arc<Device<A>>,
    pub(crate) usage: wgt::BufferUsages,
    pub(crate) size: wgt::BufferAddress,
    pub(crate) initialization_status: RwLock<BufferInitTracker>,
    pub(crate) sync_mapped_writes: Mutex<Option<hal::MemoryRange>>,
    pub(crate) info: ResourceInfo<BufferId>,
    pub(crate) map_state: Mutex<BufferMapState<A>>,
}

impl<A: HalApi> Drop for Buffer<A> {
    fn drop(&mut self) {
        if let Some(raw) = self.raw.take() {
            resource_log!("Deallocate raw Buffer (dropped) {:?}", self.info.label());
            unsafe {
                use hal::Device;
                self.device.raw().destroy_buffer(raw);
            }
        }
    }
}

impl<A: HalApi> Buffer<A> {
    pub(crate) fn raw(&self, guard: &SnatchGuard) -> Option<&A::Buffer> {
        self.raw.get(guard)
    }

    // Note: This must not be called while holding a lock.
    pub(crate) fn unmap(self: &Arc<Self>) -> Result<(), BufferAccessError> {
        if let Some((mut operation, status)) = self.unmap_inner()? {
            if let Some(callback) = operation.callback.take() {
                callback.call(status);
            }
        }

        Ok(())
    }

    fn unmap_inner(self: &Arc<Self>) -> Result<Option<BufferMapPendingClosure>, BufferAccessError> {
        use hal::Device;

        let device = &self.device;
        let snatch_guard = device.snatchable_lock.read();
        let raw_buf = self
            .raw(&snatch_guard)
            .ok_or(BufferAccessError::Destroyed)?;
        let buffer_id = self.info.id();
        log::debug!("Buffer {:?} map state -> Idle", buffer_id);
        match mem::replace(&mut *self.map_state.lock(), resource::BufferMapState::Idle) {
            resource::BufferMapState::Init {
                ptr,
                stage_buffer,
                needs_flush,
            } => {
                #[cfg(feature = "trace")]
                if let Some(ref mut trace) = *device.trace.lock() {
                    let data = trace.make_binary("bin", unsafe {
                        std::slice::from_raw_parts(ptr.as_ptr(), self.size as usize)
                    });
                    trace.add(trace::Action::WriteBuffer {
                        id: buffer_id,
                        data,
                        range: 0..self.size,
                        queued: true,
                    });
                }
                let _ = ptr;
                if needs_flush {
                    unsafe {
                        device.raw().flush_mapped_ranges(
                            stage_buffer.raw(&snatch_guard).unwrap(),
                            iter::once(0..self.size),
                        );
                    }
                }

                self.info
                    .use_at(device.active_submission_index.load(Ordering::Relaxed) + 1);
                let region = wgt::BufferSize::new(self.size).map(|size| hal::BufferCopy {
                    src_offset: 0,
                    dst_offset: 0,
                    size,
                });
                let transition_src = hal::BufferBarrier {
                    buffer: stage_buffer.raw(&snatch_guard).unwrap(),
                    usage: hal::BufferUses::MAP_WRITE..hal::BufferUses::COPY_SRC,
                };
                let transition_dst = hal::BufferBarrier {
                    buffer: raw_buf,
                    usage: hal::BufferUses::empty()..hal::BufferUses::COPY_DST,
                };
                let mut pending_writes = device.pending_writes.lock();
                let pending_writes = pending_writes.as_mut().unwrap();
                let encoder = pending_writes.activate();
                unsafe {
                    encoder.transition_buffers(
                        iter::once(transition_src).chain(iter::once(transition_dst)),
                    );
                    if self.size > 0 {
                        encoder.copy_buffer_to_buffer(
                            stage_buffer.raw(&snatch_guard).unwrap(),
                            raw_buf,
                            region.into_iter(),
                        );
                    }
                }
                pending_writes.consume_temp(queue::TempResource::Buffer(stage_buffer));
                pending_writes.dst_buffers.insert(buffer_id, self.clone());
            }
            resource::BufferMapState::Idle => {
                return Err(BufferAccessError::NotMapped);
            }
            resource::BufferMapState::Waiting(pending) => {
                return Ok(Some((pending.op, Err(BufferAccessError::MapAborted))));
            }
            resource::BufferMapState::Active { ptr, range, host } => {
                if host == HostMap::Write {
                    #[cfg(feature = "trace")]
                    if let Some(ref mut trace) = *device.trace.lock() {
                        let size = range.end - range.start;
                        let data = trace.make_binary("bin", unsafe {
                            std::slice::from_raw_parts(ptr.as_ptr(), size as usize)
                        });
                        trace.add(trace::Action::WriteBuffer {
                            id: buffer_id,
                            data,
                            range: range.clone(),
                            queued: false,
                        });
                    }
                    let _ = (ptr, range);
                }
                unsafe {
                    device
                        .raw()
                        .unmap_buffer(raw_buf)
                        .map_err(DeviceError::from)?
                };
            }
        }
        Ok(None)
    }

    pub(crate) fn destroy(self: &Arc<Self>) -> Result<(), DestroyError> {
        let device = &self.device;
        let buffer_id = self.info.id();

        #[cfg(feature = "trace")]
        if let Some(ref mut trace) = *device.trace.lock() {
            trace.add(trace::Action::FreeBuffer(buffer_id));
<<<<<<< HEAD
        }

        let temp = {
            let snatch_guard = device.snatchable_lock.write();
            let raw = match self.raw.snatch(snatch_guard) {
                Some(raw) => raw,
                None => {
                    return Err(resource::DestroyError::AlreadyDestroyed);
                }
            };

            queue::TempResource::DestroyedBuffer(Arc::new(DestroyedBuffer {
                raw: Some(raw),
                device: Arc::clone(&self.device),
                submission_index: self.info.submission_index(),
                id: self.info.id.unwrap(),
                label: self.info.label.clone(),
            }))
        };

=======
        }
        // Note: a future commit will replace this with a read guard
        // and actually snatch the buffer.
        let snatch_guard = device.snatchable_lock.read();
        if self.raw.get(&snatch_guard).is_none() {
            return Err(resource::DestroyError::AlreadyDestroyed);
        }

        let temp = queue::TempResource::Buffer(self.clone());
>>>>>>> 164e478f
        let mut pending_writes = device.pending_writes.lock();
        let pending_writes = pending_writes.as_mut().unwrap();
        if pending_writes.dst_buffers.contains_key(&buffer_id) {
            pending_writes.temp_resources.push(temp);
        } else {
            let last_submit_index = self.info.submission_index();
            device
                .lock_life()
                .schedule_resource_destruction(temp, last_submit_index);
        }

        Ok(())
    }
}

#[derive(Clone, Debug, Error)]
#[non_exhaustive]
pub enum CreateBufferError {
    #[error(transparent)]
    Device(#[from] DeviceError),
    #[error("Failed to map buffer while creating: {0}")]
    AccessError(#[from] BufferAccessError),
    #[error("Buffers that are mapped at creation have to be aligned to `COPY_BUFFER_ALIGNMENT`")]
    UnalignedSize,
    #[error("Invalid usage flags {0:?}")]
    InvalidUsage(wgt::BufferUsages),
    #[error("`MAP` usage can only be combined with the opposite `COPY`, requested {0:?}")]
    UsageMismatch(wgt::BufferUsages),
    #[error("Buffer size {requested} is greater than the maximum buffer size ({maximum})")]
    MaxBufferSize { requested: u64, maximum: u64 },
    #[error(transparent)]
    MissingDownlevelFlags(#[from] MissingDownlevelFlags),
}

impl<A: HalApi> Resource<BufferId> for Buffer<A> {
    const TYPE: ResourceType = "Buffer";

    fn as_info(&self) -> &ResourceInfo<BufferId> {
        &self.info
    }

    fn as_info_mut(&mut self) -> &mut ResourceInfo<BufferId> {
        &mut self.info
    }
}

/// A buffer that has been marked as destroyed and is staged for actual deletion soon.
#[derive(Debug)]
pub struct DestroyedBuffer<A: HalApi> {
    raw: Option<A::Buffer>,
    device: Arc<Device<A>>,
    label: String,
    pub(crate) id: BufferId,
    pub(crate) submission_index: u64,
}

impl<A: HalApi> DestroyedBuffer<A> {
    pub fn label(&self) -> &dyn Debug {
        if !self.label.is_empty() {
            return &self.label;
        }

        &self.id
    }
}

impl<A: HalApi> Drop for DestroyedBuffer<A> {
    fn drop(&mut self) {
        if let Some(raw) = self.raw.take() {
            resource_log!("Deallocate raw Buffer (destroyed) {:?}", self.label());
            unsafe {
                use hal::Device;
                self.device.raw().destroy_buffer(raw);
            }
        }
    }
}

/// A temporary buffer, consumed by the command that uses it.
///
/// A [`StagingBuffer`] is designed for one-shot uploads of data to the GPU. It
/// is always created mapped, and the command that uses it destroys the buffer
/// when it is done.
///
/// [`StagingBuffer`]s can be created with [`queue_create_staging_buffer`] and
/// used with [`queue_write_staging_buffer`]. They are also used internally by
/// operations like [`queue_write_texture`] that need to upload data to the GPU,
/// but that don't belong to any particular wgpu command buffer.
///
/// Used `StagingBuffer`s are accumulated in [`Device::pending_writes`], to be
/// freed once their associated operation's queue submission has finished
/// execution.
///
/// [`queue_create_staging_buffer`]: Global::queue_create_staging_buffer
/// [`queue_write_staging_buffer`]: Global::queue_write_staging_buffer
/// [`queue_write_texture`]: Global::queue_write_texture
/// [`Device::pending_writes`]: crate::device::Device
#[derive(Debug)]
pub struct StagingBuffer<A: HalApi> {
    pub(crate) raw: Mutex<Option<A::Buffer>>,
    pub(crate) device: Arc<Device<A>>,
    pub(crate) size: wgt::BufferAddress,
    pub(crate) is_coherent: bool,
    pub(crate) info: ResourceInfo<StagingBufferId>,
}

impl<A: HalApi> Drop for StagingBuffer<A> {
    fn drop(&mut self) {
        if let Some(raw) = self.raw.lock().take() {
            resource_log!("Destroy raw StagingBuffer {:?}", self.info.label());
            unsafe {
                use hal::Device;
                self.device.raw().destroy_buffer(raw);
            }
        }
    }
}

impl<A: HalApi> Resource<StagingBufferId> for StagingBuffer<A> {
    const TYPE: ResourceType = "StagingBuffer";

    fn as_info(&self) -> &ResourceInfo<StagingBufferId> {
        &self.info
    }

    fn as_info_mut(&mut self) -> &mut ResourceInfo<StagingBufferId> {
        &mut self.info
    }

    fn label(&self) -> String {
        String::from("<StagingBuffer>")
    }
}

pub type TextureDescriptor<'a> = wgt::TextureDescriptor<Label<'a>, Vec<wgt::TextureFormat>>;

#[derive(Debug)]
pub(crate) enum TextureInner<A: HalApi> {
    Native {
        raw: Option<A::Texture>,
    },
    Surface {
        raw: Option<A::SurfaceTexture>,
        parent_id: SurfaceId,
        has_work: AtomicBool,
    },
}

impl<A: HalApi> TextureInner<A> {
    pub fn as_raw(&self) -> Option<&A::Texture> {
        match *self {
            Self::Native { raw: Some(ref tex) } => Some(tex),
            Self::Surface {
                raw: Some(ref tex), ..
            } => Some(tex.borrow()),
            _ => None,
        }
    }
}

#[derive(Debug)]
pub enum TextureClearMode<A: HalApi> {
    BufferCopy,
    // View for clear via RenderPass for every subsurface (mip/layer/slice)
    RenderPass {
        clear_views: SmallVec<[Option<A::TextureView>; 1]>,
        is_color: bool,
    },
    Surface {
        clear_view: Option<A::TextureView>,
    },
    // Texture can't be cleared, attempting to do so will cause panic.
    // (either because it is impossible for the type of texture or it is being destroyed)
    None,
}

#[derive(Debug)]
pub struct Texture<A: HalApi> {
    pub(crate) inner: RwLock<Option<TextureInner<A>>>,
    pub(crate) device: Arc<Device<A>>,
    pub(crate) desc: wgt::TextureDescriptor<(), Vec<wgt::TextureFormat>>,
    pub(crate) hal_usage: hal::TextureUses,
    pub(crate) format_features: wgt::TextureFormatFeatures,
    pub(crate) initialization_status: RwLock<TextureInitTracker>,
    pub(crate) full_range: TextureSelector,
    pub(crate) info: ResourceInfo<TextureId>,
    pub(crate) clear_mode: RwLock<TextureClearMode<A>>,
}

impl<A: HalApi> Drop for Texture<A> {
    fn drop(&mut self) {
        resource_log!("Destroy raw Texture {:?}", self.info.label());
        use hal::Device;
        let mut clear_mode = self.clear_mode.write();
        let clear_mode = &mut *clear_mode;
        match *clear_mode {
            TextureClearMode::Surface {
                ref mut clear_view, ..
            } => {
                if let Some(view) = clear_view.take() {
                    unsafe {
                        self.device.raw().destroy_texture_view(view);
                    }
                }
            }
            TextureClearMode::RenderPass {
                ref mut clear_views,
                ..
            } => {
                clear_views.iter_mut().for_each(|clear_view| {
                    if let Some(view) = clear_view.take() {
                        unsafe {
                            self.device.raw().destroy_texture_view(view);
                        }
                    }
                });
            }
            _ => {}
        };
        if self.inner.read().is_none() {
            return;
        }
        let inner = self.inner.write().take().unwrap();
        if let TextureInner::Native { raw: Some(raw) } = inner {
            unsafe {
                self.device.raw().destroy_texture(raw);
            }
        }
    }
}

impl<A: HalApi> Texture<A> {
    pub(crate) fn inner<'a>(&'a self) -> RwLockReadGuard<'a, Option<TextureInner<A>>> {
        self.inner.read()
    }
    pub(crate) fn inner_mut<'a>(&'a self) -> RwLockWriteGuard<'a, Option<TextureInner<A>>> {
        self.inner.write()
    }
    pub(crate) fn get_clear_view<'a>(
        clear_mode: &'a TextureClearMode<A>,
        desc: &'a wgt::TextureDescriptor<(), Vec<wgt::TextureFormat>>,
        mip_level: u32,
        depth_or_layer: u32,
    ) -> &'a A::TextureView {
        match *clear_mode {
            TextureClearMode::BufferCopy => {
                panic!("Given texture is cleared with buffer copies, not render passes")
            }
            TextureClearMode::None => {
                panic!("Given texture can't be cleared")
            }
            TextureClearMode::Surface { ref clear_view, .. } => clear_view.as_ref().unwrap(),
            TextureClearMode::RenderPass {
                ref clear_views, ..
            } => {
                let index = if desc.dimension == wgt::TextureDimension::D3 {
                    (0..mip_level).fold(0, |acc, mip| {
                        acc + (desc.size.depth_or_array_layers >> mip).max(1)
                    })
                } else {
                    mip_level * desc.size.depth_or_array_layers
                } + depth_or_layer;
                clear_views[index as usize].as_ref().unwrap()
            }
        }
    }
}

impl<G: GlobalIdentityHandlerFactory> Global<G> {
    /// # Safety
    ///
    /// - The raw texture handle must not be manually destroyed
    pub unsafe fn texture_as_hal<A: HalApi, F: FnOnce(Option<&A::Texture>)>(
        &self,
        id: TextureId,
        hal_texture_callback: F,
    ) {
        profiling::scope!("Texture::as_hal");

        let hub = A::hub(self);
        let texture = { hub.textures.try_get(id).ok().flatten() };
        let inner = texture.as_ref().unwrap().inner();
        let hal_texture = inner.as_ref().unwrap().as_raw();

        hal_texture_callback(hal_texture);
    }

    /// # Safety
    ///
    /// - The raw adapter handle must not be manually destroyed
    pub unsafe fn adapter_as_hal<A: HalApi, F: FnOnce(Option<&A::Adapter>) -> R, R>(
        &self,
        id: AdapterId,
        hal_adapter_callback: F,
    ) -> R {
        profiling::scope!("Adapter::as_hal");

        let hub = A::hub(self);
        let adapter = hub.adapters.try_get(id).ok().flatten();
        let hal_adapter = adapter.as_ref().map(|adapter| &adapter.raw.adapter);

        hal_adapter_callback(hal_adapter)
    }

    /// # Safety
    ///
    /// - The raw device handle must not be manually destroyed
    pub unsafe fn device_as_hal<A: HalApi, F: FnOnce(Option<&A::Device>) -> R, R>(
        &self,
        id: DeviceId,
        hal_device_callback: F,
    ) -> R {
        profiling::scope!("Device::as_hal");

        let hub = A::hub(self);
        let device = hub.devices.try_get(id).ok().flatten();
        let hal_device = device.as_ref().map(|device| device.raw());

        hal_device_callback(hal_device)
    }

    /// # Safety
    ///
    /// - The raw fence handle must not be manually destroyed
    pub unsafe fn device_fence_as_hal<A: HalApi, F: FnOnce(Option<&A::Fence>) -> R, R>(
        &self,
        id: DeviceId,
        hal_fence_callback: F,
    ) -> R {
        profiling::scope!("Device::fence_as_hal");

        let hub = A::hub(self);
        let device = hub.devices.try_get(id).ok().flatten();
        let hal_fence = device.as_ref().map(|device| device.fence.read());

        hal_fence_callback(hal_fence.as_deref().unwrap().as_ref())
    }

    /// # Safety
    /// - The raw surface handle must not be manually destroyed
    pub unsafe fn surface_as_hal<A: HalApi, F: FnOnce(Option<&A::Surface>) -> R, R>(
        &self,
        id: SurfaceId,
        hal_surface_callback: F,
    ) -> R {
        profiling::scope!("Surface::as_hal");

        let surface = self.surfaces.get(id).ok();
        let hal_surface = surface
            .as_ref()
            .and_then(|surface| A::get_surface(surface))
            .map(|surface| &*surface.raw);

        hal_surface_callback(hal_surface)
    }
}

#[derive(Clone, Copy, Debug)]
pub enum TextureErrorDimension {
    X,
    Y,
    Z,
}

#[derive(Clone, Debug, Error)]
#[non_exhaustive]
pub enum TextureDimensionError {
    #[error("Dimension {0:?} is zero")]
    Zero(TextureErrorDimension),
    #[error("Dimension {dim:?} value {given} exceeds the limit of {limit}")]
    LimitExceeded {
        dim: TextureErrorDimension,
        given: u32,
        limit: u32,
    },
    #[error("Sample count {0} is invalid")]
    InvalidSampleCount(u32),
    #[error("Width {width} is not a multiple of {format:?}'s block width ({block_width})")]
    NotMultipleOfBlockWidth {
        width: u32,
        block_width: u32,
        format: wgt::TextureFormat,
    },
    #[error("Height {height} is not a multiple of {format:?}'s block height ({block_height})")]
    NotMultipleOfBlockHeight {
        height: u32,
        block_height: u32,
        format: wgt::TextureFormat,
    },
    #[error(
        "Width {width} is not a multiple of {format:?}'s width multiple requirement ({multiple})"
    )]
    WidthNotMultipleOf {
        width: u32,
        multiple: u32,
        format: wgt::TextureFormat,
    },
    #[error("Height {height} is not a multiple of {format:?}'s height multiple requirement ({multiple})")]
    HeightNotMultipleOf {
        height: u32,
        multiple: u32,
        format: wgt::TextureFormat,
    },
    #[error("Multisampled texture depth or array layers must be 1, got {0}")]
    MultisampledDepthOrArrayLayer(u32),
}

#[derive(Clone, Debug, Error)]
#[non_exhaustive]
pub enum CreateTextureError {
    #[error(transparent)]
    Device(#[from] DeviceError),
    #[error(transparent)]
    CreateTextureView(#[from] CreateTextureViewError),
    #[error("Invalid usage flags {0:?}")]
    InvalidUsage(wgt::TextureUsages),
    #[error(transparent)]
    InvalidDimension(#[from] TextureDimensionError),
    #[error("Depth texture ({1:?}) can't be created as {0:?}")]
    InvalidDepthDimension(wgt::TextureDimension, wgt::TextureFormat),
    #[error("Compressed texture ({1:?}) can't be created as {0:?}")]
    InvalidCompressedDimension(wgt::TextureDimension, wgt::TextureFormat),
    #[error(
        "Texture descriptor mip level count {requested} is invalid, maximum allowed is {maximum}"
    )]
    InvalidMipLevelCount { requested: u32, maximum: u32 },
    #[error(
        "Texture usages {0:?} are not allowed on a texture of type {1:?}{}",
        if *.2 { " due to downlevel restrictions" } else { "" }
    )]
    InvalidFormatUsages(wgt::TextureUsages, wgt::TextureFormat, bool),
    #[error("The view format {0:?} is not compatible with texture format {1:?}, only changing srgb-ness is allowed.")]
    InvalidViewFormat(wgt::TextureFormat, wgt::TextureFormat),
    #[error("Texture usages {0:?} are not allowed on a texture of dimensions {1:?}")]
    InvalidDimensionUsages(wgt::TextureUsages, wgt::TextureDimension),
    #[error("Texture usage STORAGE_BINDING is not allowed for multisampled textures")]
    InvalidMultisampledStorageBinding,
    #[error("Format {0:?} does not support multisampling")]
    InvalidMultisampledFormat(wgt::TextureFormat),
    #[error("Sample count {0} is not supported by format {1:?} on this device. The WebGPU spec guarentees {2:?} samples are supported by this format. With the TEXTURE_ADAPTER_SPECIFIC_FORMAT_FEATURES feature your device supports {3:?}.")]
    InvalidSampleCount(u32, wgt::TextureFormat, Vec<u32>, Vec<u32>),
    #[error("Multisampled textures must have RENDER_ATTACHMENT usage")]
    MultisampledNotRenderAttachment,
    #[error("Texture format {0:?} can't be used due to missing features")]
    MissingFeatures(wgt::TextureFormat, #[source] MissingFeatures),
    #[error(transparent)]
    MissingDownlevelFlags(#[from] MissingDownlevelFlags),
}

impl<A: HalApi> Resource<TextureId> for Texture<A> {
    const TYPE: ResourceType = "Texture";

    fn as_info(&self) -> &ResourceInfo<TextureId> {
        &self.info
    }

    fn as_info_mut(&mut self) -> &mut ResourceInfo<TextureId> {
        &mut self.info
    }
}

impl<A: HalApi> Borrow<TextureSelector> for Texture<A> {
    fn borrow(&self) -> &TextureSelector {
        &self.full_range
    }
}

/// Describes a [`TextureView`].
#[derive(Clone, Debug, Default, Eq, PartialEq)]
#[cfg_attr(feature = "trace", derive(serde::Serialize))]
#[cfg_attr(feature = "replay", derive(serde::Deserialize), serde(default))]
pub struct TextureViewDescriptor<'a> {
    /// Debug label of the texture view.
    ///
    /// This will show up in graphics debuggers for easy identification.
    pub label: Label<'a>,
    /// Format of the texture view, or `None` for the same format as the texture
    /// itself.
    ///
    /// At this time, it must be the same the underlying format of the texture.
    pub format: Option<wgt::TextureFormat>,
    /// The dimension of the texture view.
    ///
    /// - For 1D textures, this must be `D1`.
    /// - For 2D textures it must be one of `D2`, `D2Array`, `Cube`, or `CubeArray`.
    /// - For 3D textures it must be `D3`.
    pub dimension: Option<wgt::TextureViewDimension>,
    /// Range within the texture that is accessible via this view.
    pub range: wgt::ImageSubresourceRange,
}

#[derive(Debug)]
pub(crate) struct HalTextureViewDescriptor {
    pub texture_format: wgt::TextureFormat,
    pub format: wgt::TextureFormat,
    pub dimension: wgt::TextureViewDimension,
    pub range: wgt::ImageSubresourceRange,
}

impl HalTextureViewDescriptor {
    pub fn aspects(&self) -> hal::FormatAspects {
        hal::FormatAspects::new(self.texture_format, self.range.aspect)
    }
}

#[derive(Debug, Copy, Clone, Error)]
pub enum TextureViewNotRenderableReason {
    #[error("The texture this view references doesn't include the RENDER_ATTACHMENT usage. Provided usages: {0:?}")]
    Usage(wgt::TextureUsages),
    #[error("The dimension of this texture view is not 2D. View dimension: {0:?}")]
    Dimension(wgt::TextureViewDimension),
    #[error("This texture view has more than one mipmap level. View mipmap levels: {0:?}")]
    MipLevelCount(u32),
    #[error("This texture view has more than one array layer. View array layers: {0:?}")]
    ArrayLayerCount(u32),
    #[error(
        "The aspects of this texture view are a subset of the aspects in the original texture. Aspects: {0:?}"
    )]
    Aspects(hal::FormatAspects),
}

#[derive(Debug)]
pub struct TextureView<A: HalApi> {
    pub(crate) raw: Option<A::TextureView>,
    // if it's a surface texture - it's none
    pub(crate) parent: RwLock<Option<Arc<Texture<A>>>>,
    pub(crate) device: Arc<Device<A>>,
    //TODO: store device_id for quick access?
    pub(crate) desc: HalTextureViewDescriptor,
    pub(crate) format_features: wgt::TextureFormatFeatures,
    /// This is `Err` only if the texture view is not renderable
    pub(crate) render_extent: Result<wgt::Extent3d, TextureViewNotRenderableReason>,
    pub(crate) samples: u32,
    pub(crate) selector: TextureSelector,
    pub(crate) info: ResourceInfo<TextureViewId>,
}

impl<A: HalApi> Drop for TextureView<A> {
    fn drop(&mut self) {
        if let Some(raw) = self.raw.take() {
            resource_log!("Destroy raw TextureView {:?}", self.info.label());
            unsafe {
                use hal::Device;
                self.device.raw().destroy_texture_view(raw);
            }
        }
    }
}

impl<A: HalApi> TextureView<A> {
    pub(crate) fn raw(&self) -> &A::TextureView {
        self.raw.as_ref().unwrap()
    }
}

#[derive(Clone, Debug, Error)]
#[non_exhaustive]
pub enum CreateTextureViewError {
    #[error("Parent texture is invalid or destroyed")]
    InvalidTexture,
    #[error("Not enough memory left to create texture view")]
    OutOfMemory,
    #[error("Invalid texture view dimension `{view:?}` with texture of dimension `{texture:?}`")]
    InvalidTextureViewDimension {
        view: wgt::TextureViewDimension,
        texture: wgt::TextureDimension,
    },
    #[error("Invalid texture view dimension `{0:?}` of a multisampled texture")]
    InvalidMultisampledTextureViewDimension(wgt::TextureViewDimension),
    #[error("Invalid texture depth `{depth}` for texture view of dimension `Cubemap`. Cubemap views must use images of size 6.")]
    InvalidCubemapTextureDepth { depth: u32 },
    #[error("Invalid texture depth `{depth}` for texture view of dimension `CubemapArray`. Cubemap views must use images with sizes which are a multiple of 6.")]
    InvalidCubemapArrayTextureDepth { depth: u32 },
    #[error("Source texture width and height must be equal for a texture view of dimension `Cube`/`CubeArray`")]
    InvalidCubeTextureViewSize,
    #[error("Mip level count is 0")]
    ZeroMipLevelCount,
    #[error("Array layer count is 0")]
    ZeroArrayLayerCount,
    #[error(
        "TextureView mip level count + base mip level {requested} must be <= Texture mip level count {total}"
    )]
    TooManyMipLevels { requested: u32, total: u32 },
    #[error("TextureView array layer count + base array layer {requested} must be <= Texture depth/array layer count {total}")]
    TooManyArrayLayers { requested: u32, total: u32 },
    #[error("Requested array layer count {requested} is not valid for the target view dimension {dim:?}")]
    InvalidArrayLayerCount {
        requested: u32,
        dim: wgt::TextureViewDimension,
    },
    #[error("Aspect {requested_aspect:?} is not in the source texture format {texture_format:?}")]
    InvalidAspect {
        texture_format: wgt::TextureFormat,
        requested_aspect: wgt::TextureAspect,
    },
    #[error("Unable to view texture {texture:?} as {view:?}")]
    FormatReinterpretation {
        texture: wgt::TextureFormat,
        view: wgt::TextureFormat,
    },
}

#[derive(Clone, Debug, Error)]
#[non_exhaustive]
pub enum TextureViewDestroyError {}

impl<A: HalApi> Resource<TextureViewId> for TextureView<A> {
    const TYPE: ResourceType = "TextureView";

    fn as_info(&self) -> &ResourceInfo<TextureViewId> {
        &self.info
    }

    fn as_info_mut(&mut self) -> &mut ResourceInfo<TextureViewId> {
        &mut self.info
    }
}

/// Describes a [`Sampler`]
#[derive(Clone, Debug, PartialEq)]
#[cfg_attr(feature = "trace", derive(serde::Serialize))]
#[cfg_attr(feature = "replay", derive(serde::Deserialize))]
pub struct SamplerDescriptor<'a> {
    /// Debug label of the sampler.
    ///
    /// This will show up in graphics debuggers for easy identification.
    pub label: Label<'a>,
    /// How to deal with out of bounds accesses in the u (i.e. x) direction
    pub address_modes: [wgt::AddressMode; 3],
    /// How to filter the texture when it needs to be magnified (made larger)
    pub mag_filter: wgt::FilterMode,
    /// How to filter the texture when it needs to be minified (made smaller)
    pub min_filter: wgt::FilterMode,
    /// How to filter between mip map levels
    pub mipmap_filter: wgt::FilterMode,
    /// Minimum level of detail (i.e. mip level) to use
    pub lod_min_clamp: f32,
    /// Maximum level of detail (i.e. mip level) to use
    pub lod_max_clamp: f32,
    /// If this is enabled, this is a comparison sampler using the given comparison function.
    pub compare: Option<wgt::CompareFunction>,
    /// Must be at least 1. If this is not 1, all filter modes must be linear.
    pub anisotropy_clamp: u16,
    /// Border color to use when address_mode is
    /// [`AddressMode::ClampToBorder`](wgt::AddressMode::ClampToBorder)
    pub border_color: Option<wgt::SamplerBorderColor>,
}

#[derive(Debug)]
pub struct Sampler<A: HalApi> {
    pub(crate) raw: Option<A::Sampler>,
    pub(crate) device: Arc<Device<A>>,
    pub(crate) info: ResourceInfo<SamplerId>,
    /// `true` if this is a comparison sampler
    pub(crate) comparison: bool,
    /// `true` if this is a filtering sampler
    pub(crate) filtering: bool,
}

impl<A: HalApi> Drop for Sampler<A> {
    fn drop(&mut self) {
        resource_log!("Destroy raw Sampler {:?}", self.info.label());
        if let Some(raw) = self.raw.take() {
            unsafe {
                use hal::Device;
                self.device.raw().destroy_sampler(raw);
            }
        }
    }
}

impl<A: HalApi> Sampler<A> {
    pub(crate) fn raw(&self) -> &A::Sampler {
        self.raw.as_ref().unwrap()
    }
}

#[derive(Copy, Clone)]
pub enum SamplerFilterErrorType {
    MagFilter,
    MinFilter,
    MipmapFilter,
}

impl Debug for SamplerFilterErrorType {
    fn fmt(&self, f: &mut std::fmt::Formatter<'_>) -> std::fmt::Result {
        match *self {
            SamplerFilterErrorType::MagFilter => write!(f, "magFilter"),
            SamplerFilterErrorType::MinFilter => write!(f, "minFilter"),
            SamplerFilterErrorType::MipmapFilter => write!(f, "mipmapFilter"),
        }
    }
}

#[derive(Clone, Debug, Error)]
#[non_exhaustive]
pub enum CreateSamplerError {
    #[error(transparent)]
    Device(#[from] DeviceError),
    #[error("Invalid lodMinClamp: {0}. Must be greater or equal to 0.0")]
    InvalidLodMinClamp(f32),
    #[error("Invalid lodMaxClamp: {lod_max_clamp}. Must be greater or equal to lodMinClamp (which is {lod_min_clamp}).")]
    InvalidLodMaxClamp {
        lod_min_clamp: f32,
        lod_max_clamp: f32,
    },
    #[error("Invalid anisotropic clamp: {0}. Must be at least 1.")]
    InvalidAnisotropy(u16),
    #[error("Invalid filter mode for {filter_type:?}: {filter_mode:?}. When anistropic clamp is not 1 (it is {anisotropic_clamp}), all filter modes must be linear.")]
    InvalidFilterModeWithAnisotropy {
        filter_type: SamplerFilterErrorType,
        filter_mode: wgt::FilterMode,
        anisotropic_clamp: u16,
    },
    #[error("Cannot create any more samplers")]
    TooManyObjects,
    /// AddressMode::ClampToBorder requires feature ADDRESS_MODE_CLAMP_TO_BORDER.
    #[error(transparent)]
    MissingFeatures(#[from] MissingFeatures),
}

impl<A: HalApi> Resource<SamplerId> for Sampler<A> {
    const TYPE: ResourceType = "Sampler";

    fn as_info(&self) -> &ResourceInfo<SamplerId> {
        &self.info
    }

    fn as_info_mut(&mut self) -> &mut ResourceInfo<SamplerId> {
        &mut self.info
    }
}

#[derive(Clone, Debug, Error)]
#[non_exhaustive]
pub enum CreateQuerySetError {
    #[error(transparent)]
    Device(#[from] DeviceError),
    #[error("QuerySets cannot be made with zero queries")]
    ZeroCount,
    #[error("{count} is too many queries for a single QuerySet. QuerySets cannot be made more than {maximum} queries.")]
    TooManyQueries { count: u32, maximum: u32 },
    #[error(transparent)]
    MissingFeatures(#[from] MissingFeatures),
}

pub type QuerySetDescriptor<'a> = wgt::QuerySetDescriptor<Label<'a>>;

#[derive(Debug)]
pub struct QuerySet<A: HalApi> {
    pub(crate) raw: Option<A::QuerySet>,
    pub(crate) device: Arc<Device<A>>,
    pub(crate) info: ResourceInfo<QuerySetId>,
    pub(crate) desc: wgt::QuerySetDescriptor<()>,
}

impl<A: HalApi> Drop for QuerySet<A> {
    fn drop(&mut self) {
        resource_log!("Destroy raw QuerySet {:?}", self.info.label());
        if let Some(raw) = self.raw.take() {
            unsafe {
                use hal::Device;
                self.device.raw().destroy_query_set(raw);
            }
        }
    }
}

impl<A: HalApi> Resource<QuerySetId> for QuerySet<A> {
    const TYPE: ResourceType = "QuerySet";

    fn as_info(&self) -> &ResourceInfo<QuerySetId> {
        &self.info
    }

    fn as_info_mut(&mut self) -> &mut ResourceInfo<QuerySetId> {
        &mut self.info
    }
}

impl<A: HalApi> QuerySet<A> {
    pub(crate) fn raw(&self) -> &A::QuerySet {
        self.raw.as_ref().unwrap()
    }
}

#[derive(Clone, Debug, Error)]
#[non_exhaustive]
pub enum DestroyError {
    #[error("Resource is invalid")]
    Invalid,
    #[error("Resource is already destroyed")]
    AlreadyDestroyed,
}<|MERGE_RESOLUTION|>--- conflicted
+++ resolved
@@ -550,7 +550,6 @@
         #[cfg(feature = "trace")]
         if let Some(ref mut trace) = *device.trace.lock() {
             trace.add(trace::Action::FreeBuffer(buffer_id));
-<<<<<<< HEAD
         }
 
         let temp = {
@@ -571,17 +570,6 @@
             }))
         };
 
-=======
-        }
-        // Note: a future commit will replace this with a read guard
-        // and actually snatch the buffer.
-        let snatch_guard = device.snatchable_lock.read();
-        if self.raw.get(&snatch_guard).is_none() {
-            return Err(resource::DestroyError::AlreadyDestroyed);
-        }
-
-        let temp = queue::TempResource::Buffer(self.clone());
->>>>>>> 164e478f
         let mut pending_writes = device.pending_writes.lock();
         let pending_writes = pending_writes.as_mut().unwrap();
         if pending_writes.dst_buffers.contains_key(&buffer_id) {
