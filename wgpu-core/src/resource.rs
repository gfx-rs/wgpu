--- conflicted
+++ resolved
@@ -1,15 +1,10 @@
 use crate::{
     device::{DeviceError, HostMap, MissingDownlevelFlags, MissingFeatures},
-<<<<<<< HEAD
-    hub::{Global, GlobalIdentityHandlerFactory, HalApi, Resource, Token},
-    id::{AdapterId, CommandEncoderId, DeviceId, SurfaceId, TextureId, TextureViewId, Valid},
-=======
     global::Global,
     hal_api::HalApi,
     hub::Token,
     id::{AdapterId, DeviceId, SurfaceId, TextureId, Valid},
     identity::GlobalIdentityHandlerFactory,
->>>>>>> 7198d60f
     init_tracker::{BufferInitTracker, TextureInitTracker},
     track::TextureSelector,
     validation::MissingBufferUsageError,
