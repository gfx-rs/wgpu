use crate::{Epoch, Index};
use std::{
    cmp::Ordering,
    fmt::{self, Debug},
    hash::Hash,
    marker::PhantomData,
};
use wgt::{Backend, WasmNotSendSync};

type IdType = u64;
type ZippedIndex = Index;
type NonZeroId = std::num::NonZeroU64;

const INDEX_BITS: usize = std::mem::size_of::<ZippedIndex>() * 8;
const EPOCH_BITS: usize = INDEX_BITS - BACKEND_BITS;
const BACKEND_BITS: usize = 3;
const BACKEND_SHIFT: usize = INDEX_BITS * 2 - BACKEND_BITS;
pub const EPOCH_MASK: u32 = (1 << (EPOCH_BITS)) - 1;

/// The raw underlying representation of an identifier.
#[repr(transparent)]
#[cfg_attr(
    any(feature = "serde", feature = "trace"),
    derive(serde::Serialize),
    serde(into = "SerialId")
)]
#[cfg_attr(
    any(feature = "serde", feature = "replay"),
    derive(serde::Deserialize),
    serde(from = "SerialId")
)]
#[derive(Clone, Copy, PartialEq, Eq, PartialOrd, Ord, Hash)]
pub struct RawId(NonZeroId);

impl RawId {
    #[doc(hidden)]
    #[inline]
    pub fn from_non_zero(non_zero: NonZeroId) -> Self {
        Self(non_zero)
    }

    #[doc(hidden)]
    #[inline]
    pub fn into_non_zero(self) -> NonZeroId {
        self.0
    }

    /// Zip together an identifier and return its raw underlying representation.
    pub fn zip(index: Index, epoch: Epoch, backend: Backend) -> RawId {
        assert_eq!(0, epoch >> EPOCH_BITS);
        assert_eq!(0, (index as IdType) >> INDEX_BITS);
        let v = index as IdType
            | ((epoch as IdType) << INDEX_BITS)
            | ((backend as IdType) << BACKEND_SHIFT);
        Self(NonZeroId::new(v).unwrap())
    }

    /// Unzip a raw identifier into its components.
    #[allow(trivial_numeric_casts)]
    pub fn unzip(self) -> (Index, Epoch, Backend) {
        (
            (self.0.get() as ZippedIndex) as Index,
            (((self.0.get() >> INDEX_BITS) as ZippedIndex) & (EPOCH_MASK as ZippedIndex)) as Index,
            self.backend(),
        )
    }

    pub fn backend(self) -> Backend {
        match self.0.get() >> (BACKEND_SHIFT) as u8 {
            0 => Backend::Empty,
            1 => Backend::Vulkan,
            2 => Backend::Metal,
            3 => Backend::Dx12,
            4 => Backend::Gl,
            _ => unreachable!(),
        }
    }
}

/// Coerce a slice of identifiers into a slice of optional raw identifiers.
///
/// There's two reasons why we know this is correct:
/// * `Option<T>` is guaranteed to be niche-filled to 0's.
/// * The `T` in `Option<T>` can inhabit any representation except 0's, since
///   its underlying representation is `NonZero*`.
pub fn as_option_slice<T: Marker>(ids: &[Id<T>]) -> &[Option<Id<T>>] {
    // SAFETY: Any Id<T> is repr(transparent) over `Option<RawId>`, since both
    // are backed by non-zero types.
    unsafe { std::slice::from_raw_parts(ids.as_ptr().cast(), ids.len()) }
}

/// An identifier for a wgpu object.
///
/// An `Id<T>` value identifies a value stored in a [`Global`]'s [`Hub`].
///
/// ## Note on `Id` typing
///
/// You might assume that an `Id<T>` can only be used to retrieve a resource of
/// type `T`, but that is not quite the case. The id types in `wgpu-core`'s
/// public API ([`TextureId`], for example) can refer to resources belonging to
/// any backend, but the corresponding resource types ([`Texture<A>`], for
/// example) are always parameterized by a specific backend `A`.
///
/// So the `T` in `Id<T>` is usually a resource type like `Texture<Empty>`,
/// where [`Empty`] is the `wgpu_hal` dummy back end. These empty types are
/// never actually used, beyond just making sure you access each `Storage` with
/// the right kind of identifier. The members of [`Hub<A>`] pair up each
/// `X<Empty>` type with the resource type `X<A>`, for some specific backend
/// `A`.
///
/// [`Global`]: crate::global::Global
/// [`Hub`]: crate::hub::Hub
/// [`Hub<A>`]: crate::hub::Hub
/// [`Texture<A>`]: crate::resource::Texture
/// [`Registry`]: crate::hub::Registry
/// [`Empty`]: hal::api::Empty
#[repr(transparent)]
#[cfg_attr(any(feature = "serde", feature = "trace"), derive(serde::Serialize))]
#[cfg_attr(any(feature = "serde", feature = "replay"), derive(serde::Deserialize))]
#[cfg_attr(
    any(feature = "serde", feature = "trace", feature = "replay"),
    serde(transparent)
)]
pub struct Id<T: Marker>(RawId, PhantomData<T>);

// This type represents Id in a more readable (and editable) way.
#[allow(dead_code)]
#[cfg_attr(feature = "serde", derive(serde::Serialize, serde::Deserialize))]
enum SerialId {
    // The only variant forces RON to not ignore "Id"
    Id(Index, Epoch, Backend),
}

impl From<RawId> for SerialId {
    fn from(id: RawId) -> Self {
        let (index, epoch, backend) = id.unzip();
        Self::Id(index, epoch, backend)
    }
}

impl From<SerialId> for RawId {
    fn from(id: SerialId) -> Self {
        match id {
            SerialId::Id(index, epoch, backend) => RawId::zip(index, epoch, backend),
        }
    }
}

impl<T> Id<T>
where
    T: Marker,
{
    /// # Safety
    ///
    /// The raw id must be valid for the type.
    pub unsafe fn from_raw(raw: RawId) -> Self {
        Self(raw, PhantomData)
    }

    /// Coerce the identifiers into its raw underlying representation.
    pub fn into_raw(self) -> RawId {
        self.0
    }

    #[allow(dead_code)]
    pub(crate) fn dummy(index: u32) -> Self {
        Id::zip(index, 1, Backend::Empty)
    }

    #[allow(dead_code)]
    pub(crate) fn is_valid(&self) -> bool {
        self.backend() != Backend::Empty
    }

    /// Get the backend this identifier corresponds to.
    #[inline]
    pub fn backend(self) -> Backend {
        self.0.backend()
    }

    #[inline]
    pub fn zip(index: Index, epoch: Epoch, backend: Backend) -> Self {
        Id(RawId::zip(index, epoch, backend), PhantomData)
    }

    #[inline]
    pub fn unzip(self) -> (Index, Epoch, Backend) {
        self.0.unzip()
    }
}

impl<T> Copy for Id<T> where T: Marker {}

impl<T> Clone for Id<T>
where
    T: Marker,
{
    #[inline]
    fn clone(&self) -> Self {
        *self
    }
}

impl<T> Debug for Id<T>
where
    T: Marker,
{
    fn fmt(&self, formatter: &mut fmt::Formatter) -> fmt::Result {
        let (index, epoch, backend) = self.unzip();
        let backend = match backend {
            Backend::Empty => "_",
            Backend::Vulkan => "vk",
            Backend::Metal => "mtl",
            Backend::Dx12 => "d3d12",
            Backend::Gl => "gl",
            Backend::BrowserWebGpu => "webgpu",
        };
        write!(formatter, "Id({index},{epoch},{backend})")?;
        Ok(())
    }
}

impl<T> Hash for Id<T>
where
    T: Marker,
{
    #[inline]
    fn hash<H: std::hash::Hasher>(&self, state: &mut H) {
        self.0.hash(state);
    }
}

impl<T> PartialEq for Id<T>
where
    T: Marker,
{
    #[inline]
    fn eq(&self, other: &Self) -> bool {
        self.0 == other.0
    }
}

impl<T> Eq for Id<T> where T: Marker {}

impl<T> PartialOrd for Id<T>
where
    T: Marker,
{
    #[inline]
    fn partial_cmp(&self, other: &Self) -> Option<Ordering> {
        Some(self.cmp(other))
    }
}

impl<T> Ord for Id<T>
where
    T: Marker,
{
    #[inline]
    fn cmp(&self, other: &Self) -> Ordering {
        self.0.cmp(&other.0)
    }
}

/// Marker trait used to determine which types uniquely identify a resource.
///
/// For example, `Device<A>` will have the same type of identifier as
/// `Device<B>` because `Device<T>` for any `T` defines the same maker type.
pub trait Marker: 'static + WasmNotSendSync {}

// This allows `()` to be used as a marker type for tests.
//
// We don't want these in production code, since they essentially remove type
// safety, like how identifiers across different types can be compared.
#[cfg(test)]
impl Marker for () {}

/// Define identifiers for each resource.
macro_rules! ids {
    ($(
        $(#[$($meta:meta)*])*
        pub type $name:ident $marker:ident;
    )*) => {
        /// Marker types for each resource.
        pub mod markers {
            $(
                #[derive(Debug)]
                pub enum $marker {}
                impl super::Marker for $marker {}
            )*
        }

        $(
            $(#[$($meta)*])*
            pub type $name = Id<self::markers::$marker>;
        )*
    }
}

ids! {
    pub type AdapterId Adapter;
    pub type SurfaceId Surface;
    pub type DeviceId Device;
    pub type QueueId Queue;
    pub type BufferId Buffer;
    pub type StagingBufferId StagingBuffer;
    pub type TextureViewId TextureView;
    pub type TextureId Texture;
    pub type SamplerId Sampler;
    pub type BindGroupLayoutId BindGroupLayout;
    pub type PipelineLayoutId PipelineLayout;
    pub type BindGroupId BindGroup;
    pub type ShaderModuleId ShaderModule;
    pub type RenderPipelineId RenderPipeline;
    pub type ComputePipelineId ComputePipeline;
    pub type PipelineCacheId PipelineCache;
    pub type CommandEncoderId CommandEncoder;
    pub type CommandBufferId CommandBuffer;
    pub type RenderPassEncoderId RenderPassEncoder;
    pub type ComputePassEncoderId ComputePassEncoder;
    pub type RenderBundleEncoderId RenderBundleEncoder;
    pub type RenderBundleId RenderBundle;
    pub type QuerySetId QuerySet;
    pub type BlasId Blas;
    pub type TlasId Tlas;
<<<<<<< HEAD
    pub type TlasInstanceId TlasInstance;
=======
>>>>>>> a5365bfd
}

impl CommandEncoderId {
    pub fn into_command_buffer_id(self) -> CommandBufferId {
        Id(self.0, PhantomData)
    }
}

impl CommandBufferId {
    pub fn into_command_encoder_id(self) -> CommandEncoderId {
        Id(self.0, PhantomData)
    }
}

impl DeviceId {
    pub fn into_queue_id(self) -> QueueId {
        Id(self.0, PhantomData)
    }
}

#[test]
fn test_id_backend() {
    for &b in &[
        Backend::Empty,
        Backend::Vulkan,
        Backend::Metal,
        Backend::Dx12,
        Backend::Gl,
    ] {
        let id = Id::<()>::zip(1, 0, b);
        let (_id, _epoch, backend) = id.unzip();
        assert_eq!(id.backend(), b);
        assert_eq!(backend, b);
    }
}

#[test]
fn test_id() {
    let last_index = ((1u64 << INDEX_BITS) - 1) as Index;
    let indexes = [1, last_index / 2 - 1, last_index / 2 + 1, last_index];
    let epochs = [1, EPOCH_MASK / 2 - 1, EPOCH_MASK / 2 + 1, EPOCH_MASK];
    let backends = [
        Backend::Empty,
        Backend::Vulkan,
        Backend::Metal,
        Backend::Dx12,
        Backend::Gl,
    ];
    for &i in &indexes {
        for &e in &epochs {
            for &b in &backends {
                let id = Id::<()>::zip(i, e, b);
                let (index, epoch, backend) = id.unzip();
                assert_eq!(index, i);
                assert_eq!(epoch, e);
                assert_eq!(backend, b);
            }
        }
    }
}<|MERGE_RESOLUTION|>--- conflicted
+++ resolved
@@ -323,10 +323,7 @@
     pub type QuerySetId QuerySet;
     pub type BlasId Blas;
     pub type TlasId Tlas;
-<<<<<<< HEAD
     pub type TlasInstanceId TlasInstance;
-=======
->>>>>>> a5365bfd
 }
 
 impl CommandEncoderId {
