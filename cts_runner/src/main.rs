<<<<<<< HEAD
use std::{
    env, fmt,
    io::{Read, Write},
    rc::Rc,
};

use deno_core::anyhow::anyhow;
use deno_core::error::AnyError;
use deno_core::op;
use deno_core::resolve_url_or_path;
use deno_core::serde_json::json;
use deno_core::v8;
use deno_core::JsRuntime;
use deno_core::RuntimeOptions;
use deno_core::ZeroCopyBuf;
use deno_web::BlobStore;
use termcolor::Ansi;
use termcolor::Color::Red;
use termcolor::ColorSpec;
use termcolor::WriteColor;

#[tokio::main(flavor = "current_thread")]
async fn main() {
    unwrap_or_exit(run().await)
}

async fn run() -> Result<(), AnyError> {
    let mut args_iter = env::args();
    let _ = args_iter.next();
    let url = args_iter
        .next()
        .ok_or_else(|| anyhow!("missing specifier in first command line argument"))?;
    let specifier = resolve_url_or_path(&url, &env::current_dir()?)?;

    let options = RuntimeOptions {
        module_loader: Some(Rc::new(deno_core::FsModuleLoader)),
        get_error_class_fn: Some(&get_error_class_name),
        extensions: vec![
            deno_webidl::deno_webidl::init_ops_and_esm(),
            deno_console::deno_console::init_ops_and_esm(),
            deno_url::deno_url::init_ops_and_esm(),
            deno_web::deno_web::init_ops_and_esm::<Permissions>(BlobStore::default(), None),
            deno_webgpu::deno_webgpu::init_ops_and_esm(true),
            cts_runner::init_ops_and_esm(),
        ],
        ..Default::default()
=======
#[cfg(not(target_arch = "wasm32"))]
mod native {
    use std::{
        env, fmt,
        io::{Read, Write},
        rc::Rc,
>>>>>>> 4aff9b67
    };

    use deno_core::anyhow::anyhow;
    use deno_core::error::AnyError;
    use deno_core::op;
    use deno_core::resolve_url_or_path;
    use deno_core::serde_json::json;
    use deno_core::v8;
    use deno_core::JsRuntime;
    use deno_core::RuntimeOptions;
    use deno_core::ZeroCopyBuf;
    use deno_web::BlobStore;
    use termcolor::Ansi;
    use termcolor::Color::Red;
    use termcolor::ColorSpec;
    use termcolor::WriteColor;

    pub async fn run() -> Result<(), AnyError> {
        let mut args_iter = env::args();
        let _ = args_iter.next();
        let url = args_iter
            .next()
            .ok_or_else(|| anyhow!("missing specifier in first command line argument"))?;
        let specifier = resolve_url_or_path(&url)?;

        let options = RuntimeOptions {
            module_loader: Some(Rc::new(deno_core::FsModuleLoader)),
            get_error_class_fn: Some(&get_error_class_name),
            extensions: vec![
                deno_webidl::init_esm(),
                deno_console::init_esm(),
                deno_url::init_ops_and_esm(),
                deno_web::init_ops_and_esm::<Permissions>(BlobStore::default(), None),
                deno_webgpu::init_ops_and_esm(true),
                extension(),
            ],
            ..Default::default()
        };
        let mut isolate = JsRuntime::new(options);
        let args = args_iter.collect::<Vec<String>>();
        let cfg = json!({"args": args, "cwd": env::current_dir().unwrap().to_string_lossy() });

        {
            let context = isolate.global_context();
            let scope = &mut isolate.handle_scope();
            let context_local = v8::Local::new(scope, context);
            let global_obj = context_local.global(scope);
            let bootstrap_str = v8::String::new(scope, "bootstrap").unwrap();
            let bootstrap_fn = global_obj.get(scope, bootstrap_str.into()).unwrap();
            let bootstrap_fn = v8::Local::<v8::Function>::try_from(bootstrap_fn).unwrap();

            let options_v8 = deno_core::serde_v8::to_v8(scope, cfg).unwrap();
            let bootstrap_fn = v8::Local::new(scope, bootstrap_fn);
            let undefined = v8::undefined(scope);
            bootstrap_fn
                .call(scope, undefined.into(), &[options_v8])
                .unwrap();
        }

        isolate.op_state().borrow_mut().put(Permissions {});

        let mod_id = isolate.load_main_module(&specifier, None).await?;
        let mod_rx = isolate.mod_evaluate(mod_id);

        let rx = tokio::spawn(async move {
            match mod_rx.await {
                Ok(err @ Err(_)) => err,
                _ => Ok(()),
            }
        });

        isolate.run_event_loop(false).await?;
        rx.await.unwrap()?;

<<<<<<< HEAD
deno_core::extension!(
    cts_runner,
    deps = [deno_webidl, deno_web],
    ops = [op_exit, op_read_file_sync, op_write_file_sync],
    esm_entry_point = "ext:cts_runner/bootstrap.js",
    esm = ["bootstrap.js"],
);
=======
        Ok(())
    }
>>>>>>> 4aff9b67

    fn extension() -> deno_core::Extension {
        deno_core::Extension::builder(env!("CARGO_PKG_NAME"))
            .ops(vec![
                op_exit::decl(),
                op_read_file_sync::decl(),
                op_write_file_sync::decl(),
            ])
            .esm(deno_core::include_js_files!("bootstrap.js",))
            .build()
    }

    #[op]
    fn op_exit(code: i32) -> Result<(), AnyError> {
        std::process::exit(code)
    }

    #[op]
    fn op_read_file_sync(path: String) -> Result<ZeroCopyBuf, AnyError> {
        let path = std::path::Path::new(&path);
        let mut file = std::fs::File::open(path)?;
        let mut buf = Vec::new();
        file.read_to_end(&mut buf)?;
        Ok(ZeroCopyBuf::from(buf))
    }

    #[op]
    fn op_write_file_sync(path: String, buf: ZeroCopyBuf) -> Result<(), AnyError> {
        let path = std::path::Path::new(&path);
        let mut file = std::fs::File::create(path)?;
        file.write_all(&buf)?;
        Ok(())
    }

    fn get_error_class_name(e: &AnyError) -> &'static str {
        deno_core::error::get_custom_error_class(e)
            .or_else(|| deno_webgpu::error::get_error_class_name(e))
            .unwrap_or_else(|| {
                panic!(
                    "Error '{}' contains boxed error of unsupported type:{}",
                    e,
                    e.chain()
                        .map(|e| format!("\n  {:?}", e))
                        .collect::<String>()
                );
            })
    }

    pub fn unwrap_or_exit<T>(result: Result<T, AnyError>) -> T {
        match result {
            Ok(value) => value,
            Err(error) => {
                eprintln!("{}: {:?}", red_bold("error"), error);
                std::process::exit(1);
            }
        }
    }

    fn style<S: AsRef<str>>(s: S, colorspec: ColorSpec) -> impl fmt::Display {
        let mut v = Vec::new();
        let mut ansi_writer = Ansi::new(&mut v);
        ansi_writer.set_color(&colorspec).unwrap();
        ansi_writer.write_all(s.as_ref().as_bytes()).unwrap();
        ansi_writer.reset().unwrap();
        String::from_utf8_lossy(&v).into_owned()
    }

    fn red_bold<S: AsRef<str>>(s: S) -> impl fmt::Display {
        let mut style_spec = ColorSpec::new();
        style_spec.set_fg(Some(Red)).set_bold(true);
        style(s, style_spec)
    }

    // NOP permissions
    struct Permissions;

    impl deno_web::TimersPermission for Permissions {
        fn allow_hrtime(&mut self) -> bool {
            false
        }

        fn check_unstable(&self, _state: &deno_core::OpState, _api_name: &'static str) {}
    }
}

#[cfg(not(target_arch = "wasm32"))]
#[tokio::main(flavor = "current_thread")]
async fn main() {
    native::unwrap_or_exit(native::run().await)
}

#[cfg(target_arch = "wasm32")]
fn main() {
    panic!("This is a native only module. It can't be run on the web!");
}<|MERGE_RESOLUTION|>--- conflicted
+++ resolved
@@ -1,58 +1,9 @@
-<<<<<<< HEAD
-use std::{
-    env, fmt,
-    io::{Read, Write},
-    rc::Rc,
-};
-
-use deno_core::anyhow::anyhow;
-use deno_core::error::AnyError;
-use deno_core::op;
-use deno_core::resolve_url_or_path;
-use deno_core::serde_json::json;
-use deno_core::v8;
-use deno_core::JsRuntime;
-use deno_core::RuntimeOptions;
-use deno_core::ZeroCopyBuf;
-use deno_web::BlobStore;
-use termcolor::Ansi;
-use termcolor::Color::Red;
-use termcolor::ColorSpec;
-use termcolor::WriteColor;
-
-#[tokio::main(flavor = "current_thread")]
-async fn main() {
-    unwrap_or_exit(run().await)
-}
-
-async fn run() -> Result<(), AnyError> {
-    let mut args_iter = env::args();
-    let _ = args_iter.next();
-    let url = args_iter
-        .next()
-        .ok_or_else(|| anyhow!("missing specifier in first command line argument"))?;
-    let specifier = resolve_url_or_path(&url, &env::current_dir()?)?;
-
-    let options = RuntimeOptions {
-        module_loader: Some(Rc::new(deno_core::FsModuleLoader)),
-        get_error_class_fn: Some(&get_error_class_name),
-        extensions: vec![
-            deno_webidl::deno_webidl::init_ops_and_esm(),
-            deno_console::deno_console::init_ops_and_esm(),
-            deno_url::deno_url::init_ops_and_esm(),
-            deno_web::deno_web::init_ops_and_esm::<Permissions>(BlobStore::default(), None),
-            deno_webgpu::deno_webgpu::init_ops_and_esm(true),
-            cts_runner::init_ops_and_esm(),
-        ],
-        ..Default::default()
-=======
 #[cfg(not(target_arch = "wasm32"))]
 mod native {
     use std::{
         env, fmt,
         io::{Read, Write},
         rc::Rc,
->>>>>>> 4aff9b67
     };
 
     use deno_core::anyhow::anyhow;
@@ -76,18 +27,18 @@
         let url = args_iter
             .next()
             .ok_or_else(|| anyhow!("missing specifier in first command line argument"))?;
-        let specifier = resolve_url_or_path(&url)?;
+        let specifier = resolve_url_or_path(&url, &env::current_dir()?)?;
 
         let options = RuntimeOptions {
             module_loader: Some(Rc::new(deno_core::FsModuleLoader)),
             get_error_class_fn: Some(&get_error_class_name),
             extensions: vec![
-                deno_webidl::init_esm(),
-                deno_console::init_esm(),
-                deno_url::init_ops_and_esm(),
-                deno_web::init_ops_and_esm::<Permissions>(BlobStore::default(), None),
-                deno_webgpu::init_ops_and_esm(true),
-                extension(),
+                deno_webidl::deno_webidl::init_ops_and_esm(),
+                deno_console::deno_console::init_ops_and_esm(),
+                deno_url::deno_url::init_ops_and_esm(),
+                deno_web::deno_web::init_ops_and_esm::<Permissions>(BlobStore::default(), None),
+                deno_webgpu::deno_webgpu::init_ops_and_esm(true),
+                cts_runner::init_ops_and_esm(),
             ],
             ..Default::default()
         };
@@ -127,29 +78,16 @@
         isolate.run_event_loop(false).await?;
         rx.await.unwrap()?;
 
-<<<<<<< HEAD
-deno_core::extension!(
-    cts_runner,
-    deps = [deno_webidl, deno_web],
-    ops = [op_exit, op_read_file_sync, op_write_file_sync],
-    esm_entry_point = "ext:cts_runner/bootstrap.js",
-    esm = ["bootstrap.js"],
-);
-=======
         Ok(())
     }
->>>>>>> 4aff9b67
 
-    fn extension() -> deno_core::Extension {
-        deno_core::Extension::builder(env!("CARGO_PKG_NAME"))
-            .ops(vec![
-                op_exit::decl(),
-                op_read_file_sync::decl(),
-                op_write_file_sync::decl(),
-            ])
-            .esm(deno_core::include_js_files!("bootstrap.js",))
-            .build()
-    }
+    deno_core::extension!(
+        cts_runner,
+        deps = [deno_webidl, deno_web],
+        ops = [op_exit, op_read_file_sync, op_write_file_sync],
+        esm_entry_point = "ext:cts_runner/bootstrap.js",
+        esm = ["bootstrap.js"],
+    );
 
     #[op]
     fn op_exit(code: i32) -> Result<(), AnyError> {
