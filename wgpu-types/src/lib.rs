--- conflicted
+++ resolved
@@ -881,7 +881,15 @@
         /// - Vulkan (with dualSrcBlend)
         /// - DX12
         const DUAL_SOURCE_BLENDING = 1 << 54;
-<<<<<<< HEAD
+        /// Allows shaders to use i64 and u64.
+        ///
+        /// Supported platforms:
+        /// - Vulkan
+        /// - DX12 (DXC only)
+        /// - Metal (with MSL 2.3+)
+        ///
+        /// This is a native only feature.
+        const SHADER_INT64 = 1 << 55;
         /// Allows compute shaders to use the subgroup operation built-ins
         ///
         /// Supported Platforms:
@@ -890,7 +898,7 @@
         /// - Metal
         ///
         /// This is a native only feature.
-        const SUBGROUP_COMPUTE = 1 << 55;
+        const SUBGROUP_COMPUTE = 1 << 56;
         /// Allows fragment shaders to use the subgroup operation built-ins
         ///
         /// Supported Platforms:
@@ -899,7 +907,7 @@
         /// - Metal
         ///
         /// This is a native only feature.
-        const SUBGROUP_FRAGMENT = 1 << 56;
+        const SUBGROUP_FRAGMENT = 1 << 57;
         /// Allows vertex shaders to use the subgroup operation built-ins
         ///
         /// Supported Platforms:
@@ -907,18 +915,7 @@
         /// - Metal
         ///
         /// This is a native only feature.
-        const SUBGROUP_VERTEX = 1 << 57;
-=======
-        /// Allows shaders to use i64 and u64.
-        ///
-        /// Supported platforms:
-        /// - Vulkan
-        /// - DX12 (DXC only)
-        /// - Metal (with MSL 2.3+)
-        ///
-        /// This is a native only feature.
-        const SHADER_INT64 = 1 << 55;
->>>>>>> 152a94bc
+        const SUBGROUP_VERTEX = 1 << 58;
     }
 }
 
