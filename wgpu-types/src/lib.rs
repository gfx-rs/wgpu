--- conflicted
+++ resolved
@@ -806,39 +806,6 @@
         /// - Vulkan
         ///
         /// This is a native only feature.
-<<<<<<< HEAD
-        const TEXTURE_FORMAT_NV12 = 1 << 55;
-
-        // Shader:
-
-        /// Allows compute shaders to use the subgroup operation built-ins
-        ///
-        /// Supported Platforms:
-        /// - Vulkan
-        /// - DX12
-        /// - Metal
-        ///
-        /// This is a native only feature.
-        const SUBGROUP_COMPUTE = 1 << 56;
-        /// Allows fragment shaders to use the subgroup operation built-ins
-        ///
-        /// Supported Platforms:
-        /// - Vulkan
-        /// - DX12
-        /// - Metal
-        ///
-        /// This is a native only feature.
-        const SUBGROUP_FRAGMENT = 1 << 57;
-        /// Allows vertex shaders to use the subgroup operation built-ins
-        ///
-        /// Supported Platforms:
-        /// - Vulkan
-        /// - Metal
-        ///
-        /// This is a native only feature.
-        const SUBGROUP_VERTEX = 1 << 58;
-
-=======
         const TEXTURE_FORMAT_NV12 = 1 << 47;
         /// Allows for the creation of ray-tracing acceleration structures.
         ///
@@ -857,7 +824,6 @@
         ///
         /// This is a native-only feature.
         const RAY_QUERY = 1 << 49;
->>>>>>> 5b9ade82
         /// Enables 64-bit floating point types in SPIR-V shaders.
         ///
         /// Note: even when supported by GPU hardware, 64-bit floating point operations are
@@ -907,6 +873,32 @@
         /// - Vulkan (with dualSrcBlend)
         /// - DX12
         const DUAL_SOURCE_BLENDING = 1 << 54;
+        /// Allows compute shaders to use the subgroup operation built-ins
+        ///
+        /// Supported Platforms:
+        /// - Vulkan
+        /// - DX12
+        /// - Metal
+        ///
+        /// This is a native only feature.
+        const SUBGROUP_COMPUTE = 1 << 55;
+        /// Allows fragment shaders to use the subgroup operation built-ins
+        ///
+        /// Supported Platforms:
+        /// - Vulkan
+        /// - DX12
+        /// - Metal
+        ///
+        /// This is a native only feature.
+        const SUBGROUP_FRAGMENT = 1 << 56;
+        /// Allows vertex shaders to use the subgroup operation built-ins
+        ///
+        /// Supported Platforms:
+        /// - Vulkan
+        /// - Metal
+        ///
+        /// This is a native only feature.
+        const SUBGROUP_VERTEX = 1 << 57;
     }
 }
 
