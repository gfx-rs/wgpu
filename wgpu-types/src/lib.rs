/*! This library describes the API surface of WebGPU that is agnostic of the backend.
 *  This API is used for targeting both Web and Native.
 */

#![cfg_attr(docsrs, feature(doc_cfg, doc_auto_cfg))]
#![allow(
    // We don't use syntax sugar where it's not necessary.
    clippy::match_like_matches_macro,
)]
#![warn(missing_docs, unsafe_op_in_unsafe_fn)]

#[cfg(any(feature = "serde", test))]
use serde::{Deserialize, Serialize};
use std::hash::{Hash, Hasher};
use std::path::PathBuf;
use std::{num::NonZeroU32, ops::Range};

pub mod assertions;

// Use this macro instead of the one provided by the bitflags_serde_shim crate
// because the latter produces an error when deserializing bits that are not
// specified in the bitflags, while we want deserialization to succeed and
// and unspecified bits to lead to errors handled in wgpu-core.
// Note that plainly deriving Serialize and Deserialized would have a similar
// behavior to this macro (unspecified bit do not produce an error).
macro_rules! impl_bitflags {
    ($name:ident) => {
        #[cfg(feature = "trace")]
        impl serde::Serialize for $name {
            fn serialize<S>(&self, serializer: S) -> Result<S::Ok, S::Error>
            where
                S: serde::Serializer,
            {
                self.bits().serialize(serializer)
            }
        }

        #[cfg(feature = "replay")]
        impl<'de> serde::Deserialize<'de> for $name {
            fn deserialize<D>(deserializer: D) -> Result<$name, D::Error>
            where
                D: serde::Deserializer<'de>,
            {
                let value = <_ as serde::Deserialize<'de>>::deserialize(deserializer)?;
                // Note: newer version of bitflags replaced from_bits_unchecked with
                // from_bits_retain which is not marked as unsafe (same implementation).
                Ok(unsafe { $name::from_bits_unchecked(value) })
            }
        }

        impl $name {
            /// Returns true if the bitflags contains bits that are not part of
            /// the bitflags definition.
            pub fn contains_invalid_bits(&self) -> bool {
                let all = Self::all().bits();
                (self.bits() | all) != all
            }
        }
    };
}

/// Integral type used for buffer offsets.
pub type BufferAddress = u64;
/// Integral type used for buffer slice sizes.
pub type BufferSize = std::num::NonZeroU64;
/// Integral type used for binding locations in shaders.
pub type ShaderLocation = u32;
/// Integral type used for dynamic bind group offsets.
pub type DynamicOffset = u32;

/// Buffer-Texture copies must have [`bytes_per_row`] aligned to this number.
///
/// This doesn't apply to [`Queue::write_texture`][Qwt].
///
/// [`bytes_per_row`]: ImageDataLayout::bytes_per_row
/// [Qwt]: ../wgpu/struct.Queue.html#method.write_texture
pub const COPY_BYTES_PER_ROW_ALIGNMENT: u32 = 256;
/// An offset into the query resolve buffer has to be aligned to this.
pub const QUERY_RESOLVE_BUFFER_ALIGNMENT: BufferAddress = 256;
/// Buffer to buffer copy as well as buffer clear offsets and sizes must be aligned to this number.
pub const COPY_BUFFER_ALIGNMENT: BufferAddress = 4;
/// Size to align mappings.
pub const MAP_ALIGNMENT: BufferAddress = 8;
/// Vertex buffer strides have to be aligned to this number.
pub const VERTEX_STRIDE_ALIGNMENT: BufferAddress = 4;
/// Alignment all push constants need
pub const PUSH_CONSTANT_ALIGNMENT: u32 = 4;
/// Maximum queries in a query set
pub const QUERY_SET_MAX_QUERIES: u32 = 8192;
/// Size of a single piece of query data.
pub const QUERY_SIZE: u32 = 8;

/// Backends supported by wgpu.
#[repr(u8)]
#[derive(Clone, Copy, Debug, PartialEq, Eq, Hash)]
#[cfg_attr(feature = "trace", derive(Serialize))]
#[cfg_attr(feature = "replay", derive(Deserialize))]
pub enum Backend {
    /// Dummy backend, used for testing.
    Empty = 0,
    /// Vulkan API
    Vulkan = 1,
    /// Metal API (Apple platforms)
    Metal = 2,
    /// Direct3D-12 (Windows)
    Dx12 = 3,
    /// Direct3D-11 (Windows)
    Dx11 = 4,
    /// OpenGL ES-3 (Linux, Android)
    Gl = 5,
    /// WebGPU in the browser
    BrowserWebGpu = 6,
}

/// Power Preference when choosing a physical adapter.
///
/// Corresponds to [WebGPU `GPUPowerPreference`](
/// https://gpuweb.github.io/gpuweb/#enumdef-gpupowerpreference).
#[repr(C)]
#[derive(Copy, Clone, Debug, Default, PartialEq, Eq, Hash)]
#[cfg_attr(feature = "trace", derive(Serialize))]
#[cfg_attr(feature = "replay", derive(Deserialize))]
#[cfg_attr(feature = "serde", serde(rename_all = "kebab-case"))]
pub enum PowerPreference {
    /// Adapter that uses the least possible power. This is often an integrated GPU.
    #[default]
    LowPower = 0,
    /// Adapter that has the highest performance. This is often a discrete GPU.
    HighPerformance = 1,
}

bitflags::bitflags! {
    /// Represents the backends that wgpu will use.
    #[repr(transparent)]
    pub struct Backends: u32 {
        /// Supported on Windows, Linux/Android, and macOS/iOS via Vulkan Portability (with the Vulkan feature enabled)
        const VULKAN = 1 << Backend::Vulkan as u32;
        /// Currently unsupported
        const GL = 1 << Backend::Gl as u32;
        /// Supported on macOS/iOS
        const METAL = 1 << Backend::Metal as u32;
        /// Supported on Windows 10
        const DX12 = 1 << Backend::Dx12 as u32;
        /// Supported on Windows 7+
        const DX11 = 1 << Backend::Dx11 as u32;
        /// Supported when targeting the web through webassembly
        const BROWSER_WEBGPU = 1 << Backend::BrowserWebGpu as u32;
        /// All the apis that wgpu offers first tier of support for.
        ///
        /// Vulkan + Metal + DX12 + Browser WebGPU
        const PRIMARY = Self::VULKAN.bits
            | Self::METAL.bits
            | Self::DX12.bits
            | Self::BROWSER_WEBGPU.bits;
        /// All the apis that wgpu offers second tier of support for. These may
        /// be unsupported/still experimental.
        ///
        /// OpenGL + DX11
        const SECONDARY = Self::GL.bits | Self::DX11.bits;
    }
}

impl_bitflags!(Backends);

impl From<Backend> for Backends {
    fn from(backend: Backend) -> Self {
        Self::from_bits(1 << backend as u32).unwrap()
    }
}

/// Options for requesting adapter.
///
/// Corresponds to [WebGPU `GPURequestAdapterOptions`](
/// https://gpuweb.github.io/gpuweb/#dictdef-gpurequestadapteroptions).
#[repr(C)]
#[derive(Clone, Debug, PartialEq, Eq, Hash)]
#[cfg_attr(feature = "trace", derive(Serialize))]
#[cfg_attr(feature = "replay", derive(Deserialize))]
pub struct RequestAdapterOptions<S> {
    /// Power preference for the adapter.
    pub power_preference: PowerPreference,
    /// Indicates that only a fallback adapter can be returned. This is generally a "software"
    /// implementation on the system.
    pub force_fallback_adapter: bool,
    /// Surface that is required to be presentable with the requested adapter. This does not
    /// create the surface, only guarantees that the adapter can present to said surface.
    pub compatible_surface: Option<S>,
}

impl<S> Default for RequestAdapterOptions<S> {
    fn default() -> Self {
        Self {
            power_preference: PowerPreference::default(),
            force_fallback_adapter: false,
            compatible_surface: None,
        }
    }
}

//TODO: make robust resource access configurable

bitflags::bitflags! {
    /// Features that are not guaranteed to be supported.
    ///
    /// These are either part of the webgpu standard, or are extension features supported by
    /// wgpu when targeting native.
    ///
    /// If you want to use a feature, you need to first verify that the adapter supports
    /// the feature. If the adapter does not support the feature, requesting a device with it enabled
    /// will panic.
    ///
    /// Corresponds to [WebGPU `GPUFeatureName`](
    /// https://gpuweb.github.io/gpuweb/#enumdef-gpufeaturename).
    #[repr(transparent)]
    #[derive(Default)]
    pub struct Features: u64 {
        //
        // ---- Start numbering at 1 << 0 ----
        //
        // WebGPU features:
        //

        /// By default, polygon depth is clipped to 0-1 range before/during rasterization.
        /// Anything outside of that range is rejected, and respective fragments are not touched.
        ///
        /// With this extension, we can disabling clipping. That allows
        /// shadow map occluders to be rendered into a tighter depth range.
        ///
        /// Supported platforms:
        /// - desktops
        /// - some mobile chips
        ///
        /// This is a web and native feature.
        const DEPTH_CLIP_CONTROL = 1 << 0;
        /// Allows for explicit creation of textures of format [`TextureFormat::Depth32FloatStencil8`]
        ///
        /// Supported platforms:
        /// - Vulkan (mostly)
        /// - DX12
        /// - Metal
        ///
        /// This is a web and native feature.
        const DEPTH32FLOAT_STENCIL8 = 1 << 2;
        /// Enables BCn family of compressed textures. All BCn textures use 4x4 pixel blocks
        /// with 8 or 16 bytes per block.
        ///
        /// Compressed textures sacrifice some quality in exchange for significantly reduced
        /// bandwidth usage.
        ///
        /// Support for this feature guarantees availability of [`TextureUsages::COPY_SRC | TextureUsages::COPY_DST | TextureUsages::TEXTURE_BINDING`] for BCn formats.
        /// [`Features::TEXTURE_ADAPTER_SPECIFIC_FORMAT_FEATURES`] may enable additional usages.
        ///
        /// Supported Platforms:
        /// - desktops
        ///
        /// This is a web and native feature.
        const TEXTURE_COMPRESSION_BC = 1 << 3;
        /// Enables ETC family of compressed textures. All ETC textures use 4x4 pixel blocks.
        /// ETC2 RGB and RGBA1 are 8 bytes per block. RTC2 RGBA8 and EAC are 16 bytes per block.
        ///
        /// Compressed textures sacrifice some quality in exchange for significantly reduced
        /// bandwidth usage.
        ///
        /// Support for this feature guarantees availability of [`TextureUsages::COPY_SRC | TextureUsages::COPY_DST | TextureUsages::TEXTURE_BINDING`] for ETC2 formats.
        /// [`Features::TEXTURE_ADAPTER_SPECIFIC_FORMAT_FEATURES`] may enable additional usages.
        ///
        /// Supported Platforms:
        /// - Intel/Vulkan
        /// - Mobile (some)
        ///
        /// This is a web and native feature.
        const TEXTURE_COMPRESSION_ETC2 = 1 << 4;
        /// Enables ASTC family of compressed textures. ASTC textures use pixel blocks varying from 4x4 to 12x12.
        /// Blocks are always 16 bytes.
        ///
        /// Compressed textures sacrifice some quality in exchange for significantly reduced
        /// bandwidth usage.
        ///
        /// Support for this feature guarantees availability of [`TextureUsages::COPY_SRC | TextureUsages::COPY_DST | TextureUsages::TEXTURE_BINDING`] for ASTC formats.
        /// [`Features::TEXTURE_ADAPTER_SPECIFIC_FORMAT_FEATURES`] may enable additional usages.
        ///
        /// Supported Platforms:
        /// - Intel/Vulkan
        /// - Mobile (some)
        ///
        /// This is a web and native feature.
        const TEXTURE_COMPRESSION_ASTC_LDR = 1 << 5;
        /// Allows non-zero value for the "first instance" in indirect draw calls.
        ///
        /// Supported Platforms:
        /// - Vulkan (mostly)
        /// - DX12
        /// - Metal
        ///
        /// This is a web and native feature.
        const INDIRECT_FIRST_INSTANCE = 1 << 6;
        /// Enables use of Timestamp Queries. These queries tell the current gpu timestamp when
        /// all work before the query is finished. Call [`CommandEncoder::write_timestamp`],
        /// [`RenderPassEncoder::write_timestamp`], or [`ComputePassEncoder::write_timestamp`] to
        /// write out a timestamp.
        ///
        /// They must be resolved using [`CommandEncoder::resolve_query_sets`] into a buffer,
        /// then the result must be multiplied by the timestamp period [`Queue::get_timestamp_period`]
        /// to get the timestamp in nanoseconds. Multiple timestamps can then be diffed to get the
        /// time for operations between them to finish.
        ///
        /// Due to wgpu-hal limitations, this is only supported on vulkan for now.
        ///
        /// Supported Platforms:
        /// - Vulkan (works)
        /// - DX12 (works)
        ///
        /// This is a web and native feature.
        const TIMESTAMP_QUERY = 1 << 7;
        /// Enables use of Pipeline Statistics Queries. These queries tell the count of various operations
        /// performed between the start and stop call. Call [`RenderPassEncoder::begin_pipeline_statistics_query`] to start
        /// a query, then call [`RenderPassEncoder::end_pipeline_statistics_query`] to stop one.
        ///
        /// They must be resolved using [`CommandEncoder::resolve_query_sets`] into a buffer.
        /// The rules on how these resolve into buffers are detailed in the documentation for [`PipelineStatisticsTypes`].
        ///
        /// Due to wgpu-hal limitations, this is only supported on vulkan for now.
        ///
        /// Supported Platforms:
        /// - Vulkan (works)
        /// - DX12 (works)
        ///
        /// This is a web and native feature.
        const PIPELINE_STATISTICS_QUERY = 1 << 8;
        /// Allows shaders to acquire the FP16 ability
        ///
        /// Note: this is not supported in naga yet，only through spir-v passthrough right now.
        ///
        /// Supported Platforms:
        /// - Vulkan
        /// - Metal
        ///
        /// This is a web and native feature.
        const SHADER_FLOAT16 = 1 << 9;

        //
        // ---- Restart Numbering for Native Features ---
        //
        // Native Features:
        //

        /// Webgpu only allows the MAP_READ and MAP_WRITE buffer usage to be matched with
        /// COPY_DST and COPY_SRC respectively. This removes this requirement.
        ///
        /// This is only beneficial on systems that share memory between CPU and GPU. If enabled
        /// on a system that doesn't, this can severely hinder performance. Only use if you understand
        /// the consequences.
        ///
        /// Supported platforms:
        /// - Vulkan
        /// - DX12
        /// - Metal
        ///
        /// This is a native only feature.
        const MAPPABLE_PRIMARY_BUFFERS = 1 << 16;
        /// Allows the user to create uniform arrays of textures in shaders:
        ///
        /// ex.
        /// `var textures: binding_array<texture_2d<f32>, 10>` (WGSL)\
        /// `uniform texture2D textures[10]` (GLSL)
        ///
        /// If [`Features::STORAGE_RESOURCE_BINDING_ARRAY`] is supported as well as this, the user
        /// may also create uniform arrays of storage textures.
        ///
        /// ex.
        /// `var textures: array<texture_storage_2d<f32, write>, 10>` (WGSL)\
        /// `uniform image2D textures[10]` (GLSL)
        ///
        /// This capability allows them to exist and to be indexed by dynamically uniform
        /// values.
        ///
        /// Supported platforms:
        /// - DX12
        /// - Metal (with MSL 2.0+ on macOS 10.13+)
        /// - Vulkan
        ///
        /// This is a native only feature.
        const TEXTURE_BINDING_ARRAY = 1 << 17;
        /// Allows the user to create arrays of buffers in shaders:
        ///
        /// ex.
        /// `var<uniform> buffer_array: array<MyBuffer, 10>` (WGSL)\
        /// `uniform myBuffer { ... } buffer_array[10]` (GLSL)
        ///
        /// This capability allows them to exist and to be indexed by dynamically uniform
        /// values.
        ///
        /// If [`Features::STORAGE_RESOURCE_BINDING_ARRAY`] is supported as well as this, the user
        /// may also create arrays of storage buffers.
        ///
        /// ex.
        /// `var<storage> buffer_array: array<MyBuffer, 10>` (WGSL)\
        /// `buffer myBuffer { ... } buffer_array[10]` (GLSL)
        ///
        /// Supported platforms:
        /// - DX12
        /// - Vulkan
        ///
        /// This is a native only feature.
        const BUFFER_BINDING_ARRAY = 1 << 18;
        /// Allows the user to create uniform arrays of storage buffers or textures in shaders,
        /// if resp. [`Features::BUFFER_BINDING_ARRAY`] or [`Features::TEXTURE_BINDING_ARRAY`]
        /// is supported.
        ///
        /// This capability allows them to exist and to be indexed by dynamically uniform
        /// values.
        ///
        /// Supported platforms:
        /// - Metal (with MSL 2.2+ on macOS 10.13+)
        /// - Vulkan
        ///
        /// This is a native only feature.
        const STORAGE_RESOURCE_BINDING_ARRAY = 1 << 19;
        /// Allows shaders to index sampled texture and storage buffer resource arrays with dynamically non-uniform values:
        ///
        /// ex. `texture_array[vertex_data]`
        ///
        /// In order to use this capability, the corresponding GLSL extension must be enabled like so:
        ///
        /// `#extension GL_EXT_nonuniform_qualifier : require`
        ///
        /// and then used either as `nonuniformEXT` qualifier in variable declaration:
        ///
        /// ex. `layout(location = 0) nonuniformEXT flat in int vertex_data;`
        ///
        /// or as `nonuniformEXT` constructor:
        ///
        /// ex. `texture_array[nonuniformEXT(vertex_data)]`
        ///
        /// WGSL and HLSL do not need any extension.
        ///
        /// Supported platforms:
        /// - DX12
        /// - Metal (with MSL 2.0+ on macOS 10.13+)
        /// - Vulkan 1.2+ (or VK_EXT_descriptor_indexing)'s shaderSampledImageArrayNonUniformIndexing & shaderStorageBufferArrayNonUniformIndexing feature)
        ///
        /// This is a native only feature.
        const SAMPLED_TEXTURE_AND_STORAGE_BUFFER_ARRAY_NON_UNIFORM_INDEXING = 1 << 20;
        /// Allows shaders to index uniform buffer and storage texture resource arrays with dynamically non-uniform values:
        ///
        /// ex. `texture_array[vertex_data]`
        ///
        /// In order to use this capability, the corresponding GLSL extension must be enabled like so:
        ///
        /// `#extension GL_EXT_nonuniform_qualifier : require`
        ///
        /// and then used either as `nonuniformEXT` qualifier in variable declaration:
        ///
        /// ex. `layout(location = 0) nonuniformEXT flat in int vertex_data;`
        ///
        /// or as `nonuniformEXT` constructor:
        ///
        /// ex. `texture_array[nonuniformEXT(vertex_data)]`
        ///
        /// WGSL and HLSL do not need any extension.
        ///
        /// Supported platforms:
        /// - DX12
        /// - Metal (with MSL 2.0+ on macOS 10.13+)
        /// - Vulkan 1.2+ (or VK_EXT_descriptor_indexing)'s shaderUniformBufferArrayNonUniformIndexing & shaderStorageTextureArrayNonUniformIndexing feature)
        ///
        /// This is a native only feature.
        const UNIFORM_BUFFER_AND_STORAGE_TEXTURE_ARRAY_NON_UNIFORM_INDEXING = 1 << 21;
        /// Allows the user to create bind groups continaing arrays with less bindings than the BindGroupLayout.
        ///
        /// This is a native only feature.
        const PARTIALLY_BOUND_BINDING_ARRAY = 1 << 22;
        /// Allows the user to call [`RenderPass::multi_draw_indirect`] and [`RenderPass::multi_draw_indexed_indirect`].
        ///
        /// Allows multiple indirect calls to be dispatched from a single buffer.
        ///
        /// Supported platforms:
        /// - DX12
        /// - Vulkan
        /// - Metal (Emulated on top of `draw_indirect` and `draw_indexed_indirect`)
        ///
        /// This is a native only feature.
        const MULTI_DRAW_INDIRECT = 1 << 23;
        /// Allows the user to call [`RenderPass::multi_draw_indirect_count`] and [`RenderPass::multi_draw_indexed_indirect_count`].
        ///
        /// This allows the use of a buffer containing the actual number of draw calls.
        ///
        /// Supported platforms:
        /// - DX12
        /// - Vulkan 1.2+ (or VK_KHR_draw_indirect_count)
        ///
        /// This is a native only feature.
        const MULTI_DRAW_INDIRECT_COUNT = 1 << 24;
        /// Allows the use of push constants: small, fast bits of memory that can be updated
        /// inside a [`RenderPass`].
        ///
        /// Allows the user to call [`RenderPass::set_push_constants`], provide a non-empty array
        /// to [`PipelineLayoutDescriptor`], and provide a non-zero limit to [`Limits::max_push_constant_size`].
        ///
        /// A block of push constants can be declared with `layout(push_constant) uniform Name {..}` in shaders.
        ///
        /// Supported platforms:
        /// - DX12
        /// - Vulkan
        /// - Metal
        /// - DX11 (emulated with uniforms)
        /// - OpenGL (emulated with uniforms)
        ///
        /// This is a native only feature.
        const PUSH_CONSTANTS = 1 << 25;
        /// Allows the use of [`AddressMode::ClampToBorder`] with a border color
        /// other than [`SamplerBorderColor::Zero`].
        ///
        /// Supported platforms:
        /// - DX12
        /// - Vulkan
        /// - Metal (macOS 10.12+ only)
        /// - DX11
        /// - OpenGL
        ///
        /// This is a web and native feature.
        const ADDRESS_MODE_CLAMP_TO_BORDER = 1 << 26;
        /// Allows the user to set [`PolygonMode::Line`] in [`PrimitiveState::polygon_mode`]
        ///
        /// This allows drawing polygons/triangles as lines (wireframe) instead of filled
        ///
        /// Supported platforms:
        /// - DX12
        /// - Vulkan
        /// - Metal
        ///
        /// This is a native only feature.
        const POLYGON_MODE_LINE = 1 << 27;
        /// Allows the user to set [`PolygonMode::Point`] in [`PrimitiveState::polygon_mode`]
        ///
        /// This allows only drawing the vertices of polygons/triangles instead of filled
        ///
        /// Supported platforms:
        /// - DX12
        /// - Vulkan
        ///
        /// This is a native only feature.
        const POLYGON_MODE_POINT = 1 << 28;
        /// Enables device specific texture format features.
        ///
        /// See `TextureFormatFeatures` for a listing of the features in question.
        ///
        /// By default only texture format properties as defined by the WebGPU specification are allowed.
        /// Enabling this feature flag extends the features of each format to the ones supported by the current device.
        /// Note that without this flag, read/write storage access is not allowed at all.
        ///
        /// This extension does not enable additional formats.
        ///
        /// This is a native-only feature.
        const TEXTURE_ADAPTER_SPECIFIC_FORMAT_FEATURES = 1 << 29;
        /// Enables 64-bit floating point types in SPIR-V shaders.
        ///
        /// Note: even when supported by GPU hardware, 64-bit floating point operations are
        /// frequently between 16 and 64 _times_ slower than equivalent operations on 32-bit floats.
        ///
        /// Supported Platforms:
        /// - Vulkan
        ///
        /// This is a native-only feature.
        const SHADER_FLOAT64 = 1 << 30;
        /// Enables using 64-bit types for vertex attributes.
        ///
        /// Requires SHADER_FLOAT64.
        ///
        /// Supported Platforms: N/A
        ///
        /// This is a native-only feature.
        const VERTEX_ATTRIBUTE_64BIT = 1 << 31;
        /// Allows the user to set a overestimation-conservative-rasterization in [`PrimitiveState::conservative`]
        ///
        /// Processing of degenerate triangles/lines is hardware specific.
        /// Only triangles are supported.
        ///
        /// Supported platforms:
        /// - Vulkan
        ///
        /// This is a native only feature.
        const CONSERVATIVE_RASTERIZATION = 1 << 32;
        /// Enables bindings of writable storage buffers and textures visible to vertex shaders.
        ///
        /// Note: some (tiled-based) platforms do not support vertex shaders with any side-effects.
        ///
        /// Supported Platforms:
        /// - All
        ///
        /// This is a native-only feature.
        const VERTEX_WRITABLE_STORAGE = 1 << 33;
        /// Enables clear to zero for textures.
        ///
        /// Supported platforms:
        /// - All
        ///
        /// This is a native only feature.
        const CLEAR_TEXTURE = 1 << 34;
        /// Enables creating shader modules from SPIR-V binary data (unsafe).
        ///
        /// SPIR-V data is not parsed or interpreted in any way; you can use
        /// [`wgpu::make_spirv_raw!`] to check for alignment and magic number when converting from
        /// raw bytes.
        ///
        /// Supported platforms:
        /// - Vulkan, in case shader's requested capabilities and extensions agree with
        /// Vulkan implementation.
        ///
        /// This is a native only feature.
        const SPIRV_SHADER_PASSTHROUGH = 1 << 35;
        /// Enables `builtin(primitive_index)` in fragment shaders.
        ///
        /// Note: enables geometry processing for pipelines using the builtin.
        /// This may come with a significant performance impact on some hardware.
        /// Other pipelines are not affected.
        ///
        /// Supported platforms:
        /// - Vulkan
        ///
        /// This is a native only feature.
        const SHADER_PRIMITIVE_INDEX = 1 << 36;
        /// Enables multiview render passes and `builtin(view_index)` in vertex shaders.
        ///
        /// Supported platforms:
        /// - Vulkan
        /// - OpenGL (web only)
        ///
        /// This is a native only feature.
        const MULTIVIEW = 1 << 37;
        /// Enables normalized `16-bit` texture formats.
        ///
        /// Supported platforms:
        /// - Vulkan
        /// - DX12
        /// - Metal
        ///
        /// This is a native only feature.
        const TEXTURE_FORMAT_16BIT_NORM = 1 << 38;
        /// Allows the use of [`AddressMode::ClampToBorder`] with a border color
        /// of [`SamplerBorderColor::Zero`].
        ///
        /// Supported platforms:
        /// - DX12
        /// - Vulkan
        /// - Metal
        /// - DX11
        /// - OpenGL
        ///
        /// This is a native only feature.
        const ADDRESS_MODE_CLAMP_TO_ZERO = 1 << 39;
        /// Enables ASTC HDR family of compressed textures.
        ///
        /// Compressed textures sacrifice some quality in exchange for significantly reduced
        /// bandwidth usage.
        ///
        /// Support for this feature guarantees availability of [`TextureUsages::COPY_SRC | TextureUsages::COPY_DST | TextureUsages::TEXTURE_BINDING`] for BCn formats.
        /// [`Features::TEXTURE_ADAPTER_SPECIFIC_FORMAT_FEATURES`] may enable additional usages.
        ///
        /// Supported Platforms:
        /// - Metal
        /// - Vulkan
        /// - OpenGL
        ///
        /// This is a native-only feature.
        const TEXTURE_COMPRESSION_ASTC_HDR = 1 << 40;
        /// Allows for timestamp queries inside render passes. Metal does not allow this
        /// on Apple GPUs.
        ///
        /// Implies [`Features::TIMESTAMP_QUERIES`] is supported.
        ///
        /// Supported platforms:
        /// - Vulkan
        /// - DX12
        /// - Metal (Intel and AMD GPUs)
        const WRITE_TIMESTAMP_INSIDE_PASSES = 1 << 41;
    }
}

impl_bitflags!(Features);

impl Features {
    /// Mask of all features which are part of the upstream WebGPU standard.
    pub const fn all_webgpu_mask() -> Self {
        Self::from_bits_truncate(0x0000_0000_0000_FFFF)
    }

    /// Mask of all features that are only available when targeting native (not web).
    pub const fn all_native_mask() -> Self {
        Self::from_bits_truncate(0xFFFF_FFFF_FFFF_0000)
    }
}

/// Represents the sets of limits an adapter/device supports.
///
/// We provide three different defaults.
/// - [`Limits::downlevel_defaults()`]. This is a set of limits that is guaranteed to work on almost
///   all backends, including "downlevel" backends such as OpenGL and D3D11, other than WebGL. For
///   most applications we recommend using these limits, assuming they are high enough for your
///   application, and you do not intent to support WebGL.
/// - [`Limits::downlevel_webgl2_defaults()`] This is a set of limits that is lower even than the
///   [`downlevel_defaults()`], configured to be low enough to support running in the browser using
///   WebGL2.
/// - [`Limits::default()`]. This is the set of limits that is guaranteed to work on all modern
///   backends and is guaranteed to be supported by WebGPU. Applications needing more modern
///   features can use this as a reasonable set of limits if they are targeting only desktop and
///   modern mobile devices.
///
/// We recommend starting with the most restrictive limits you can and manually increasing the
/// limits you need boosted. This will let you stay running on all hardware that supports the limits
/// you need.
///
/// Limits "better" than the default must be supported by the adapter and requested when requesting
/// a device. If limits "better" than the adapter supports are requested, requesting a device will
/// panic. Once a device is requested, you may only use resources up to the limits requested _even_
/// if the adapter supports "better" limits.
///
/// Requesting limits that are "better" than you need may cause performance to decrease because the
/// implementation needs to support more than is needed. You should ideally only request exactly
/// what you need.
///
/// Corresponds to [WebGPU `GPUSupportedLimits`](
/// https://gpuweb.github.io/gpuweb/#gpusupportedlimits).
///
/// [`downlevel_defaults()`]: Limits::downlevel_defaults
#[repr(C)]
#[derive(Clone, Debug, PartialEq, Eq, Hash)]
#[cfg_attr(feature = "trace", derive(Serialize))]
#[cfg_attr(feature = "replay", derive(Deserialize))]
#[cfg_attr(feature = "serde", serde(rename_all = "camelCase", default))]
pub struct Limits {
    /// Maximum allowed value for the `size.width` of a texture created with `TextureDimension::D1`.
    /// Defaults to 8192. Higher is "better".
    #[cfg_attr(feature = "serde", serde(rename = "maxTextureDimension1D"))]
    pub max_texture_dimension_1d: u32,
    /// Maximum allowed value for the `size.width` and `size.height` of a texture created with `TextureDimension::D2`.
    /// Defaults to 8192. Higher is "better".
    #[cfg_attr(feature = "serde", serde(rename = "maxTextureDimension2D"))]
    pub max_texture_dimension_2d: u32,
    /// Maximum allowed value for the `size.width`, `size.height`, and `size.depth_or_array_layers`
    /// of a texture created with `TextureDimension::D3`.
    /// Defaults to 2048. Higher is "better".
    #[cfg_attr(feature = "serde", serde(rename = "maxTextureDimension3D"))]
    pub max_texture_dimension_3d: u32,
    /// Maximum allowed value for the `size.depth_or_array_layers` of a texture created with
    /// `TextureDimension::D1` or `TextureDimension::D2`.
    /// Defaults to 256. Higher is "better".
    pub max_texture_array_layers: u32,
    /// Amount of bind groups that can be attached to a pipeline at the same time. Defaults to 4. Higher is "better".
    pub max_bind_groups: u32,
    /// Maximum binding index allowed in `create_bind_group_layout`. Defaults to 640.
    pub max_bindings_per_bind_group: u32,
    /// Amount of uniform buffer bindings that can be dynamic in a single pipeline. Defaults to 8. Higher is "better".
    pub max_dynamic_uniform_buffers_per_pipeline_layout: u32,
    /// Amount of storage buffer bindings that can be dynamic in a single pipeline. Defaults to 4. Higher is "better".
    pub max_dynamic_storage_buffers_per_pipeline_layout: u32,
    /// Amount of sampled textures visible in a single shader stage. Defaults to 16. Higher is "better".
    pub max_sampled_textures_per_shader_stage: u32,
    /// Amount of samplers visible in a single shader stage. Defaults to 16. Higher is "better".
    pub max_samplers_per_shader_stage: u32,
    /// Amount of storage buffers visible in a single shader stage. Defaults to 8. Higher is "better".
    pub max_storage_buffers_per_shader_stage: u32,
    /// Amount of storage textures visible in a single shader stage. Defaults to 8. Higher is "better".
    pub max_storage_textures_per_shader_stage: u32,
    /// Amount of uniform buffers visible in a single shader stage. Defaults to 12. Higher is "better".
    pub max_uniform_buffers_per_shader_stage: u32,
    /// Maximum size in bytes of a binding to a uniform buffer. Defaults to 64 KB. Higher is "better".
    pub max_uniform_buffer_binding_size: u32,
    /// Maximum size in bytes of a binding to a storage buffer. Defaults to 128 MB. Higher is "better".
    pub max_storage_buffer_binding_size: u32,
    /// Maximum length of `VertexState::buffers` when creating a `RenderPipeline`.
    /// Defaults to 8. Higher is "better".
    pub max_vertex_buffers: u32,
    /// A limit above which buffer allocations are guaranteed to fail.
    ///
    /// Buffer allocations below the maximum buffer size may not succeed depending on available memory,
    /// fragmentation and other factors.
    pub max_buffer_size: u64,
    /// Maximum length of `VertexBufferLayout::attributes`, summed over all `VertexState::buffers`,
    /// when creating a `RenderPipeline`.
    /// Defaults to 16. Higher is "better".
    pub max_vertex_attributes: u32,
    /// Maximum value for `VertexBufferLayout::array_stride` when creating a `RenderPipeline`.
    /// Defaults to 2048. Higher is "better".
    pub max_vertex_buffer_array_stride: u32,
    /// Required `BufferBindingType::Uniform` alignment for `BufferBinding::offset`
    /// when creating a `BindGroup`, or for `set_bind_group` `dynamicOffsets`.
    /// Defaults to 256. Lower is "better".
    pub min_uniform_buffer_offset_alignment: u32,
    /// Required `BufferBindingType::Storage` alignment for `BufferBinding::offset`
    /// when creating a `BindGroup`, or for `set_bind_group` `dynamicOffsets`.
    /// Defaults to 256. Lower is "better".
    pub min_storage_buffer_offset_alignment: u32,
    /// Maximum allowed number of components (scalars) of input or output locations for
    /// inter-stage communication (vertex outputs to fragment inputs). Defaults to 60.
    pub max_inter_stage_shader_components: u32,
    /// Maximum number of bytes used for workgroup memory in a compute entry point. Defaults to
    /// 16352.
    pub max_compute_workgroup_storage_size: u32,
    /// Maximum value of the product of the `workgroup_size` dimensions for a compute entry-point.
    /// Defaults to 256.
    pub max_compute_invocations_per_workgroup: u32,
    /// The maximum value of the workgroup_size X dimension for a compute stage `ShaderModule` entry-point.
    /// Defaults to 256.
    pub max_compute_workgroup_size_x: u32,
    /// The maximum value of the workgroup_size Y dimension for a compute stage `ShaderModule` entry-point.
    /// Defaults to 256.
    pub max_compute_workgroup_size_y: u32,
    /// The maximum value of the workgroup_size Z dimension for a compute stage `ShaderModule` entry-point.
    /// Defaults to 64.
    pub max_compute_workgroup_size_z: u32,
    /// The maximum value for each dimension of a `ComputePass::dispatch(x, y, z)` operation.
    /// Defaults to 65535.
    pub max_compute_workgroups_per_dimension: u32,
    /// Amount of storage available for push constants in bytes. Defaults to 0. Higher is "better".
    /// Requesting more than 0 during device creation requires [`Features::PUSH_CONSTANTS`] to be enabled.
    ///
    /// Expect the size to be:
    /// - Vulkan: 128-256 bytes
    /// - DX12: 256 bytes
    /// - Metal: 4096 bytes
    /// - DX11 & OpenGL don't natively support push constants, and are emulated with uniforms,
    ///   so this number is less useful but likely 256.
    pub max_push_constant_size: u32,
}

impl Default for Limits {
    fn default() -> Self {
        Self {
            max_texture_dimension_1d: 8192,
            max_texture_dimension_2d: 8192,
            max_texture_dimension_3d: 2048,
            max_texture_array_layers: 256,
            max_bind_groups: 4,
            max_bindings_per_bind_group: 640,
            max_dynamic_uniform_buffers_per_pipeline_layout: 8,
            max_dynamic_storage_buffers_per_pipeline_layout: 4,
            max_sampled_textures_per_shader_stage: 16,
            max_samplers_per_shader_stage: 16,
            max_storage_buffers_per_shader_stage: 8,
            max_storage_textures_per_shader_stage: 4,
            max_uniform_buffers_per_shader_stage: 12,
            max_uniform_buffer_binding_size: 64 << 10,
            max_storage_buffer_binding_size: 128 << 20,
            max_vertex_buffers: 8,
            max_buffer_size: 1 << 28,
            max_vertex_attributes: 16,
            max_vertex_buffer_array_stride: 2048,
            min_uniform_buffer_offset_alignment: 256,
            min_storage_buffer_offset_alignment: 256,
            max_inter_stage_shader_components: 60,
            max_compute_workgroup_storage_size: 16384,
            max_compute_invocations_per_workgroup: 256,
            max_compute_workgroup_size_x: 256,
            max_compute_workgroup_size_y: 256,
            max_compute_workgroup_size_z: 64,
            max_compute_workgroups_per_dimension: 65535,
            max_push_constant_size: 0,
        }
    }
}

impl Limits {
    /// These default limits are guaranteed to be compatible with GLES-3.1, and D3D11
    pub fn downlevel_defaults() -> Self {
        Self {
            max_texture_dimension_1d: 2048,
            max_texture_dimension_2d: 2048,
            max_texture_dimension_3d: 256,
            max_texture_array_layers: 256,
            max_bind_groups: 4,
            max_bindings_per_bind_group: 640,
            max_dynamic_uniform_buffers_per_pipeline_layout: 8,
            max_dynamic_storage_buffers_per_pipeline_layout: 4,
            max_sampled_textures_per_shader_stage: 16,
            max_samplers_per_shader_stage: 16,
            max_storage_buffers_per_shader_stage: 4,
            max_storage_textures_per_shader_stage: 4,
            max_uniform_buffers_per_shader_stage: 12,
            max_uniform_buffer_binding_size: 16 << 10,
            max_storage_buffer_binding_size: 128 << 20,
            max_vertex_buffers: 8,
            max_vertex_attributes: 16,
            max_vertex_buffer_array_stride: 2048,
            max_push_constant_size: 0,
            min_uniform_buffer_offset_alignment: 256,
            min_storage_buffer_offset_alignment: 256,
            max_inter_stage_shader_components: 60,
            max_compute_workgroup_storage_size: 16352,
            max_compute_invocations_per_workgroup: 256,
            max_compute_workgroup_size_x: 256,
            max_compute_workgroup_size_y: 256,
            max_compute_workgroup_size_z: 64,
            max_compute_workgroups_per_dimension: 65535,
            max_buffer_size: 1 << 28,
        }
    }

    /// These default limits are guaranteed to be compatible with GLES-3.0, and D3D11, and WebGL2
    pub fn downlevel_webgl2_defaults() -> Self {
        Self {
            max_uniform_buffers_per_shader_stage: 11,
            max_storage_buffers_per_shader_stage: 0,
            max_storage_textures_per_shader_stage: 0,
            max_dynamic_storage_buffers_per_pipeline_layout: 0,
            max_storage_buffer_binding_size: 0,
            max_vertex_buffer_array_stride: 255,
            max_compute_workgroup_storage_size: 0,
            max_compute_invocations_per_workgroup: 0,
            max_compute_workgroup_size_x: 0,
            max_compute_workgroup_size_y: 0,
            max_compute_workgroup_size_z: 0,
            max_compute_workgroups_per_dimension: 0,

            // Most of the values should be the same as the downlevel defaults
            ..Self::downlevel_defaults()
        }
    }

    /// Modify the current limits to use the resolution limits of the other.
    ///
    /// This is useful because the swapchain might need to be larger than any other image in the application.
    ///
    /// If your application only needs 512x512, you might be running on a 4k display and need extremely high resolution limits.
    pub fn using_resolution(self, other: Self) -> Self {
        Self {
            max_texture_dimension_1d: other.max_texture_dimension_1d,
            max_texture_dimension_2d: other.max_texture_dimension_2d,
            max_texture_dimension_3d: other.max_texture_dimension_3d,
            ..self
        }
    }

    /// Modify the current limits to use the buffer alignment limits of the adapter.
    ///
    /// This is useful for when you'd like to dynamically use the "best" supported buffer alignments.
    pub fn using_alignment(self, other: Self) -> Self {
        Self {
            min_uniform_buffer_offset_alignment: other.min_uniform_buffer_offset_alignment,
            min_storage_buffer_offset_alignment: other.min_storage_buffer_offset_alignment,
            ..self
        }
    }

    /// Compares every limits within self is within the limits given in `allowed`.
    ///
    /// If you need detailed information on failures, look at [`Limits::check_limits_with_fail_fn`].
    pub fn check_limits(&self, allowed: &Self) -> bool {
        let mut within = true;
        self.check_limits_with_fail_fn(allowed, true, |_, _, _| within = false);
        within
    }

    /// Compares every limits within self is within the limits given in `allowed`.
    /// For an easy to use binary choice, use [`Limits::check_limits`].
    ///
    /// If a value is not within the allowed limit, this function calls the `fail_fn`
    /// with the:
    ///  - limit name
    ///  - self's limit
    ///  - allowed's limit.
    ///
    /// If fatal is true, a single failure bails out the comparison after a single failure.
    pub fn check_limits_with_fail_fn(
        &self,
        allowed: &Self,
        fatal: bool,
        mut fail_fn: impl FnMut(&'static str, u64, u64),
    ) {
        use std::cmp::Ordering;

        macro_rules! compare {
            ($name:ident, $ordering:ident) => {
                match self.$name.cmp(&allowed.$name) {
                    Ordering::$ordering | Ordering::Equal => (),
                    _ => {
                        fail_fn(stringify!($name), self.$name as u64, allowed.$name as u64);
                        if fatal {
                            return;
                        }
                    }
                }
            };
        }

        compare!(max_texture_dimension_1d, Less);
        compare!(max_texture_dimension_2d, Less);
        compare!(max_texture_dimension_3d, Less);
        compare!(max_texture_array_layers, Less);
        compare!(max_bind_groups, Less);
        compare!(max_dynamic_uniform_buffers_per_pipeline_layout, Less);
        compare!(max_dynamic_storage_buffers_per_pipeline_layout, Less);
        compare!(max_sampled_textures_per_shader_stage, Less);
        compare!(max_samplers_per_shader_stage, Less);
        compare!(max_storage_buffers_per_shader_stage, Less);
        compare!(max_storage_textures_per_shader_stage, Less);
        compare!(max_uniform_buffers_per_shader_stage, Less);
        compare!(max_uniform_buffer_binding_size, Less);
        compare!(max_storage_buffer_binding_size, Less);
        compare!(max_vertex_buffers, Less);
        compare!(max_vertex_attributes, Less);
        compare!(max_vertex_buffer_array_stride, Less);
        compare!(max_push_constant_size, Less);
        compare!(min_uniform_buffer_offset_alignment, Greater);
        compare!(min_storage_buffer_offset_alignment, Greater);
        compare!(max_inter_stage_shader_components, Less);
        compare!(max_compute_workgroup_storage_size, Less);
        compare!(max_compute_invocations_per_workgroup, Less);
        compare!(max_compute_workgroup_size_x, Less);
        compare!(max_compute_workgroup_size_y, Less);
        compare!(max_compute_workgroup_size_z, Less);
        compare!(max_compute_workgroups_per_dimension, Less);
        compare!(max_buffer_size, Less);
    }
}

/// Represents the sets of additional limits on an adapter,
/// which take place when running on downlevel backends.
#[derive(Clone, Debug, PartialEq, Eq, PartialOrd, Ord, Hash)]
pub struct DownlevelLimits {}

#[allow(unknown_lints)] // derivable_impls is nightly only currently
#[allow(clippy::derivable_impls)]
impl Default for DownlevelLimits {
    fn default() -> Self {
        DownlevelLimits {}
    }
}

/// Lists various ways the underlying platform does not conform to the WebGPU standard.
#[derive(Clone, Debug, PartialEq, Eq, PartialOrd, Ord, Hash)]
pub struct DownlevelCapabilities {
    /// Combined boolean flags.
    pub flags: DownlevelFlags,
    /// Additional limits
    pub limits: DownlevelLimits,
    /// Which collections of features shaders support. Defined in terms of D3D's shader models.
    pub shader_model: ShaderModel,
}

impl Default for DownlevelCapabilities {
    fn default() -> Self {
        Self {
            flags: DownlevelFlags::all(),
            limits: DownlevelLimits::default(),
            shader_model: ShaderModel::Sm5,
        }
    }
}

impl DownlevelCapabilities {
    /// Returns true if the underlying platform offers complete support of the baseline WebGPU standard.
    ///
    /// If this returns false, some parts of the API will result in validation errors where they would not normally.
    /// These parts can be determined by the values in this structure.
    pub fn is_webgpu_compliant(&self) -> bool {
        self.flags.contains(DownlevelFlags::compliant())
            && self.limits == DownlevelLimits::default()
            && self.shader_model >= ShaderModel::Sm5
    }
}

bitflags::bitflags! {
    /// Binary flags listing features that may or may not be present on downlevel adapters.
    ///
    /// A downlevel adapter is a GPU adapter that WGPU supports, but with potentially limited
    /// features, due to the lack of hardware feature support.
    ///
    /// Flags that are **not** present for a downlevel adapter or device usually indicates
    /// non-compliance with the WebGPU specification, but not always.
    ///
    /// You can check whether a set of flags is compliant through the
    /// [`DownlevelCapabilities::is_webgpu_compliant()`] function.
    pub struct DownlevelFlags: u32 {
        /// The device supports compiling and using compute shaders.
        ///
        /// DX11 on FL10 level hardware, WebGL2, and GLES3.0 devices do not support compute.
        const COMPUTE_SHADERS = 1 << 0;
        /// Supports binding storage buffers and textures to fragment shaders.
        const FRAGMENT_WRITABLE_STORAGE = 1 << 1;
        /// Supports indirect drawing and dispatching.
        ///
        /// DX11 on FL10 level hardware, WebGL2, and GLES 3.0 devices do not support indirect.
        const INDIRECT_EXECUTION = 1 << 2;
        /// Supports non-zero `base_vertex` parameter to indexed draw calls.
        const BASE_VERTEX = 1 << 3;
        /// Supports reading from a depth/stencil buffer while using as a read-only depth/stencil
        /// attachment.
        ///
        /// The WebGL2 and GLES backends do not support RODS.
        const READ_ONLY_DEPTH_STENCIL = 1 << 4;
        /// Supports textures with mipmaps which have a non power of two size.
        const NON_POWER_OF_TWO_MIPMAPPED_TEXTURES = 1 << 5;
        /// Supports textures that are cube arrays.
        const CUBE_ARRAY_TEXTURES = 1 << 6;
        /// Supports comparison samplers.
        const COMPARISON_SAMPLERS = 1 << 7;
        /// Supports different blend operations per color attachment.
        const INDEPENDENT_BLEND = 1 << 8;
        /// Supports storage buffers in vertex shaders.
        const VERTEX_STORAGE = 1 << 9;

        /// Supports samplers with anisotropic filtering. Note this isn't actually required by
        /// WebGPU, the implementation is allowed to completely ignore aniso clamp. This flag is
        /// here for native backends so they can communicate to the user of aniso is enabled.
        ///
        /// All backends and all devices support anisotropic filtering.
        const ANISOTROPIC_FILTERING = 1 << 10;

        /// Supports storage buffers in fragment shaders.
        const FRAGMENT_STORAGE = 1 << 11;

        /// Supports sample-rate shading.
        const MULTISAMPLED_SHADING = 1 << 12;

        /// Supports copies between depth textures and buffers.
        ///
        /// GLES/WebGL don't support this.
        const DEPTH_TEXTURE_AND_BUFFER_COPIES = 1 << 13;

        /// Supports all the texture usages described in WebGPU. If this isn't supported, you
        /// should call `get_texture_format_features` to get how you can use textures of a given format
        const WEBGPU_TEXTURE_FORMAT_SUPPORT = 1 << 14;

        /// Supports buffer bindings with sizes that aren't a multiple of 16.
        ///
        /// WebGL doesn't support this.
        const BUFFER_BINDINGS_NOT_16_BYTE_ALIGNED = 1 << 15;

        /// Supports buffers to combine [`BufferUsages::INDEX`] with usages other than [`BufferUsages::COPY_DST`] and [`BufferUsages::COPY_SRC`].
        /// Furthermore, in absence of this feature it is not allowed to copy index buffers from/to buffers with a set of usage flags containing
        /// [`BufferUsages::VERTEX`]/[`BufferUsages::UNIFORM`]/[`BufferUsages::STORAGE`] or [`BufferUsages::INDIRECT`].
        ///
        /// WebGL doesn't support this.
        const UNRESTRICTED_INDEX_BUFFER = 1 << 16;

        /// Supports full 32-bit range indices (2^32-1 as opposed to 2^24-1 without this flag)
        ///
        /// Corresponds to Vulkan's `VkPhysicalDeviceFeatures.fullDrawIndexUint32`
        const FULL_DRAW_INDEX_UINT32 = 1 << 17;

        /// Supports depth bias clamping
        ///
        /// Corresponds to Vulkan's `VkPhysicalDeviceFeatures.depthBiasClamp`
        const DEPTH_BIAS_CLAMP = 1 << 18;

<<<<<<< HEAD
        /// With this feature not present, there are the following restrictions on `Queue::copy_external_image_to_texture`:
        /// - The source must not be [`web_sys::OffscreenCanvas`]
        /// - [`ImageCopyExternalImage::origin`] must be zero.
        /// - [`ImageCopyTextureTagged::color_space`] must be srgb.
        /// - If the source is an [`web_sys::ImageBitmap`]:
        ///   - [`ImageCopyExternalImage::flip_y`] must be false.
        ///   - [`ImageCopyTextureTagged::premultiplied_alpha`] must be false.
        ///
        /// WebGL doesn't support this. WebGPU does.
        const UNRESTRICTED_EXTERNAL_TEXTURE_COPIES = 1 << 19;
=======
        /// Supports specifying which view format values are allowed when create_view() is called on a texture.
        ///
        /// The WebGL and GLES backends doesn't support this.
        const VIEW_FORMATS = 1 << 19;
>>>>>>> 4cd753bc
    }
}

impl_bitflags!(DownlevelFlags);

impl DownlevelFlags {
    /// All flags that indicate if the backend is WebGPU compliant
    pub const fn compliant() -> Self {
        // We use manual bit twiddling to make this a const fn as `Sub` and `.remove` aren't const

        // WebGPU doesn't actually require aniso
        Self::from_bits_truncate(Self::all().bits() & !Self::ANISOTROPIC_FILTERING.bits)
    }
}

/// Collections of shader features a device supports if they support less than WebGPU normally allows.
// TODO: Fill out the differences between shader models more completely
#[derive(Copy, Clone, Debug, PartialEq, Eq, PartialOrd, Ord, Hash)]
pub enum ShaderModel {
    /// Extremely limited shaders, including a total instruction limit.
    Sm2,
    /// Missing minor features and storage images.
    Sm4,
    /// WebGPU supports shader module 5.
    Sm5,
}

/// Supported physical device types.
#[repr(u8)]
#[derive(Clone, Copy, Debug, Eq, PartialEq)]
#[cfg_attr(feature = "trace", derive(serde::Serialize))]
#[cfg_attr(feature = "replay", derive(serde::Deserialize))]
pub enum DeviceType {
    /// Other or Unknown.
    Other,
    /// Integrated GPU with shared CPU/GPU memory.
    IntegratedGpu,
    /// Discrete GPU with separate CPU/GPU memory.
    DiscreteGpu,
    /// Virtual / Hosted.
    VirtualGpu,
    /// Cpu / Software Rendering.
    Cpu,
}

//TODO: convert `vendor` and `device` to `u32`

/// Information about an adapter.
#[derive(Clone, Debug, Eq, PartialEq)]
#[cfg_attr(feature = "trace", derive(serde::Serialize))]
#[cfg_attr(feature = "replay", derive(serde::Deserialize))]
pub struct AdapterInfo {
    /// Adapter name
    pub name: String,
    /// Vendor PCI id of the adapter
    ///
    /// If the vendor has no PCI id, then this value will be the backend's vendor id equivalent. On Vulkan,
    /// Mesa would have a vendor id equivalent to it's `VkVendorId` value.
    pub vendor: usize,
    /// PCI id of the adapter
    pub device: usize,
    /// Type of device
    pub device_type: DeviceType,
    /// Driver name
    pub driver: String,
    /// Driver info
    pub driver_info: String,
    /// Backend used for device
    pub backend: Backend,
}

/// Describes a [`Device`](../wgpu/struct.Device.html).
///
/// Corresponds to [WebGPU `GPUDeviceDescriptor`](
/// https://gpuweb.github.io/gpuweb/#gpudevicedescriptor).
#[repr(C)]
#[derive(Clone, Debug, Default)]
#[cfg_attr(feature = "trace", derive(Serialize))]
#[cfg_attr(feature = "replay", derive(Deserialize))]
pub struct DeviceDescriptor<L> {
    /// Debug label for the device.
    pub label: L,
    /// Features that the device should support. If any feature is not supported by
    /// the adapter, creating a device will panic.
    pub features: Features,
    /// Limits that the device should support. If any limit is "better" than the limit exposed by
    /// the adapter, creating a device will panic.
    pub limits: Limits,
}

impl<L> DeviceDescriptor<L> {
    /// Takes a closure and maps the label of the device descriptor into another.
    pub fn map_label<K>(&self, fun: impl FnOnce(&L) -> K) -> DeviceDescriptor<K> {
        DeviceDescriptor {
            label: fun(&self.label),
            features: self.features,
            limits: self.limits.clone(),
        }
    }
}

bitflags::bitflags! {
    /// Describes the shader stages that a binding will be visible from.
    ///
    /// These can be combined so something that is visible from both vertex and fragment shaders can be defined as:
    ///
    /// `ShaderStages::VERTEX | ShaderStages::FRAGMENT`
    ///
    /// Corresponds to [WebGPU `GPUShaderStageFlags`](
    /// https://gpuweb.github.io/gpuweb/#typedefdef-gpushaderstageflags).
    #[repr(transparent)]
    pub struct ShaderStages: u32 {
        /// Binding is not visible from any shader stage.
        const NONE = 0;
        /// Binding is visible from the vertex shader of a render pipeline.
        const VERTEX = 1 << 0;
        /// Binding is visible from the fragment shader of a render pipeline.
        const FRAGMENT = 1 << 1;
        /// Binding is visible from the compute shader of a compute pipeline.
        const COMPUTE = 1 << 2;
        /// Binding is visible from the vertex and fragment shaders of a render pipeline.
        const VERTEX_FRAGMENT = Self::VERTEX.bits | Self::FRAGMENT.bits;
    }
}

impl_bitflags!(ShaderStages);

/// Dimensions of a particular texture view.
///
/// Corresponds to [WebGPU `GPUTextureViewDimension`](
/// https://gpuweb.github.io/gpuweb/#enumdef-gputextureviewdimension).
#[repr(C)]
#[derive(Copy, Clone, Debug, Default, Hash, Eq, PartialEq)]
#[cfg_attr(feature = "trace", derive(Serialize))]
#[cfg_attr(feature = "replay", derive(Deserialize))]
pub enum TextureViewDimension {
    /// A one dimensional texture. `texture_1d` in WGSL and `texture1D` in GLSL.
    #[cfg_attr(feature = "serde", serde(rename = "1d"))]
    D1,
    /// A two dimensional texture. `texture_2d` in WGSL and `texture2D` in GLSL.
    #[cfg_attr(feature = "serde", serde(rename = "2d"))]
    #[default]
    D2,
    /// A two dimensional array texture. `texture_2d_array` in WGSL and `texture2DArray` in GLSL.
    #[cfg_attr(feature = "serde", serde(rename = "2d-array"))]
    D2Array,
    /// A cubemap texture. `texture_cube` in WGSL and `textureCube` in GLSL.
    #[cfg_attr(feature = "serde", serde(rename = "cube"))]
    Cube,
    /// A cubemap array texture. `texture_cube_array` in WGSL and `textureCubeArray` in GLSL.
    #[cfg_attr(feature = "serde", serde(rename = "cube-array"))]
    CubeArray,
    /// A three dimensional texture. `texture_3d` in WGSL and `texture3D` in GLSL.
    #[cfg_attr(feature = "serde", serde(rename = "3d"))]
    D3,
}

impl TextureViewDimension {
    /// Get the texture dimension required of this texture view dimension.
    pub fn compatible_texture_dimension(self) -> TextureDimension {
        match self {
            Self::D1 => TextureDimension::D1,
            Self::D2 | Self::D2Array | Self::Cube | Self::CubeArray => TextureDimension::D2,
            Self::D3 => TextureDimension::D3,
        }
    }
}

/// Alpha blend factor.
///
/// Alpha blending is very complicated: see the OpenGL or Vulkan spec for more information.
///
/// Corresponds to [WebGPU `GPUBlendFactor`](
/// https://gpuweb.github.io/gpuweb/#enumdef-gpublendfactor).
#[repr(C)]
#[derive(Copy, Clone, Debug, Hash, Eq, PartialEq)]
#[cfg_attr(feature = "trace", derive(Serialize))]
#[cfg_attr(feature = "replay", derive(Deserialize))]
#[cfg_attr(feature = "serde", serde(rename_all = "kebab-case"))]
pub enum BlendFactor {
    /// 0.0
    Zero = 0,
    /// 1.0
    One = 1,
    /// S.component
    Src = 2,
    /// 1.0 - S.component
    OneMinusSrc = 3,
    /// S.alpha
    SrcAlpha = 4,
    /// 1.0 - S.alpha
    OneMinusSrcAlpha = 5,
    /// D.component
    Dst = 6,
    /// 1.0 - D.component
    OneMinusDst = 7,
    /// D.alpha
    DstAlpha = 8,
    /// 1.0 - D.alpha
    OneMinusDstAlpha = 9,
    /// min(S.alpha, 1.0 - D.alpha)
    SrcAlphaSaturated = 10,
    /// Constant
    Constant = 11,
    /// 1.0 - Constant
    OneMinusConstant = 12,
}

/// Alpha blend operation.
///
/// Alpha blending is very complicated: see the OpenGL or Vulkan spec for more information.
///
/// Corresponds to [WebGPU `GPUBlendOperation`](
/// https://gpuweb.github.io/gpuweb/#enumdef-gpublendoperation).
#[repr(C)]
#[derive(Copy, Clone, Debug, Default, Hash, Eq, PartialEq)]
#[cfg_attr(feature = "trace", derive(Serialize))]
#[cfg_attr(feature = "replay", derive(Deserialize))]
#[cfg_attr(feature = "serde", serde(rename_all = "kebab-case"))]
pub enum BlendOperation {
    /// Src + Dst
    #[default]
    Add = 0,
    /// Src - Dst
    Subtract = 1,
    /// Dst - Src
    ReverseSubtract = 2,
    /// min(Src, Dst)
    Min = 3,
    /// max(Src, Dst)
    Max = 4,
}

/// Describes a blend component of a [`BlendState`].
///
/// Corresponds to [WebGPU `GPUBlendComponent`](
/// https://gpuweb.github.io/gpuweb/#dictdef-gpublendcomponent).
#[repr(C)]
#[derive(Clone, Copy, Debug, PartialEq, Eq, Hash)]
#[cfg_attr(feature = "trace", derive(Serialize))]
#[cfg_attr(feature = "replay", derive(Deserialize))]
#[cfg_attr(feature = "serde", serde(rename_all = "camelCase"))]
pub struct BlendComponent {
    /// Multiplier for the source, which is produced by the fragment shader.
    pub src_factor: BlendFactor,
    /// Multiplier for the destination, which is stored in the target.
    pub dst_factor: BlendFactor,
    /// The binary operation applied to the source and destination,
    /// multiplied by their respective factors.
    pub operation: BlendOperation,
}

impl BlendComponent {
    /// Default blending state that replaces destination with the source.
    pub const REPLACE: Self = Self {
        src_factor: BlendFactor::One,
        dst_factor: BlendFactor::Zero,
        operation: BlendOperation::Add,
    };

    /// Blend state of (1 * src) + ((1 - src_alpha) * dst)
    pub const OVER: Self = Self {
        src_factor: BlendFactor::One,
        dst_factor: BlendFactor::OneMinusSrcAlpha,
        operation: BlendOperation::Add,
    };

    /// Returns true if the state relies on the constant color, which is
    /// set independently on a render command encoder.
    pub fn uses_constant(&self) -> bool {
        match (self.src_factor, self.dst_factor) {
            (BlendFactor::Constant, _)
            | (BlendFactor::OneMinusConstant, _)
            | (_, BlendFactor::Constant)
            | (_, BlendFactor::OneMinusConstant) => true,
            (_, _) => false,
        }
    }
}

impl Default for BlendComponent {
    fn default() -> Self {
        Self::REPLACE
    }
}

/// Describe the blend state of a render pipeline,
/// within [`ColorTargetState`].
///
/// See the OpenGL or Vulkan spec for more information.
///
/// Corresponds to [WebGPU `GPUBlendState`](
/// https://gpuweb.github.io/gpuweb/#dictdef-gpublendstate).
#[repr(C)]
#[derive(Clone, Copy, Debug, PartialEq, Eq, Hash)]
#[cfg_attr(feature = "trace", derive(Serialize))]
#[cfg_attr(feature = "replay", derive(Deserialize))]
#[cfg_attr(feature = "serde", serde(rename_all = "camelCase"))]
pub struct BlendState {
    /// Color equation.
    pub color: BlendComponent,
    /// Alpha equation.
    pub alpha: BlendComponent,
}

impl BlendState {
    /// Blend mode that does no color blending, just overwrites the output with the contents of the shader.
    pub const REPLACE: Self = Self {
        color: BlendComponent::REPLACE,
        alpha: BlendComponent::REPLACE,
    };

    /// Blend mode that does standard alpha blending with non-premultiplied alpha.
    pub const ALPHA_BLENDING: Self = Self {
        color: BlendComponent {
            src_factor: BlendFactor::SrcAlpha,
            dst_factor: BlendFactor::OneMinusSrcAlpha,
            operation: BlendOperation::Add,
        },
        alpha: BlendComponent::OVER,
    };

    /// Blend mode that does standard alpha blending with premultiplied alpha.
    pub const PREMULTIPLIED_ALPHA_BLENDING: Self = Self {
        color: BlendComponent::OVER,
        alpha: BlendComponent::OVER,
    };
}

/// Describes the color state of a render pipeline.
///
/// Corresponds to [WebGPU `GPUColorTargetState`](
/// https://gpuweb.github.io/gpuweb/#dictdef-gpucolortargetstate).
#[repr(C)]
#[derive(Clone, Debug, PartialEq, Eq, Hash)]
#[cfg_attr(feature = "trace", derive(Serialize))]
#[cfg_attr(feature = "replay", derive(Deserialize))]
#[cfg_attr(feature = "serde", serde(rename_all = "camelCase"))]
pub struct ColorTargetState {
    /// The [`TextureFormat`] of the image that this pipeline will render to. Must match the the format
    /// of the corresponding color attachment in [`CommandEncoder::begin_render_pass`][CEbrp]
    ///
    /// [CEbrp]: ../wgpu/struct.CommandEncoder.html#method.begin_render_pass
    pub format: TextureFormat,
    /// The blending that is used for this pipeline.
    #[cfg_attr(feature = "serde", serde(default))]
    pub blend: Option<BlendState>,
    /// Mask which enables/disables writes to different color/alpha channel.
    #[cfg_attr(feature = "serde", serde(default))]
    pub write_mask: ColorWrites,
}

impl From<TextureFormat> for ColorTargetState {
    fn from(format: TextureFormat) -> Self {
        Self {
            format,
            blend: None,
            write_mask: ColorWrites::ALL,
        }
    }
}

/// Primitive type the input mesh is composed of.
///
/// Corresponds to [WebGPU `GPUPrimitiveTopology`](
/// https://gpuweb.github.io/gpuweb/#enumdef-gpuprimitivetopology).
#[repr(C)]
#[derive(Copy, Clone, Debug, Default, Hash, Eq, PartialEq)]
#[cfg_attr(feature = "trace", derive(Serialize))]
#[cfg_attr(feature = "replay", derive(Deserialize))]
#[cfg_attr(feature = "serde", serde(rename_all = "kebab-case"))]
pub enum PrimitiveTopology {
    /// Vertex data is a list of points. Each vertex is a new point.
    PointList = 0,
    /// Vertex data is a list of lines. Each pair of vertices composes a new line.
    ///
    /// Vertices `0 1 2 3` create two lines `0 1` and `2 3`
    LineList = 1,
    /// Vertex data is a strip of lines. Each set of two adjacent vertices form a line.
    ///
    /// Vertices `0 1 2 3` create three lines `0 1`, `1 2`, and `2 3`.
    LineStrip = 2,
    /// Vertex data is a list of triangles. Each set of 3 vertices composes a new triangle.
    ///
    /// Vertices `0 1 2 3 4 5` create two triangles `0 1 2` and `3 4 5`
    #[default]
    TriangleList = 3,
    /// Vertex data is a triangle strip. Each set of three adjacent vertices form a triangle.
    ///
    /// Vertices `0 1 2 3 4 5` creates four triangles `0 1 2`, `2 1 3`, `2 3 4`, and `4 3 5`
    TriangleStrip = 4,
}

impl PrimitiveTopology {
    /// Returns true for strip topologies.
    pub fn is_strip(&self) -> bool {
        match *self {
            Self::PointList | Self::LineList | Self::TriangleList => false,
            Self::LineStrip | Self::TriangleStrip => true,
        }
    }
}

/// Vertex winding order which classifies the "front" face of a triangle.
///
/// Corresponds to [WebGPU `GPUFrontFace`](
/// https://gpuweb.github.io/gpuweb/#enumdef-gpufrontface).
#[repr(C)]
#[derive(Copy, Clone, Debug, Default, PartialEq, Eq, Hash)]
#[cfg_attr(feature = "trace", derive(Serialize))]
#[cfg_attr(feature = "replay", derive(Deserialize))]
#[cfg_attr(feature = "serde", serde(rename_all = "kebab-case"))]
pub enum FrontFace {
    /// Triangles with vertices in counter clockwise order are considered the front face.
    ///
    /// This is the default with right handed coordinate spaces.
    #[default]
    Ccw = 0,
    /// Triangles with vertices in clockwise order are considered the front face.
    ///
    /// This is the default with left handed coordinate spaces.
    Cw = 1,
}

/// Face of a vertex.
///
/// Corresponds to [WebGPU `GPUCullMode`](
/// https://gpuweb.github.io/gpuweb/#enumdef-gpucullmode),
/// except that the `"none"` value is represented using `Option<Face>` instead.
#[repr(C)]
#[derive(Copy, Clone, Debug, PartialEq, Eq, Hash)]
#[cfg_attr(feature = "trace", derive(Serialize))]
#[cfg_attr(feature = "replay", derive(Deserialize))]
#[cfg_attr(feature = "serde", serde(rename_all = "kebab-case"))]
pub enum Face {
    /// Front face
    Front = 0,
    /// Back face
    Back = 1,
}

/// Type of drawing mode for polygons
#[repr(C)]
#[derive(Copy, Clone, Debug, Default, PartialEq, Eq, Hash)]
#[cfg_attr(feature = "trace", derive(Serialize))]
#[cfg_attr(feature = "replay", derive(Deserialize))]
#[cfg_attr(feature = "serde", serde(rename_all = "kebab-case"))]
pub enum PolygonMode {
    /// Polygons are filled
    #[default]
    Fill = 0,
    /// Polygons are drawn as line segments
    Line = 1,
    /// Polygons are drawn as points
    Point = 2,
}

/// Describes the state of primitive assembly and rasterization in a render pipeline.
///
/// Corresponds to [WebGPU `GPUPrimitiveState`](
/// https://gpuweb.github.io/gpuweb/#dictdef-gpuprimitivestate).
#[repr(C)]
#[derive(Clone, Copy, Debug, Default, PartialEq, Eq, Hash)]
#[cfg_attr(feature = "trace", derive(Serialize))]
#[cfg_attr(feature = "replay", derive(Deserialize))]
#[cfg_attr(feature = "serde", serde(rename_all = "camelCase"))]
pub struct PrimitiveState {
    /// The primitive topology used to interpret vertices.
    pub topology: PrimitiveTopology,
    /// When drawing strip topologies with indices, this is the required format for the index buffer.
    /// This has no effect on non-indexed or non-strip draws.
    #[cfg_attr(feature = "serde", serde(default))]
    pub strip_index_format: Option<IndexFormat>,
    /// The face to consider the front for the purpose of culling and stencil operations.
    #[cfg_attr(feature = "serde", serde(default))]
    pub front_face: FrontFace,
    /// The face culling mode.
    #[cfg_attr(feature = "serde", serde(default))]
    pub cull_mode: Option<Face>,
    /// If set to true, the polygon depth is not clipped to 0-1 before rasterization.
    ///
    /// Enabling this requires `Features::DEPTH_CLIP_CONTROL` to be enabled.
    #[cfg_attr(feature = "serde", serde(default))]
    pub unclipped_depth: bool,
    /// Controls the way each polygon is rasterized. Can be either `Fill` (default), `Line` or `Point`
    ///
    /// Setting this to `Line` requires `Features::POLYGON_MODE_LINE` to be enabled.
    ///
    /// Setting this to `Point` requires `Features::POLYGON_MODE_POINT` to be enabled.
    #[cfg_attr(feature = "serde", serde(default))]
    pub polygon_mode: PolygonMode,
    /// If set to true, the primitives are rendered with conservative overestimation. I.e. any rastered pixel touched by it is filled.
    /// Only valid for PolygonMode::Fill!
    ///
    /// Enabling this requires `Features::CONSERVATIVE_RASTERIZATION` to be enabled.
    pub conservative: bool,
}

/// Describes the multi-sampling state of a render pipeline.
///
/// Corresponds to [WebGPU `GPUMultisampleState`](
/// https://gpuweb.github.io/gpuweb/#dictdef-gpumultisamplestate).
#[repr(C)]
#[derive(Clone, Copy, Debug, PartialEq, Eq, Hash)]
#[cfg_attr(feature = "trace", derive(Serialize))]
#[cfg_attr(feature = "replay", derive(Deserialize))]
#[cfg_attr(feature = "serde", serde(rename_all = "camelCase"))]
pub struct MultisampleState {
    /// The number of samples calculated per pixel (for MSAA). For non-multisampled textures,
    /// this should be `1`
    pub count: u32,
    /// Bitmask that restricts the samples of a pixel modified by this pipeline. All samples
    /// can be enabled using the value `!0`
    pub mask: u64,
    /// When enabled, produces another sample mask per pixel based on the alpha output value, that
    /// is ANDed with the sample_mask and the primitive coverage to restrict the set of samples
    /// affected by a primitive.
    ///
    /// The implicit mask produced for alpha of zero is guaranteed to be zero, and for alpha of one
    /// is guaranteed to be all 1-s.
    pub alpha_to_coverage_enabled: bool,
}

impl Default for MultisampleState {
    fn default() -> Self {
        MultisampleState {
            count: 1,
            mask: !0,
            alpha_to_coverage_enabled: false,
        }
    }
}

bitflags::bitflags! {
    /// Feature flags for a texture format.
    #[repr(transparent)]
    pub struct TextureFormatFeatureFlags: u32 {
        /// If not present, the texture can't be sampled with a filtering sampler.
        /// This may overwrite TextureSampleType::Float.filterable
        const FILTERABLE = 1 << 0;
        /// Allows [`TextureDescriptor::sample_count`] to be `2`.
        const MULTISAMPLE_X2 = 1 << 1;
          /// Allows [`TextureDescriptor::sample_count`] to be `4`.
        const MULTISAMPLE_X4 = 1 << 2 ;
          /// Allows [`TextureDescriptor::sample_count`] to be `8`.
        const MULTISAMPLE_X8 = 1 << 3 ;
        /// Allows a texture of this format to back a view passed as `resolve_target`
        /// to a render pass for an automatic driver-implemented resolve.
        const MULTISAMPLE_RESOLVE = 1 << 4;
        /// When used as a STORAGE texture, then a texture with this format can be bound with
        /// [`StorageTextureAccess::ReadOnly`] or [`StorageTextureAccess::ReadWrite`].
        const STORAGE_READ_WRITE = 1 << 5;
        /// When used as a STORAGE texture, then a texture with this format can be written to with atomics.
        // TODO: No access flag exposed as of writing
        const STORAGE_ATOMICS = 1 << 6;
        /// If not present, the texture can't be blended into the render target.
        const BLENDABLE = 1 << 7;
    }
}

impl TextureFormatFeatureFlags {
    /// Sample count supported by a given texture format.
    ///
    /// returns `true` if `count` is a supported sample count.
    pub fn sample_count_supported(&self, count: u32) -> bool {
        use TextureFormatFeatureFlags as tfsc;

        match count {
            1 => true,
            2 => self.contains(tfsc::MULTISAMPLE_X2),
            4 => self.contains(tfsc::MULTISAMPLE_X4),
            8 => self.contains(tfsc::MULTISAMPLE_X8),
            _ => false,
        }
    }
}

impl_bitflags!(TextureFormatFeatureFlags);

/// Features supported by a given texture format
///
/// Features are defined by WebGPU specification unless `Features::TEXTURE_ADAPTER_SPECIFIC_FORMAT_FEATURES` is enabled.
#[derive(Copy, Clone, Debug, Hash, Eq, PartialEq)]
pub struct TextureFormatFeatures {
    /// Valid bits for `TextureDescriptor::Usage` provided for format creation.
    pub allowed_usages: TextureUsages,
    /// Additional property flags for the format.
    pub flags: TextureFormatFeatureFlags,
}

/// Information about a texture format.
#[derive(Copy, Clone, Debug, Hash, Eq, PartialEq)]
pub struct TextureFormatInfo {
    /// Features required (if any) to use the texture.
    pub required_features: Features,
    /// Type of sampling that is valid for the texture.
    pub sample_type: TextureSampleType,
    /// Dimension of a "block" of texels. This is always (1, 1) on uncompressed textures.
    pub block_dimensions: (u8, u8),
    /// Size in bytes of a "block" of texels. This is the size per pixel on uncompressed textures.
    pub block_size: u8,
    /// Count of components in the texture. This determines which components there will be actual data in the shader for.
    pub components: u8,
    /// Format will have colors be converted from srgb to linear on read and from linear to srgb on write.
    pub srgb: bool,
    /// Format features guaranteed by the WebGPU spec. Additional features are available if `Features::TEXTURE_ADAPTER_SPECIFIC_FORMAT_FEATURES` is enabled.
    pub guaranteed_format_features: TextureFormatFeatures,
}

impl TextureFormatInfo {
    /// Return `true` for compressed formats.
    pub fn is_compressed(&self) -> bool {
        self.block_dimensions != (1, 1)
    }
}

/// ASTC block dimensions
#[repr(C)]
#[derive(Copy, Clone, Debug, Hash, Eq, PartialEq)]
#[cfg_attr(feature = "serde", derive(Deserialize, Serialize))]
pub enum AstcBlock {
    /// 4x4 block compressed texture. 16 bytes per block (8 bit/px).
    B4x4,
    /// 5x4 block compressed texture. 16 bytes per block (6.4 bit/px).
    B5x4,
    /// 5x5 block compressed texture. 16 bytes per block (5.12 bit/px).
    B5x5,
    /// 6x5 block compressed texture. 16 bytes per block (4.27 bit/px).
    B6x5,
    /// 6x6 block compressed texture. 16 bytes per block (3.56 bit/px).
    B6x6,
    /// 8x5 block compressed texture. 16 bytes per block (3.2 bit/px).
    B8x5,
    /// 8x6 block compressed texture. 16 bytes per block (2.67 bit/px).
    B8x6,
    /// 8x8 block compressed texture. 16 bytes per block (2 bit/px).
    B8x8,
    /// 10x5 block compressed texture. 16 bytes per block (2.56 bit/px).
    B10x5,
    /// 10x6 block compressed texture. 16 bytes per block (2.13 bit/px).
    B10x6,
    /// 10x8 block compressed texture. 16 bytes per block (1.6 bit/px).
    B10x8,
    /// 10x10 block compressed texture. 16 bytes per block (1.28 bit/px).
    B10x10,
    /// 12x10 block compressed texture. 16 bytes per block (1.07 bit/px).
    B12x10,
    /// 12x12 block compressed texture. 16 bytes per block (0.89 bit/px).
    B12x12,
}

/// ASTC RGBA channel
#[repr(C)]
#[derive(Copy, Clone, Debug, Hash, Eq, PartialEq)]
#[cfg_attr(feature = "serde", derive(Deserialize, Serialize))]
pub enum AstcChannel {
    /// 8 bit integer RGBA, [0, 255] converted to/from linear-color float [0, 1] in shader.
    ///
    /// [`Features::TEXTURE_COMPRESSION_ASTC_LDR`] must be enabled to use this channel.
    Unorm,
    /// 8 bit integer RGBA, Srgb-color [0, 255] converted to/from linear-color float [0, 1] in shader.
    ///
    /// [`Features::TEXTURE_COMPRESSION_ASTC_LDR`] must be enabled to use this channel.
    UnormSrgb,
    /// floating-point RGBA, linear-color float can be outside of the [0, 1] range.
    ///
    /// [`Features::TEXTURE_COMPRESSION_ASTC_HDR`] must be enabled to use this channel.
    Hdr,
}

/// Underlying texture data format.
///
/// If there is a conversion in the format (such as srgb -> linear), the conversion listed here is for
/// loading from texture in a shader. When writing to the texture, the opposite conversion takes place.
///
/// Corresponds to [WebGPU `GPUTextureFormat`](
/// https://gpuweb.github.io/gpuweb/#enumdef-gputextureformat).
#[repr(C)]
#[derive(Copy, Clone, Debug, Hash, Eq, PartialEq)]
pub enum TextureFormat {
    // Normal 8 bit formats
    /// Red channel only. 8 bit integer per channel. [0, 255] converted to/from float [0, 1] in shader.
    R8Unorm,
    /// Red channel only. 8 bit integer per channel. [-127, 127] converted to/from float [-1, 1] in shader.
    R8Snorm,
    /// Red channel only. 8 bit integer per channel. Unsigned in shader.
    R8Uint,
    /// Red channel only. 8 bit integer per channel. Signed in shader.
    R8Sint,

    // Normal 16 bit formats
    /// Red channel only. 16 bit integer per channel. Unsigned in shader.
    R16Uint,
    /// Red channel only. 16 bit integer per channel. Signed in shader.
    R16Sint,
    /// Red channel only. 16 bit integer per channel. [0, 65535] converted to/from float [0, 1] in shader.
    ///
    /// [`Features::TEXTURE_FORMAT_16BIT_NORM`] must be enabled to use this texture format.
    R16Unorm,
    /// Red channel only. 16 bit integer per channel. [0, 65535] converted to/from float [-1, 1] in shader.
    ///
    /// [`Features::TEXTURE_FORMAT_16BIT_NORM`] must be enabled to use this texture format.
    R16Snorm,
    /// Red channel only. 16 bit float per channel. Float in shader.
    R16Float,
    /// Red and green channels. 8 bit integer per channel. [0, 255] converted to/from float [0, 1] in shader.
    Rg8Unorm,
    /// Red and green channels. 8 bit integer per channel. [-127, 127] converted to/from float [-1, 1] in shader.
    Rg8Snorm,
    /// Red and green channels. 8 bit integer per channel. Unsigned in shader.
    Rg8Uint,
    /// Red and green channels. 8 bit integer per channel. Signed in shader.
    Rg8Sint,

    // Normal 32 bit formats
    /// Red channel only. 32 bit integer per channel. Unsigned in shader.
    R32Uint,
    /// Red channel only. 32 bit integer per channel. Signed in shader.
    R32Sint,
    /// Red channel only. 32 bit float per channel. Float in shader.
    R32Float,
    /// Red and green channels. 16 bit integer per channel. Unsigned in shader.
    Rg16Uint,
    /// Red and green channels. 16 bit integer per channel. Signed in shader.
    Rg16Sint,
    /// Red and green channels. 16 bit integer per channel. [0, 65535] converted to/from float [0, 1] in shader.
    ///
    /// [`Features::TEXTURE_FORMAT_16BIT_NORM`] must be enabled to use this texture format.
    Rg16Unorm,
    /// Red and green channels. 16 bit integer per channel. [0, 65535] converted to/from float [-1, 1] in shader.
    ///
    /// [`Features::TEXTURE_FORMAT_16BIT_NORM`] must be enabled to use this texture format.
    Rg16Snorm,
    /// Red and green channels. 16 bit float per channel. Float in shader.
    Rg16Float,
    /// Red, green, blue, and alpha channels. 8 bit integer per channel. [0, 255] converted to/from float [0, 1] in shader.
    Rgba8Unorm,
    /// Red, green, blue, and alpha channels. 8 bit integer per channel. Srgb-color [0, 255] converted to/from linear-color float [0, 1] in shader.
    Rgba8UnormSrgb,
    /// Red, green, blue, and alpha channels. 8 bit integer per channel. [-127, 127] converted to/from float [-1, 1] in shader.
    Rgba8Snorm,
    /// Red, green, blue, and alpha channels. 8 bit integer per channel. Unsigned in shader.
    Rgba8Uint,
    /// Red, green, blue, and alpha channels. 8 bit integer per channel. Signed in shader.
    Rgba8Sint,
    /// Blue, green, red, and alpha channels. 8 bit integer per channel. [0, 255] converted to/from float [0, 1] in shader.
    Bgra8Unorm,
    /// Blue, green, red, and alpha channels. 8 bit integer per channel. Srgb-color [0, 255] converted to/from linear-color float [0, 1] in shader.
    Bgra8UnormSrgb,

    // Packed 32 bit formats
    /// Packed unsigned float with 9 bits mantisa for each RGB component, then a common 5 bits exponent
    Rgb9e5Ufloat,
    /// Red, green, blue, and alpha channels. 10 bit integer for RGB channels, 2 bit integer for alpha channel. [0, 1023] ([0, 3] for alpha) converted to/from float [0, 1] in shader.
    Rgb10a2Unorm,
    /// Red, green, and blue channels. 11 bit float with no sign bit for RG channels. 10 bit float with no sign bit for blue channel. Float in shader.
    Rg11b10Float,

    // Normal 64 bit formats
    /// Red and green channels. 32 bit integer per channel. Unsigned in shader.
    Rg32Uint,
    /// Red and green channels. 32 bit integer per channel. Signed in shader.
    Rg32Sint,
    /// Red and green channels. 32 bit float per channel. Float in shader.
    Rg32Float,
    /// Red, green, blue, and alpha channels. 16 bit integer per channel. Unsigned in shader.
    Rgba16Uint,
    /// Red, green, blue, and alpha channels. 16 bit integer per channel. Signed in shader.
    Rgba16Sint,
    /// Red, green, blue, and alpha channels. 16 bit integer per channel. [0, 65535] converted to/from float [0, 1] in shader.
    ///
    /// [`Features::TEXTURE_FORMAT_16BIT_NORM`] must be enabled to use this texture format.
    Rgba16Unorm,
    /// Red, green, blue, and alpha. 16 bit integer per channel. [0, 65535] converted to/from float [-1, 1] in shader.
    ///
    /// [`Features::TEXTURE_FORMAT_16BIT_NORM`] must be enabled to use this texture format.
    Rgba16Snorm,
    /// Red, green, blue, and alpha channels. 16 bit float per channel. Float in shader.
    Rgba16Float,

    // Normal 128 bit formats
    /// Red, green, blue, and alpha channels. 32 bit integer per channel. Unsigned in shader.
    Rgba32Uint,
    /// Red, green, blue, and alpha channels. 32 bit integer per channel. Signed in shader.
    Rgba32Sint,
    /// Red, green, blue, and alpha channels. 32 bit float per channel. Float in shader.
    Rgba32Float,

    // Depth and stencil formats
    /// Stencil format with 8 bit integer stencil.
    Stencil8,
    /// Special depth format with 16 bit integer depth.
    Depth16Unorm,
    /// Special depth format with at least 24 bit integer depth.
    Depth24Plus,
    /// Special depth/stencil format with at least 24 bit integer depth and 8 bits integer stencil.
    Depth24PlusStencil8,
    /// Special depth format with 32 bit floating point depth.
    Depth32Float,
    /// Special depth/stencil format with 32 bit floating point depth and 8 bits integer stencil.
    Depth32FloatStencil8,

    // Compressed textures usable with `TEXTURE_COMPRESSION_BC` feature.
    /// 4x4 block compressed texture. 8 bytes per block (4 bit/px). 4 color + alpha pallet. 5 bit R + 6 bit G + 5 bit B + 1 bit alpha.
    /// [0, 63] ([0, 1] for alpha) converted to/from float [0, 1] in shader.
    ///
    /// Also known as DXT1.
    ///
    /// [`Features::TEXTURE_COMPRESSION_BC`] must be enabled to use this texture format.
    Bc1RgbaUnorm,
    /// 4x4 block compressed texture. 8 bytes per block (4 bit/px). 4 color + alpha pallet. 5 bit R + 6 bit G + 5 bit B + 1 bit alpha.
    /// Srgb-color [0, 63] ([0, 1] for alpha) converted to/from linear-color float [0, 1] in shader.
    ///
    /// Also known as DXT1.
    ///
    /// [`Features::TEXTURE_COMPRESSION_BC`] must be enabled to use this texture format.
    Bc1RgbaUnormSrgb,
    /// 4x4 block compressed texture. 16 bytes per block (8 bit/px). 4 color pallet. 5 bit R + 6 bit G + 5 bit B + 4 bit alpha.
    /// [0, 63] ([0, 15] for alpha) converted to/from float [0, 1] in shader.
    ///
    /// Also known as DXT3.
    ///
    /// [`Features::TEXTURE_COMPRESSION_BC`] must be enabled to use this texture format.
    Bc2RgbaUnorm,
    /// 4x4 block compressed texture. 16 bytes per block (8 bit/px). 4 color pallet. 5 bit R + 6 bit G + 5 bit B + 4 bit alpha.
    /// Srgb-color [0, 63] ([0, 255] for alpha) converted to/from linear-color float [0, 1] in shader.
    ///
    /// Also known as DXT3.
    ///
    /// [`Features::TEXTURE_COMPRESSION_BC`] must be enabled to use this texture format.
    Bc2RgbaUnormSrgb,
    /// 4x4 block compressed texture. 16 bytes per block (8 bit/px). 4 color pallet + 8 alpha pallet. 5 bit R + 6 bit G + 5 bit B + 8 bit alpha.
    /// [0, 63] ([0, 255] for alpha) converted to/from float [0, 1] in shader.
    ///
    /// Also known as DXT5.
    ///
    /// [`Features::TEXTURE_COMPRESSION_BC`] must be enabled to use this texture format.
    Bc3RgbaUnorm,
    /// 4x4 block compressed texture. 16 bytes per block (8 bit/px). 4 color pallet + 8 alpha pallet. 5 bit R + 6 bit G + 5 bit B + 8 bit alpha.
    /// Srgb-color [0, 63] ([0, 255] for alpha) converted to/from linear-color float [0, 1] in shader.
    ///
    /// Also known as DXT5.
    ///
    /// [`Features::TEXTURE_COMPRESSION_BC`] must be enabled to use this texture format.
    Bc3RgbaUnormSrgb,
    /// 4x4 block compressed texture. 8 bytes per block (4 bit/px). 8 color pallet. 8 bit R.
    /// [0, 255] converted to/from float [0, 1] in shader.
    ///
    /// Also known as RGTC1.
    ///
    /// [`Features::TEXTURE_COMPRESSION_BC`] must be enabled to use this texture format.
    Bc4RUnorm,
    /// 4x4 block compressed texture. 8 bytes per block (4 bit/px). 8 color pallet. 8 bit R.
    /// [-127, 127] converted to/from float [-1, 1] in shader.
    ///
    /// Also known as RGTC1.
    ///
    /// [`Features::TEXTURE_COMPRESSION_BC`] must be enabled to use this texture format.
    Bc4RSnorm,
    /// 4x4 block compressed texture. 16 bytes per block (8 bit/px). 8 color red pallet + 8 color green pallet. 8 bit RG.
    /// [0, 255] converted to/from float [0, 1] in shader.
    ///
    /// Also known as RGTC2.
    ///
    /// [`Features::TEXTURE_COMPRESSION_BC`] must be enabled to use this texture format.
    Bc5RgUnorm,
    /// 4x4 block compressed texture. 16 bytes per block (8 bit/px). 8 color red pallet + 8 color green pallet. 8 bit RG.
    /// [-127, 127] converted to/from float [-1, 1] in shader.
    ///
    /// Also known as RGTC2.
    ///
    /// [`Features::TEXTURE_COMPRESSION_BC`] must be enabled to use this texture format.
    Bc5RgSnorm,
    /// 4x4 block compressed texture. 16 bytes per block (8 bit/px). Variable sized pallet. 16 bit unsigned float RGB. Float in shader.
    ///
    /// Also known as BPTC (float).
    ///
    /// [`Features::TEXTURE_COMPRESSION_BC`] must be enabled to use this texture format.
    Bc6hRgbUfloat,
    /// 4x4 block compressed texture. 16 bytes per block (8 bit/px). Variable sized pallet. 16 bit signed float RGB. Float in shader.
    ///
    /// Also known as BPTC (float).
    ///
    /// [`Features::TEXTURE_COMPRESSION_BC`] must be enabled to use this texture format.
    Bc6hRgbSfloat,
    /// 4x4 block compressed texture. 16 bytes per block (8 bit/px). Variable sized pallet. 8 bit integer RGBA.
    /// [0, 255] converted to/from float [0, 1] in shader.
    ///
    /// Also known as BPTC (unorm).
    ///
    /// [`Features::TEXTURE_COMPRESSION_BC`] must be enabled to use this texture format.
    Bc7RgbaUnorm,
    /// 4x4 block compressed texture. 16 bytes per block (8 bit/px). Variable sized pallet. 8 bit integer RGBA.
    /// Srgb-color [0, 255] converted to/from linear-color float [0, 1] in shader.
    ///
    /// Also known as BPTC (unorm).
    ///
    /// [`Features::TEXTURE_COMPRESSION_BC`] must be enabled to use this texture format.
    Bc7RgbaUnormSrgb,
    /// 4x4 block compressed texture. 8 bytes per block (4 bit/px). Complex pallet. 8 bit integer RGB.
    /// [0, 255] converted to/from float [0, 1] in shader.
    ///
    /// [`Features::TEXTURE_COMPRESSION_ETC2`] must be enabled to use this texture format.
    Etc2Rgb8Unorm,
    /// 4x4 block compressed texture. 8 bytes per block (4 bit/px). Complex pallet. 8 bit integer RGB.
    /// Srgb-color [0, 255] converted to/from linear-color float [0, 1] in shader.
    ///
    /// [`Features::TEXTURE_COMPRESSION_ETC2`] must be enabled to use this texture format.
    Etc2Rgb8UnormSrgb,
    /// 4x4 block compressed texture. 8 bytes per block (4 bit/px). Complex pallet. 8 bit integer RGB + 1 bit alpha.
    /// [0, 255] ([0, 1] for alpha) converted to/from float [0, 1] in shader.
    ///
    /// [`Features::TEXTURE_COMPRESSION_ETC2`] must be enabled to use this texture format.
    Etc2Rgb8A1Unorm,
    /// 4x4 block compressed texture. 8 bytes per block (4 bit/px). Complex pallet. 8 bit integer RGB + 1 bit alpha.
    /// Srgb-color [0, 255] ([0, 1] for alpha) converted to/from linear-color float [0, 1] in shader.
    ///
    /// [`Features::TEXTURE_COMPRESSION_ETC2`] must be enabled to use this texture format.
    Etc2Rgb8A1UnormSrgb,
    /// 4x4 block compressed texture. 16 bytes per block (8 bit/px). Complex pallet. 8 bit integer RGB + 8 bit alpha.
    /// [0, 255] converted to/from float [0, 1] in shader.
    ///
    /// [`Features::TEXTURE_COMPRESSION_ETC2`] must be enabled to use this texture format.
    Etc2Rgba8Unorm,
    /// 4x4 block compressed texture. 16 bytes per block (8 bit/px). Complex pallet. 8 bit integer RGB + 8 bit alpha.
    /// Srgb-color [0, 255] converted to/from linear-color float [0, 1] in shader.
    ///
    /// [`Features::TEXTURE_COMPRESSION_ETC2`] must be enabled to use this texture format.
    Etc2Rgba8UnormSrgb,
    /// 4x4 block compressed texture. 8 bytes per block (4 bit/px). Complex pallet. 11 bit integer R.
    /// [0, 255] converted to/from float [0, 1] in shader.
    ///
    /// [`Features::TEXTURE_COMPRESSION_ETC2`] must be enabled to use this texture format.
    EacR11Unorm,
    /// 4x4 block compressed texture. 8 bytes per block (4 bit/px). Complex pallet. 11 bit integer R.
    /// [-127, 127] converted to/from float [-1, 1] in shader.
    ///
    /// [`Features::TEXTURE_COMPRESSION_ETC2`] must be enabled to use this texture format.
    EacR11Snorm,
    /// 4x4 block compressed texture. 16 bytes per block (8 bit/px). Complex pallet. 11 bit integer R + 11 bit integer G.
    /// [0, 255] converted to/from float [0, 1] in shader.
    ///
    /// [`Features::TEXTURE_COMPRESSION_ETC2`] must be enabled to use this texture format.
    EacRg11Unorm,
    /// 4x4 block compressed texture. 16 bytes per block (8 bit/px). Complex pallet. 11 bit integer R + 11 bit integer G.
    /// [-127, 127] converted to/from float [-1, 1] in shader.
    ///
    /// [`Features::TEXTURE_COMPRESSION_ETC2`] must be enabled to use this texture format.
    EacRg11Snorm,
    /// block compressed texture. 16 bytes per block.
    ///
    /// Features [`TEXTURE_COMPRESSION_ASTC_LDR`] or [`TEXTURE_COMPRESSION_ASTC_HDR`]
    /// must be enabled to use this texture format.
    ///
    /// [`TEXTURE_COMPRESSION_ASTC_LDR`]: Features::TEXTURE_COMPRESSION_ASTC_LDR
    /// [`TEXTURE_COMPRESSION_ASTC_HDR`]: Features::TEXTURE_COMPRESSION_ASTC_HDR
    Astc {
        /// compressed block dimensions
        block: AstcBlock,
        /// ASTC RGBA channel
        channel: AstcChannel,
    },
}

#[cfg(any(feature = "serde", test))]
impl<'de> Deserialize<'de> for TextureFormat {
    fn deserialize<D>(deserializer: D) -> Result<Self, D::Error>
    where
        D: serde::Deserializer<'de>,
    {
        use serde::de::{self, Error, Unexpected};

        struct TextureFormatVisitor;

        impl<'de> de::Visitor<'de> for TextureFormatVisitor {
            type Value = TextureFormat;

            fn expecting(&self, formatter: &mut std::fmt::Formatter) -> std::fmt::Result {
                formatter.write_str("a valid texture format")
            }

            fn visit_str<E: Error>(self, s: &str) -> Result<Self::Value, E> {
                let format = match s {
                    "r8unorm" => TextureFormat::R8Unorm,
                    "r8snorm" => TextureFormat::R8Snorm,
                    "r8uint" => TextureFormat::R8Uint,
                    "r8sint" => TextureFormat::R8Sint,
                    "r16uint" => TextureFormat::R16Uint,
                    "r16sint" => TextureFormat::R16Sint,
                    "r16unorm" => TextureFormat::R16Unorm,
                    "r16snorm" => TextureFormat::R16Snorm,
                    "r16float" => TextureFormat::R16Float,
                    "rg8unorm" => TextureFormat::Rg8Unorm,
                    "rg8snorm" => TextureFormat::Rg8Snorm,
                    "rg8uint" => TextureFormat::Rg8Uint,
                    "rg8sint" => TextureFormat::Rg8Sint,
                    "r32uint" => TextureFormat::R32Uint,
                    "r32sint" => TextureFormat::R32Sint,
                    "r32float" => TextureFormat::R32Float,
                    "rg16uint" => TextureFormat::Rg16Uint,
                    "rg16sint" => TextureFormat::Rg16Sint,
                    "rg16unorm" => TextureFormat::Rg16Unorm,
                    "rg16snorm" => TextureFormat::Rg16Snorm,
                    "rg16float" => TextureFormat::Rg16Float,
                    "rgba8unorm" => TextureFormat::Rgba8Unorm,
                    "rgba8unorm-srgb" => TextureFormat::Rgba8UnormSrgb,
                    "rgba8snorm" => TextureFormat::Rgba8Snorm,
                    "rgba8uint" => TextureFormat::Rgba8Uint,
                    "rgba8sint" => TextureFormat::Rgba8Sint,
                    "bgra8unorm" => TextureFormat::Bgra8Unorm,
                    "bgra8unorm-srgb" => TextureFormat::Bgra8UnormSrgb,
                    "rgb10a2unorm" => TextureFormat::Rgb10a2Unorm,
                    "rg11b10ufloat" => TextureFormat::Rg11b10Float,
                    "rg32uint" => TextureFormat::Rg32Uint,
                    "rg32sint" => TextureFormat::Rg32Sint,
                    "rg32float" => TextureFormat::Rg32Float,
                    "rgba16uint" => TextureFormat::Rgba16Uint,
                    "rgba16sint" => TextureFormat::Rgba16Sint,
                    "rgba16unorm" => TextureFormat::Rgba16Unorm,
                    "rgba16snorm" => TextureFormat::Rgba16Snorm,
                    "rgba16float" => TextureFormat::Rgba16Float,
                    "rgba32uint" => TextureFormat::Rgba32Uint,
                    "rgba32sint" => TextureFormat::Rgba32Sint,
                    "rgba32float" => TextureFormat::Rgba32Float,
                    "stencil8" => TextureFormat::Stencil8,
                    "depth32float" => TextureFormat::Depth32Float,
                    "depth32float-stencil8" => TextureFormat::Depth32FloatStencil8,
                    "depth16unorm" => TextureFormat::Depth16Unorm,
                    "depth24plus" => TextureFormat::Depth24Plus,
                    "depth24plus-stencil8" => TextureFormat::Depth24PlusStencil8,
                    "rgb9e5ufloat" => TextureFormat::Rgb9e5Ufloat,
                    "bc1-rgba-unorm" => TextureFormat::Bc1RgbaUnorm,
                    "bc1-rgba-unorm-srgb" => TextureFormat::Bc1RgbaUnormSrgb,
                    "bc2-rgba-unorm" => TextureFormat::Bc2RgbaUnorm,
                    "bc2-rgba-unorm-srgb" => TextureFormat::Bc2RgbaUnormSrgb,
                    "bc3-rgba-unorm" => TextureFormat::Bc3RgbaUnorm,
                    "bc3-rgba-unorm-srgb" => TextureFormat::Bc3RgbaUnormSrgb,
                    "bc4-r-unorm" => TextureFormat::Bc4RUnorm,
                    "bc4-r-snorm" => TextureFormat::Bc4RSnorm,
                    "bc5-rg-unorm" => TextureFormat::Bc5RgUnorm,
                    "bc5-rg-snorm" => TextureFormat::Bc5RgSnorm,
                    "bc6h-rgb-ufloat" => TextureFormat::Bc6hRgbUfloat,
                    "bc6h-rgb-float" => TextureFormat::Bc6hRgbSfloat,
                    "bc7-rgba-unorm" => TextureFormat::Bc7RgbaUnorm,
                    "bc7-rgba-unorm-srgb" => TextureFormat::Bc7RgbaUnormSrgb,
                    "etc2-rgb8unorm" => TextureFormat::Etc2Rgb8Unorm,
                    "etc2-rgb8unorm-srgb" => TextureFormat::Etc2Rgb8UnormSrgb,
                    "etc2-rgb8a1unorm" => TextureFormat::Etc2Rgb8A1Unorm,
                    "etc2-rgb8a1unorm-srgb" => TextureFormat::Etc2Rgb8A1UnormSrgb,
                    "etc2-rgba8unorm" => TextureFormat::Etc2Rgba8Unorm,
                    "etc2-rgba8unorm-srgb" => TextureFormat::Etc2Rgba8UnormSrgb,
                    "eac-r11unorm" => TextureFormat::EacR11Unorm,
                    "eac-r11snorm" => TextureFormat::EacR11Snorm,
                    "eac-rg11unorm" => TextureFormat::EacRg11Unorm,
                    "eac-rg11snorm" => TextureFormat::EacRg11Snorm,
                    other => {
                        if let Some(parts) = other.strip_prefix("astc-") {
                            let (block, channel) = parts
                                .split_once('-')
                                .ok_or_else(|| E::invalid_value(Unexpected::Str(s), &self))?;

                            let block = match block {
                                "4x4" => AstcBlock::B4x4,
                                "5x4" => AstcBlock::B5x4,
                                "5x5" => AstcBlock::B5x5,
                                "6x5" => AstcBlock::B6x5,
                                "6x6" => AstcBlock::B6x6,
                                "8x5" => AstcBlock::B8x5,
                                "8x6" => AstcBlock::B8x6,
                                "8x8" => AstcBlock::B8x8,
                                "10x5" => AstcBlock::B10x5,
                                "10x6" => AstcBlock::B10x6,
                                "10x8" => AstcBlock::B10x8,
                                "10x10" => AstcBlock::B10x10,
                                "12x10" => AstcBlock::B12x10,
                                "12x12" => AstcBlock::B12x12,
                                _ => return Err(E::invalid_value(Unexpected::Str(s), &self)),
                            };

                            let channel = match channel {
                                "unorm" => AstcChannel::Unorm,
                                "unorm-srgb" => AstcChannel::UnormSrgb,
                                "hdr" => AstcChannel::Hdr,
                                _ => return Err(E::invalid_value(Unexpected::Str(s), &self)),
                            };

                            TextureFormat::Astc { block, channel }
                        } else {
                            return Err(E::invalid_value(Unexpected::Str(s), &self));
                        }
                    }
                };

                Ok(format)
            }
        }

        deserializer.deserialize_str(TextureFormatVisitor)
    }
}

#[cfg(any(feature = "serde", test))]
impl Serialize for TextureFormat {
    fn serialize<S>(&self, serializer: S) -> Result<S::Ok, S::Error>
    where
        S: serde::Serializer,
    {
        let s: String;
        let name = match *self {
            TextureFormat::R8Unorm => "r8unorm",
            TextureFormat::R8Snorm => "r8snorm",
            TextureFormat::R8Uint => "r8uint",
            TextureFormat::R8Sint => "r8sint",
            TextureFormat::R16Uint => "r16uint",
            TextureFormat::R16Sint => "r16sint",
            TextureFormat::R16Unorm => "r16unorm",
            TextureFormat::R16Snorm => "r16snorm",
            TextureFormat::R16Float => "r16float",
            TextureFormat::Rg8Unorm => "rg8unorm",
            TextureFormat::Rg8Snorm => "rg8snorm",
            TextureFormat::Rg8Uint => "rg8uint",
            TextureFormat::Rg8Sint => "rg8sint",
            TextureFormat::R32Uint => "r32uint",
            TextureFormat::R32Sint => "r32sint",
            TextureFormat::R32Float => "r32float",
            TextureFormat::Rg16Uint => "rg16uint",
            TextureFormat::Rg16Sint => "rg16sint",
            TextureFormat::Rg16Unorm => "rg16unorm",
            TextureFormat::Rg16Snorm => "rg16snorm",
            TextureFormat::Rg16Float => "rg16float",
            TextureFormat::Rgba8Unorm => "rgba8unorm",
            TextureFormat::Rgba8UnormSrgb => "rgba8unorm-srgb",
            TextureFormat::Rgba8Snorm => "rgba8snorm",
            TextureFormat::Rgba8Uint => "rgba8uint",
            TextureFormat::Rgba8Sint => "rgba8sint",
            TextureFormat::Bgra8Unorm => "bgra8unorm",
            TextureFormat::Bgra8UnormSrgb => "bgra8unorm-srgb",
            TextureFormat::Rgb10a2Unorm => "rgb10a2unorm",
            TextureFormat::Rg11b10Float => "rg11b10ufloat",
            TextureFormat::Rg32Uint => "rg32uint",
            TextureFormat::Rg32Sint => "rg32sint",
            TextureFormat::Rg32Float => "rg32float",
            TextureFormat::Rgba16Uint => "rgba16uint",
            TextureFormat::Rgba16Sint => "rgba16sint",
            TextureFormat::Rgba16Unorm => "rgba16unorm",
            TextureFormat::Rgba16Snorm => "rgba16snorm",
            TextureFormat::Rgba16Float => "rgba16float",
            TextureFormat::Rgba32Uint => "rgba32uint",
            TextureFormat::Rgba32Sint => "rgba32sint",
            TextureFormat::Rgba32Float => "rgba32float",
            TextureFormat::Stencil8 => "stencil8",
            TextureFormat::Depth32Float => "depth32float",
            TextureFormat::Depth16Unorm => "depth16unorm",
            TextureFormat::Depth32FloatStencil8 => "depth32float-stencil8",
            TextureFormat::Depth24Plus => "depth24plus",
            TextureFormat::Depth24PlusStencil8 => "depth24plus-stencil8",
            TextureFormat::Rgb9e5Ufloat => "rgb9e5ufloat",
            TextureFormat::Bc1RgbaUnorm => "bc1-rgba-unorm",
            TextureFormat::Bc1RgbaUnormSrgb => "bc1-rgba-unorm-srgb",
            TextureFormat::Bc2RgbaUnorm => "bc2-rgba-unorm",
            TextureFormat::Bc2RgbaUnormSrgb => "bc2-rgba-unorm-srgb",
            TextureFormat::Bc3RgbaUnorm => "bc3-rgba-unorm",
            TextureFormat::Bc3RgbaUnormSrgb => "bc3-rgba-unorm-srgb",
            TextureFormat::Bc4RUnorm => "bc4-r-unorm",
            TextureFormat::Bc4RSnorm => "bc4-r-snorm",
            TextureFormat::Bc5RgUnorm => "bc5-rg-unorm",
            TextureFormat::Bc5RgSnorm => "bc5-rg-snorm",
            TextureFormat::Bc6hRgbUfloat => "bc6h-rgb-ufloat",
            TextureFormat::Bc6hRgbSfloat => "bc6h-rgb-float",
            TextureFormat::Bc7RgbaUnorm => "bc7-rgba-unorm",
            TextureFormat::Bc7RgbaUnormSrgb => "bc7-rgba-unorm-srgb",
            TextureFormat::Etc2Rgb8Unorm => "etc2-rgb8unorm",
            TextureFormat::Etc2Rgb8UnormSrgb => "etc2-rgb8unorm-srgb",
            TextureFormat::Etc2Rgb8A1Unorm => "etc2-rgb8a1unorm",
            TextureFormat::Etc2Rgb8A1UnormSrgb => "etc2-rgb8a1unorm-srgb",
            TextureFormat::Etc2Rgba8Unorm => "etc2-rgba8unorm",
            TextureFormat::Etc2Rgba8UnormSrgb => "etc2-rgba8unorm-srgb",
            TextureFormat::EacR11Unorm => "eac-r11unorm",
            TextureFormat::EacR11Snorm => "eac-r11snorm",
            TextureFormat::EacRg11Unorm => "eac-rg11unorm",
            TextureFormat::EacRg11Snorm => "eac-rg11snorm",
            TextureFormat::Astc { block, channel } => {
                let block = match block {
                    AstcBlock::B4x4 => "4x4",
                    AstcBlock::B5x4 => "5x4",
                    AstcBlock::B5x5 => "5x5",
                    AstcBlock::B6x5 => "6x5",
                    AstcBlock::B6x6 => "6x6",
                    AstcBlock::B8x5 => "8x5",
                    AstcBlock::B8x6 => "8x6",
                    AstcBlock::B8x8 => "8x8",
                    AstcBlock::B10x5 => "10x5",
                    AstcBlock::B10x6 => "10x6",
                    AstcBlock::B10x8 => "10x8",
                    AstcBlock::B10x10 => "10x10",
                    AstcBlock::B12x10 => "12x10",
                    AstcBlock::B12x12 => "12x12",
                };

                let channel = match channel {
                    AstcChannel::Unorm => "unorm",
                    AstcChannel::UnormSrgb => "unorm-srgb",
                    AstcChannel::Hdr => "hdr",
                };

                s = format!("astc-{block}-{channel}");
                &s
            }
        };
        serializer.serialize_str(name)
    }
}

impl TextureFormat {
    /// Get useful information about the texture format.
    pub fn describe(&self) -> TextureFormatInfo {
        // Features
        let native = Features::empty();
        let bc = Features::TEXTURE_COMPRESSION_BC;
        let etc2 = Features::TEXTURE_COMPRESSION_ETC2;
        let astc_ldr = Features::TEXTURE_COMPRESSION_ASTC_LDR;
        let astc_hdr = Features::TEXTURE_COMPRESSION_ASTC_HDR;
        let norm16bit = Features::TEXTURE_FORMAT_16BIT_NORM;
        let d32_s8 = Features::DEPTH32FLOAT_STENCIL8;

        // Sample Types
        let uint = TextureSampleType::Uint;
        let sint = TextureSampleType::Sint;
        let nearest = TextureSampleType::Float { filterable: false };
        let float = TextureSampleType::Float { filterable: true };
        let depth = TextureSampleType::Depth;

        enum ColorSpace {
            Linear,
            Corrected,
        }
        let linear = ColorSpace::Linear;
        let corrected = ColorSpace::Corrected;

        // Multisampling
        let noaa = TextureFormatFeatureFlags::empty();
        let msaa = TextureFormatFeatureFlags::MULTISAMPLE_X4;
        let msaa_resolve = TextureFormatFeatureFlags::MULTISAMPLE_X4
            | TextureFormatFeatureFlags::MULTISAMPLE_RESOLVE;

        // Flags
        let basic =
            TextureUsages::COPY_SRC | TextureUsages::COPY_DST | TextureUsages::TEXTURE_BINDING;
        let attachment = basic | TextureUsages::RENDER_ATTACHMENT;
        let storage = basic | TextureUsages::STORAGE_BINDING;
        let all_flags = TextureUsages::all();

        // See <https://gpuweb.github.io/gpuweb/#texture-format-caps> for reference
        #[rustfmt::skip] // lets make a nice table
        let (
            required_features,
            sample_type,
            color_space,
            msaa_flags,
            block_dimensions,
            block_size,
            allowed_usages,
            components,
        ) = match self {
            // Normal 8 bit textures
            Self::R8Unorm =>             (   native,   float,    linear, msaa_resolve, (1, 1),  1, attachment, 1),
            Self::R8Snorm =>             (   native,   float,    linear,         noaa, (1, 1),  1,      basic, 1),
            Self::R8Uint =>              (   native,    uint,    linear,         msaa, (1, 1),  1, attachment, 1),
            Self::R8Sint =>              (   native,    sint,    linear,         msaa, (1, 1),  1, attachment, 1),
            // Normal 16 bit textures
            Self::R16Uint =>             (   native,    uint,    linear,         msaa, (1, 1),  2, attachment, 1),
            Self::R16Sint =>             (   native,    sint,    linear,         msaa, (1, 1),  2, attachment, 1),
            Self::R16Float =>            (   native,   float,    linear, msaa_resolve, (1, 1),  2, attachment, 1),
            Self::Rg8Unorm =>            (   native,   float,    linear, msaa_resolve, (1, 1),  2, attachment, 2),
            Self::Rg8Snorm =>            (   native,   float,    linear,         noaa, (1, 1),  2,      basic, 2),
            Self::Rg8Uint =>             (   native,    uint,    linear,         msaa, (1, 1),  2, attachment, 2),
            Self::Rg8Sint =>             (   native,    sint,    linear,         msaa, (1, 1),  2, attachment, 2),
            // Normal 32 bit textures
            Self::R32Uint =>             (   native,    uint,    linear,         noaa, (1, 1),  4,  all_flags, 1),
            Self::R32Sint =>             (   native,    sint,    linear,         noaa, (1, 1),  4,  all_flags, 1),
            Self::R32Float =>            (   native, nearest,    linear,         msaa, (1, 1),  4,  all_flags, 1),
            Self::Rg16Uint =>            (   native,    uint,    linear,         msaa, (1, 1),  4, attachment, 2),
            Self::Rg16Sint =>            (   native,    sint,    linear,         msaa, (1, 1),  4, attachment, 2),
            Self::Rg16Float =>           (   native,   float,    linear, msaa_resolve, (1, 1),  4, attachment, 2),
            Self::Rgba8Unorm =>          (   native,   float,    linear, msaa_resolve, (1, 1),  4,  all_flags, 4),
            Self::Rgba8UnormSrgb =>      (   native,   float, corrected, msaa_resolve, (1, 1),  4, attachment, 4),
            Self::Rgba8Snorm =>          (   native,   float,    linear,         noaa, (1, 1),  4,    storage, 4),
            Self::Rgba8Uint =>           (   native,    uint,    linear,         msaa, (1, 1),  4,  all_flags, 4),
            Self::Rgba8Sint =>           (   native,    sint,    linear,         msaa, (1, 1),  4,  all_flags, 4),
            Self::Bgra8Unorm =>          (   native,   float,    linear, msaa_resolve, (1, 1),  4, attachment, 4),
            Self::Bgra8UnormSrgb =>      (   native,   float, corrected, msaa_resolve, (1, 1),  4, attachment, 4),
            // Packed 32 bit textures
            Self::Rgb10a2Unorm =>        (   native,   float,    linear, msaa_resolve, (1, 1),  4, attachment, 4),
            Self::Rg11b10Float =>        (   native,   float,    linear,         msaa, (1, 1),  4,      basic, 3),
            // Normal 64 bit textures
            Self::Rg32Uint =>            (   native,    uint,    linear,         noaa, (1, 1),  8,  all_flags, 2),
            Self::Rg32Sint =>            (   native,    sint,    linear,         noaa, (1, 1),  8,  all_flags, 2),
            Self::Rg32Float =>           (   native, nearest,    linear,         noaa, (1, 1),  8,  all_flags, 2),
            Self::Rgba16Uint =>          (   native,    uint,    linear,         msaa, (1, 1),  8,  all_flags, 4),
            Self::Rgba16Sint =>          (   native,    sint,    linear,         msaa, (1, 1),  8,  all_flags, 4),
            Self::Rgba16Float =>         (   native,   float,    linear, msaa_resolve, (1, 1),  8,  all_flags, 4),
            // Normal 128 bit textures
            Self::Rgba32Uint =>          (   native,    uint,    linear,         noaa, (1, 1), 16,  all_flags, 4),
            Self::Rgba32Sint =>          (   native,    sint,    linear,         noaa, (1, 1), 16,  all_flags, 4),
            Self::Rgba32Float =>         (   native, nearest,    linear,         noaa, (1, 1), 16,  all_flags, 4),
            // Depth-stencil textures
            Self::Stencil8 =>            (   native,   depth,    linear,         msaa, (1, 1),  2, attachment, 1),
            Self::Depth16Unorm =>        (   native,   depth,    linear,         msaa, (1, 1),  2, attachment, 1),
            Self::Depth24Plus =>         (   native,   depth,    linear,         msaa, (1, 1),  4, attachment, 1),
            Self::Depth24PlusStencil8 => (   native,   depth,    linear,         msaa, (1, 1),  4, attachment, 2),
            Self::Depth32Float =>        (   native,   depth,    linear,         msaa, (1, 1),  4, attachment, 1),
            Self::Depth32FloatStencil8 =>(   d32_s8,   depth,    linear,         msaa, (1, 1),  4, attachment, 2),
            // Packed uncompressed
            Self::Rgb9e5Ufloat =>        (   native,   float,    linear,         noaa, (1, 1),  4,      basic, 3),
            // Optional normalized 16-bit-per-channel formats
            Self::R16Unorm =>            (norm16bit,   float,    linear,         msaa, (1, 1),  2,    storage, 1),
            Self::R16Snorm =>            (norm16bit,   float,    linear,         msaa, (1, 1),  2,    storage, 1),
            Self::Rg16Unorm =>           (norm16bit,   float,    linear,         msaa, (1, 1),  4,    storage, 2),
            Self::Rg16Snorm =>           (norm16bit,   float,    linear,         msaa, (1, 1),  4,    storage, 2),
            Self::Rgba16Unorm =>         (norm16bit,   float,    linear,         msaa, (1, 1),  8,    storage, 4),
            Self::Rgba16Snorm =>         (norm16bit,   float,    linear,         msaa, (1, 1),  8,    storage, 4),
            // BCn compressed textures
            Self::Bc1RgbaUnorm =>        (       bc,   float,    linear,         noaa, (4, 4),  8,      basic, 4),
            Self::Bc1RgbaUnormSrgb =>    (       bc,   float, corrected,         noaa, (4, 4),  8,      basic, 4),
            Self::Bc2RgbaUnorm =>        (       bc,   float,    linear,         noaa, (4, 4), 16,      basic, 4),
            Self::Bc2RgbaUnormSrgb =>    (       bc,   float, corrected,         noaa, (4, 4), 16,      basic, 4),
            Self::Bc3RgbaUnorm =>        (       bc,   float,    linear,         noaa, (4, 4), 16,      basic, 4),
            Self::Bc3RgbaUnormSrgb =>    (       bc,   float, corrected,         noaa, (4, 4), 16,      basic, 4),
            Self::Bc4RUnorm =>           (       bc,   float,    linear,         noaa, (4, 4),  8,      basic, 1),
            Self::Bc4RSnorm =>           (       bc,   float,    linear,         noaa, (4, 4),  8,      basic, 1),
            Self::Bc5RgUnorm =>          (       bc,   float,    linear,         noaa, (4, 4), 16,      basic, 2),
            Self::Bc5RgSnorm =>          (       bc,   float,    linear,         noaa, (4, 4), 16,      basic, 2),
            Self::Bc6hRgbUfloat =>       (       bc,   float,    linear,         noaa, (4, 4), 16,      basic, 3),
            Self::Bc6hRgbSfloat =>       (       bc,   float,    linear,         noaa, (4, 4), 16,      basic, 3),
            Self::Bc7RgbaUnorm =>        (       bc,   float,    linear,         noaa, (4, 4), 16,      basic, 4),
            Self::Bc7RgbaUnormSrgb =>    (       bc,   float, corrected,         noaa, (4, 4), 16,      basic, 4),
            // ETC compressed textures
            Self::Etc2Rgb8Unorm =>       (     etc2,   float,    linear,         noaa, (4, 4),  8,      basic, 3),
            Self::Etc2Rgb8UnormSrgb =>   (     etc2,   float, corrected,         noaa, (4, 4),  8,      basic, 3),
            Self::Etc2Rgb8A1Unorm =>     (     etc2,   float,    linear,         noaa, (4, 4),  8,      basic, 4),
            Self::Etc2Rgb8A1UnormSrgb => (     etc2,   float, corrected,         noaa, (4, 4),  8,      basic, 4),
            Self::Etc2Rgba8Unorm =>      (     etc2,   float,    linear,         noaa, (4, 4), 16,      basic, 4),
            Self::Etc2Rgba8UnormSrgb =>  (     etc2,   float, corrected,         noaa, (4, 4), 16,      basic, 4),
            Self::EacR11Unorm =>         (     etc2,   float,    linear,         noaa, (4, 4),  8,      basic, 1),
            Self::EacR11Snorm =>         (     etc2,   float,    linear,         noaa, (4, 4),  8,      basic, 1),
            Self::EacRg11Unorm =>        (     etc2,   float,    linear,         noaa, (4, 4), 16,      basic, 2),
            Self::EacRg11Snorm =>        (     etc2,   float,    linear,         noaa, (4, 4), 16,      basic, 2),
            // ASTC compressed textures
            Self::Astc { block, channel } => {
                let (feature, color_space) = match channel {
                    AstcChannel::Hdr => (astc_hdr, linear),
                    AstcChannel::Unorm => (astc_ldr, linear),
                    AstcChannel::UnormSrgb => (astc_ldr, corrected),
                };
                let dimensions = match block {
                    AstcBlock::B4x4 => (4, 4),
                    AstcBlock::B5x4 => (5, 4),
                    AstcBlock::B5x5 => (5, 5),
                    AstcBlock::B6x5 => (6, 5),
                    AstcBlock::B6x6 => (6, 6),
                    AstcBlock::B8x5 => (8, 5),
                    AstcBlock::B8x6 => (8, 6),
                    AstcBlock::B8x8 => (8, 8),
                    AstcBlock::B10x5 => (10, 5),
                    AstcBlock::B10x6 => (10, 6),
                    AstcBlock::B10x8 => (10, 8),
                    AstcBlock::B10x10 => (10, 10),
                    AstcBlock::B12x10 => (12, 10),
                    AstcBlock::B12x12 => (12, 12),
                };
                (feature, float, color_space, noaa, dimensions, 16, basic, 4)
            }
        };

        let mut flags = msaa_flags;
        let filterable_sample_type = sample_type == TextureSampleType::Float { filterable: true };
        flags.set(
            TextureFormatFeatureFlags::FILTERABLE,
            filterable_sample_type,
        );
        flags.set(TextureFormatFeatureFlags::BLENDABLE, filterable_sample_type);

        TextureFormatInfo {
            required_features,
            sample_type,
            block_dimensions,
            block_size,
            components,
            srgb: match color_space {
                ColorSpace::Linear => false,
                ColorSpace::Corrected => true,
            },
            guaranteed_format_features: TextureFormatFeatures {
                allowed_usages,
                flags,
            },
        }
    }

    /// Strips the `Srgb` suffix from the given texture format.
    pub fn remove_srgb_suffix(&self) -> TextureFormat {
        match *self {
            Self::Rgba8UnormSrgb => Self::Rgba8Unorm,
            Self::Bgra8UnormSrgb => Self::Bgra8Unorm,
            Self::Bc1RgbaUnormSrgb => Self::Bc1RgbaUnorm,
            Self::Bc2RgbaUnormSrgb => Self::Bc2RgbaUnorm,
            Self::Bc3RgbaUnormSrgb => Self::Bc3RgbaUnorm,
            Self::Bc7RgbaUnormSrgb => Self::Bc7RgbaUnorm,
            Self::Etc2Rgb8UnormSrgb => Self::Etc2Rgb8Unorm,
            Self::Etc2Rgb8A1UnormSrgb => Self::Etc2Rgb8A1Unorm,
            Self::Etc2Rgba8UnormSrgb => Self::Etc2Rgba8Unorm,
            Self::Astc {
                block,
                channel: AstcChannel::UnormSrgb,
            } => Self::Astc {
                block,
                channel: AstcChannel::Unorm,
            },
            _ => *self,
        }
    }
}

#[test]
fn texture_format_serialize() {
    assert_eq!(
        serde_json::to_string(&TextureFormat::R8Unorm).unwrap(),
        "\"r8unorm\"".to_string()
    );
    assert_eq!(
        serde_json::to_string(&TextureFormat::R8Snorm).unwrap(),
        "\"r8snorm\"".to_string()
    );
    assert_eq!(
        serde_json::to_string(&TextureFormat::R8Uint).unwrap(),
        "\"r8uint\"".to_string()
    );
    assert_eq!(
        serde_json::to_string(&TextureFormat::R8Sint).unwrap(),
        "\"r8sint\"".to_string()
    );
    assert_eq!(
        serde_json::to_string(&TextureFormat::R16Uint).unwrap(),
        "\"r16uint\"".to_string()
    );
    assert_eq!(
        serde_json::to_string(&TextureFormat::R16Sint).unwrap(),
        "\"r16sint\"".to_string()
    );
    assert_eq!(
        serde_json::to_string(&TextureFormat::R16Unorm).unwrap(),
        "\"r16unorm\"".to_string()
    );
    assert_eq!(
        serde_json::to_string(&TextureFormat::R16Snorm).unwrap(),
        "\"r16snorm\"".to_string()
    );
    assert_eq!(
        serde_json::to_string(&TextureFormat::R16Float).unwrap(),
        "\"r16float\"".to_string()
    );
    assert_eq!(
        serde_json::to_string(&TextureFormat::Rg8Unorm).unwrap(),
        "\"rg8unorm\"".to_string()
    );
    assert_eq!(
        serde_json::to_string(&TextureFormat::Rg8Snorm).unwrap(),
        "\"rg8snorm\"".to_string()
    );
    assert_eq!(
        serde_json::to_string(&TextureFormat::Rg8Uint).unwrap(),
        "\"rg8uint\"".to_string()
    );
    assert_eq!(
        serde_json::to_string(&TextureFormat::Rg8Sint).unwrap(),
        "\"rg8sint\"".to_string()
    );
    assert_eq!(
        serde_json::to_string(&TextureFormat::R32Uint).unwrap(),
        "\"r32uint\"".to_string()
    );
    assert_eq!(
        serde_json::to_string(&TextureFormat::R32Sint).unwrap(),
        "\"r32sint\"".to_string()
    );
    assert_eq!(
        serde_json::to_string(&TextureFormat::R32Float).unwrap(),
        "\"r32float\"".to_string()
    );
    assert_eq!(
        serde_json::to_string(&TextureFormat::Rg16Uint).unwrap(),
        "\"rg16uint\"".to_string()
    );
    assert_eq!(
        serde_json::to_string(&TextureFormat::Rg16Sint).unwrap(),
        "\"rg16sint\"".to_string()
    );
    assert_eq!(
        serde_json::to_string(&TextureFormat::Rg16Unorm).unwrap(),
        "\"rg16unorm\"".to_string()
    );
    assert_eq!(
        serde_json::to_string(&TextureFormat::Rg16Snorm).unwrap(),
        "\"rg16snorm\"".to_string()
    );
    assert_eq!(
        serde_json::to_string(&TextureFormat::Rg16Float).unwrap(),
        "\"rg16float\"".to_string()
    );
    assert_eq!(
        serde_json::to_string(&TextureFormat::Rgba8Unorm).unwrap(),
        "\"rgba8unorm\"".to_string()
    );
    assert_eq!(
        serde_json::to_string(&TextureFormat::Rgba8UnormSrgb).unwrap(),
        "\"rgba8unorm-srgb\"".to_string()
    );
    assert_eq!(
        serde_json::to_string(&TextureFormat::Rgba8Snorm).unwrap(),
        "\"rgba8snorm\"".to_string()
    );
    assert_eq!(
        serde_json::to_string(&TextureFormat::Rgba8Uint).unwrap(),
        "\"rgba8uint\"".to_string()
    );
    assert_eq!(
        serde_json::to_string(&TextureFormat::Rgba8Sint).unwrap(),
        "\"rgba8sint\"".to_string()
    );
    assert_eq!(
        serde_json::to_string(&TextureFormat::Bgra8Unorm).unwrap(),
        "\"bgra8unorm\"".to_string()
    );
    assert_eq!(
        serde_json::to_string(&TextureFormat::Bgra8UnormSrgb).unwrap(),
        "\"bgra8unorm-srgb\"".to_string()
    );
    assert_eq!(
        serde_json::to_string(&TextureFormat::Rgb10a2Unorm).unwrap(),
        "\"rgb10a2unorm\"".to_string()
    );
    assert_eq!(
        serde_json::to_string(&TextureFormat::Rg11b10Float).unwrap(),
        "\"rg11b10ufloat\"".to_string()
    );
    assert_eq!(
        serde_json::to_string(&TextureFormat::Rg32Uint).unwrap(),
        "\"rg32uint\"".to_string()
    );
    assert_eq!(
        serde_json::to_string(&TextureFormat::Rg32Sint).unwrap(),
        "\"rg32sint\"".to_string()
    );
    assert_eq!(
        serde_json::to_string(&TextureFormat::Rg32Float).unwrap(),
        "\"rg32float\"".to_string()
    );
    assert_eq!(
        serde_json::to_string(&TextureFormat::Rgba16Uint).unwrap(),
        "\"rgba16uint\"".to_string()
    );
    assert_eq!(
        serde_json::to_string(&TextureFormat::Rgba16Sint).unwrap(),
        "\"rgba16sint\"".to_string()
    );
    assert_eq!(
        serde_json::to_string(&TextureFormat::Rgba16Unorm).unwrap(),
        "\"rgba16unorm\"".to_string()
    );
    assert_eq!(
        serde_json::to_string(&TextureFormat::Rgba16Snorm).unwrap(),
        "\"rgba16snorm\"".to_string()
    );
    assert_eq!(
        serde_json::to_string(&TextureFormat::Rgba16Float).unwrap(),
        "\"rgba16float\"".to_string()
    );
    assert_eq!(
        serde_json::to_string(&TextureFormat::Rgba32Uint).unwrap(),
        "\"rgba32uint\"".to_string()
    );
    assert_eq!(
        serde_json::to_string(&TextureFormat::Rgba32Sint).unwrap(),
        "\"rgba32sint\"".to_string()
    );
    assert_eq!(
        serde_json::to_string(&TextureFormat::Rgba32Float).unwrap(),
        "\"rgba32float\"".to_string()
    );
    assert_eq!(
        serde_json::to_string(&TextureFormat::Stencil8).unwrap(),
        "\"stencil8\"".to_string()
    );
    assert_eq!(
        serde_json::to_string(&TextureFormat::Depth32Float).unwrap(),
        "\"depth32float\"".to_string()
    );
    assert_eq!(
        serde_json::to_string(&TextureFormat::Depth16Unorm).unwrap(),
        "\"depth16unorm\"".to_string()
    );
    assert_eq!(
        serde_json::to_string(&TextureFormat::Depth32FloatStencil8).unwrap(),
        "\"depth32float-stencil8\"".to_string()
    );
    assert_eq!(
        serde_json::to_string(&TextureFormat::Depth24Plus).unwrap(),
        "\"depth24plus\"".to_string()
    );
    assert_eq!(
        serde_json::to_string(&TextureFormat::Depth24PlusStencil8).unwrap(),
        "\"depth24plus-stencil8\"".to_string()
    );
    assert_eq!(
        serde_json::to_string(&TextureFormat::Rgb9e5Ufloat).unwrap(),
        "\"rgb9e5ufloat\"".to_string()
    );
    assert_eq!(
        serde_json::to_string(&TextureFormat::Bc1RgbaUnorm).unwrap(),
        "\"bc1-rgba-unorm\"".to_string()
    );
    assert_eq!(
        serde_json::to_string(&TextureFormat::Bc1RgbaUnormSrgb).unwrap(),
        "\"bc1-rgba-unorm-srgb\"".to_string()
    );
    assert_eq!(
        serde_json::to_string(&TextureFormat::Bc2RgbaUnorm).unwrap(),
        "\"bc2-rgba-unorm\"".to_string()
    );
    assert_eq!(
        serde_json::to_string(&TextureFormat::Bc2RgbaUnormSrgb).unwrap(),
        "\"bc2-rgba-unorm-srgb\"".to_string()
    );
    assert_eq!(
        serde_json::to_string(&TextureFormat::Bc3RgbaUnorm).unwrap(),
        "\"bc3-rgba-unorm\"".to_string()
    );
    assert_eq!(
        serde_json::to_string(&TextureFormat::Bc3RgbaUnormSrgb).unwrap(),
        "\"bc3-rgba-unorm-srgb\"".to_string()
    );
    assert_eq!(
        serde_json::to_string(&TextureFormat::Bc4RUnorm).unwrap(),
        "\"bc4-r-unorm\"".to_string()
    );
    assert_eq!(
        serde_json::to_string(&TextureFormat::Bc4RSnorm).unwrap(),
        "\"bc4-r-snorm\"".to_string()
    );
    assert_eq!(
        serde_json::to_string(&TextureFormat::Bc5RgUnorm).unwrap(),
        "\"bc5-rg-unorm\"".to_string()
    );
    assert_eq!(
        serde_json::to_string(&TextureFormat::Bc5RgSnorm).unwrap(),
        "\"bc5-rg-snorm\"".to_string()
    );
    assert_eq!(
        serde_json::to_string(&TextureFormat::Bc6hRgbUfloat).unwrap(),
        "\"bc6h-rgb-ufloat\"".to_string()
    );
    assert_eq!(
        serde_json::to_string(&TextureFormat::Bc6hRgbSfloat).unwrap(),
        "\"bc6h-rgb-float\"".to_string()
    );
    assert_eq!(
        serde_json::to_string(&TextureFormat::Bc7RgbaUnorm).unwrap(),
        "\"bc7-rgba-unorm\"".to_string()
    );
    assert_eq!(
        serde_json::to_string(&TextureFormat::Bc7RgbaUnormSrgb).unwrap(),
        "\"bc7-rgba-unorm-srgb\"".to_string()
    );
    assert_eq!(
        serde_json::to_string(&TextureFormat::Etc2Rgb8Unorm).unwrap(),
        "\"etc2-rgb8unorm\"".to_string()
    );
    assert_eq!(
        serde_json::to_string(&TextureFormat::Etc2Rgb8UnormSrgb).unwrap(),
        "\"etc2-rgb8unorm-srgb\"".to_string()
    );
    assert_eq!(
        serde_json::to_string(&TextureFormat::Etc2Rgb8A1Unorm).unwrap(),
        "\"etc2-rgb8a1unorm\"".to_string()
    );
    assert_eq!(
        serde_json::to_string(&TextureFormat::Etc2Rgb8A1UnormSrgb).unwrap(),
        "\"etc2-rgb8a1unorm-srgb\"".to_string()
    );
    assert_eq!(
        serde_json::to_string(&TextureFormat::Etc2Rgba8Unorm).unwrap(),
        "\"etc2-rgba8unorm\"".to_string()
    );
    assert_eq!(
        serde_json::to_string(&TextureFormat::Etc2Rgba8UnormSrgb).unwrap(),
        "\"etc2-rgba8unorm-srgb\"".to_string()
    );
    assert_eq!(
        serde_json::to_string(&TextureFormat::EacR11Unorm).unwrap(),
        "\"eac-r11unorm\"".to_string()
    );
    assert_eq!(
        serde_json::to_string(&TextureFormat::EacR11Snorm).unwrap(),
        "\"eac-r11snorm\"".to_string()
    );
    assert_eq!(
        serde_json::to_string(&TextureFormat::EacRg11Unorm).unwrap(),
        "\"eac-rg11unorm\"".to_string()
    );
    assert_eq!(
        serde_json::to_string(&TextureFormat::EacRg11Snorm).unwrap(),
        "\"eac-rg11snorm\"".to_string()
    );
}

#[test]
fn texture_format_deserialize() {
    assert_eq!(
        serde_json::from_str::<TextureFormat>("\"r8unorm\"").unwrap(),
        TextureFormat::R8Unorm
    );
    assert_eq!(
        serde_json::from_str::<TextureFormat>("\"r8snorm\"").unwrap(),
        TextureFormat::R8Snorm
    );
    assert_eq!(
        serde_json::from_str::<TextureFormat>("\"r8uint\"").unwrap(),
        TextureFormat::R8Uint
    );
    assert_eq!(
        serde_json::from_str::<TextureFormat>("\"r8sint\"").unwrap(),
        TextureFormat::R8Sint
    );
    assert_eq!(
        serde_json::from_str::<TextureFormat>("\"r16uint\"").unwrap(),
        TextureFormat::R16Uint
    );
    assert_eq!(
        serde_json::from_str::<TextureFormat>("\"r16sint\"").unwrap(),
        TextureFormat::R16Sint
    );
    assert_eq!(
        serde_json::from_str::<TextureFormat>("\"r16unorm\"").unwrap(),
        TextureFormat::R16Unorm
    );
    assert_eq!(
        serde_json::from_str::<TextureFormat>("\"r16snorm\"").unwrap(),
        TextureFormat::R16Snorm
    );
    assert_eq!(
        serde_json::from_str::<TextureFormat>("\"r16float\"").unwrap(),
        TextureFormat::R16Float
    );
    assert_eq!(
        serde_json::from_str::<TextureFormat>("\"rg8unorm\"").unwrap(),
        TextureFormat::Rg8Unorm
    );
    assert_eq!(
        serde_json::from_str::<TextureFormat>("\"rg8snorm\"").unwrap(),
        TextureFormat::Rg8Snorm
    );
    assert_eq!(
        serde_json::from_str::<TextureFormat>("\"rg8uint\"").unwrap(),
        TextureFormat::Rg8Uint
    );
    assert_eq!(
        serde_json::from_str::<TextureFormat>("\"rg8sint\"").unwrap(),
        TextureFormat::Rg8Sint
    );
    assert_eq!(
        serde_json::from_str::<TextureFormat>("\"r32uint\"").unwrap(),
        TextureFormat::R32Uint
    );
    assert_eq!(
        serde_json::from_str::<TextureFormat>("\"r32sint\"").unwrap(),
        TextureFormat::R32Sint
    );
    assert_eq!(
        serde_json::from_str::<TextureFormat>("\"r32float\"").unwrap(),
        TextureFormat::R32Float
    );
    assert_eq!(
        serde_json::from_str::<TextureFormat>("\"rg16uint\"").unwrap(),
        TextureFormat::Rg16Uint
    );
    assert_eq!(
        serde_json::from_str::<TextureFormat>("\"rg16sint\"").unwrap(),
        TextureFormat::Rg16Sint
    );
    assert_eq!(
        serde_json::from_str::<TextureFormat>("\"rg16unorm\"").unwrap(),
        TextureFormat::Rg16Unorm
    );
    assert_eq!(
        serde_json::from_str::<TextureFormat>("\"rg16snorm\"").unwrap(),
        TextureFormat::Rg16Snorm
    );
    assert_eq!(
        serde_json::from_str::<TextureFormat>("\"rg16float\"").unwrap(),
        TextureFormat::Rg16Float
    );
    assert_eq!(
        serde_json::from_str::<TextureFormat>("\"rgba8unorm\"").unwrap(),
        TextureFormat::Rgba8Unorm
    );
    assert_eq!(
        serde_json::from_str::<TextureFormat>("\"rgba8unorm-srgb\"").unwrap(),
        TextureFormat::Rgba8UnormSrgb
    );
    assert_eq!(
        serde_json::from_str::<TextureFormat>("\"rgba8snorm\"").unwrap(),
        TextureFormat::Rgba8Snorm
    );
    assert_eq!(
        serde_json::from_str::<TextureFormat>("\"rgba8uint\"").unwrap(),
        TextureFormat::Rgba8Uint
    );
    assert_eq!(
        serde_json::from_str::<TextureFormat>("\"rgba8sint\"").unwrap(),
        TextureFormat::Rgba8Sint
    );
    assert_eq!(
        serde_json::from_str::<TextureFormat>("\"bgra8unorm\"").unwrap(),
        TextureFormat::Bgra8Unorm
    );
    assert_eq!(
        serde_json::from_str::<TextureFormat>("\"bgra8unorm-srgb\"").unwrap(),
        TextureFormat::Bgra8UnormSrgb
    );
    assert_eq!(
        serde_json::from_str::<TextureFormat>("\"rgb10a2unorm\"").unwrap(),
        TextureFormat::Rgb10a2Unorm
    );
    assert_eq!(
        serde_json::from_str::<TextureFormat>("\"rg11b10ufloat\"").unwrap(),
        TextureFormat::Rg11b10Float
    );
    assert_eq!(
        serde_json::from_str::<TextureFormat>("\"rg32uint\"").unwrap(),
        TextureFormat::Rg32Uint
    );
    assert_eq!(
        serde_json::from_str::<TextureFormat>("\"rg32sint\"").unwrap(),
        TextureFormat::Rg32Sint
    );
    assert_eq!(
        serde_json::from_str::<TextureFormat>("\"rg32float\"").unwrap(),
        TextureFormat::Rg32Float
    );
    assert_eq!(
        serde_json::from_str::<TextureFormat>("\"rgba16uint\"").unwrap(),
        TextureFormat::Rgba16Uint
    );
    assert_eq!(
        serde_json::from_str::<TextureFormat>("\"rgba16sint\"").unwrap(),
        TextureFormat::Rgba16Sint
    );
    assert_eq!(
        serde_json::from_str::<TextureFormat>("\"rgba16unorm\"").unwrap(),
        TextureFormat::Rgba16Unorm
    );
    assert_eq!(
        serde_json::from_str::<TextureFormat>("\"rgba16snorm\"").unwrap(),
        TextureFormat::Rgba16Snorm
    );
    assert_eq!(
        serde_json::from_str::<TextureFormat>("\"rgba16float\"").unwrap(),
        TextureFormat::Rgba16Float
    );
    assert_eq!(
        serde_json::from_str::<TextureFormat>("\"rgba32uint\"").unwrap(),
        TextureFormat::Rgba32Uint
    );
    assert_eq!(
        serde_json::from_str::<TextureFormat>("\"rgba32sint\"").unwrap(),
        TextureFormat::Rgba32Sint
    );
    assert_eq!(
        serde_json::from_str::<TextureFormat>("\"rgba32float\"").unwrap(),
        TextureFormat::Rgba32Float
    );
    assert_eq!(
        serde_json::from_str::<TextureFormat>("\"stencil8\"").unwrap(),
        TextureFormat::Stencil8
    );
    assert_eq!(
        serde_json::from_str::<TextureFormat>("\"depth32float\"").unwrap(),
        TextureFormat::Depth32Float
    );
    assert_eq!(
        serde_json::from_str::<TextureFormat>("\"depth16unorm\"").unwrap(),
        TextureFormat::Depth16Unorm
    );
    assert_eq!(
        serde_json::from_str::<TextureFormat>("\"depth32float-stencil8\"").unwrap(),
        TextureFormat::Depth32FloatStencil8
    );
    assert_eq!(
        serde_json::from_str::<TextureFormat>("\"depth24plus\"").unwrap(),
        TextureFormat::Depth24Plus
    );
    assert_eq!(
        serde_json::from_str::<TextureFormat>("\"depth24plus-stencil8\"").unwrap(),
        TextureFormat::Depth24PlusStencil8
    );
    assert_eq!(
        serde_json::from_str::<TextureFormat>("\"rgb9e5ufloat\"").unwrap(),
        TextureFormat::Rgb9e5Ufloat
    );
    assert_eq!(
        serde_json::from_str::<TextureFormat>("\"bc1-rgba-unorm\"").unwrap(),
        TextureFormat::Bc1RgbaUnorm
    );
    assert_eq!(
        serde_json::from_str::<TextureFormat>("\"bc1-rgba-unorm-srgb\"").unwrap(),
        TextureFormat::Bc1RgbaUnormSrgb
    );
    assert_eq!(
        serde_json::from_str::<TextureFormat>("\"bc2-rgba-unorm\"").unwrap(),
        TextureFormat::Bc2RgbaUnorm
    );
    assert_eq!(
        serde_json::from_str::<TextureFormat>("\"bc2-rgba-unorm-srgb\"").unwrap(),
        TextureFormat::Bc2RgbaUnormSrgb
    );
    assert_eq!(
        serde_json::from_str::<TextureFormat>("\"bc3-rgba-unorm\"").unwrap(),
        TextureFormat::Bc3RgbaUnorm
    );
    assert_eq!(
        serde_json::from_str::<TextureFormat>("\"bc3-rgba-unorm-srgb\"").unwrap(),
        TextureFormat::Bc3RgbaUnormSrgb
    );
    assert_eq!(
        serde_json::from_str::<TextureFormat>("\"bc4-r-unorm\"").unwrap(),
        TextureFormat::Bc4RUnorm
    );
    assert_eq!(
        serde_json::from_str::<TextureFormat>("\"bc4-r-snorm\"").unwrap(),
        TextureFormat::Bc4RSnorm
    );
    assert_eq!(
        serde_json::from_str::<TextureFormat>("\"bc5-rg-unorm\"").unwrap(),
        TextureFormat::Bc5RgUnorm
    );
    assert_eq!(
        serde_json::from_str::<TextureFormat>("\"bc5-rg-snorm\"").unwrap(),
        TextureFormat::Bc5RgSnorm
    );
    assert_eq!(
        serde_json::from_str::<TextureFormat>("\"bc6h-rgb-ufloat\"").unwrap(),
        TextureFormat::Bc6hRgbUfloat
    );
    assert_eq!(
        serde_json::from_str::<TextureFormat>("\"bc6h-rgb-float\"").unwrap(),
        TextureFormat::Bc6hRgbSfloat
    );
    assert_eq!(
        serde_json::from_str::<TextureFormat>("\"bc7-rgba-unorm\"").unwrap(),
        TextureFormat::Bc7RgbaUnorm
    );
    assert_eq!(
        serde_json::from_str::<TextureFormat>("\"bc7-rgba-unorm-srgb\"").unwrap(),
        TextureFormat::Bc7RgbaUnormSrgb
    );
    assert_eq!(
        serde_json::from_str::<TextureFormat>("\"etc2-rgb8unorm\"").unwrap(),
        TextureFormat::Etc2Rgb8Unorm
    );
    assert_eq!(
        serde_json::from_str::<TextureFormat>("\"etc2-rgb8unorm-srgb\"").unwrap(),
        TextureFormat::Etc2Rgb8UnormSrgb
    );
    assert_eq!(
        serde_json::from_str::<TextureFormat>("\"etc2-rgb8a1unorm\"").unwrap(),
        TextureFormat::Etc2Rgb8A1Unorm
    );
    assert_eq!(
        serde_json::from_str::<TextureFormat>("\"etc2-rgb8a1unorm-srgb\"").unwrap(),
        TextureFormat::Etc2Rgb8A1UnormSrgb
    );
    assert_eq!(
        serde_json::from_str::<TextureFormat>("\"etc2-rgba8unorm\"").unwrap(),
        TextureFormat::Etc2Rgba8Unorm
    );
    assert_eq!(
        serde_json::from_str::<TextureFormat>("\"etc2-rgba8unorm-srgb\"").unwrap(),
        TextureFormat::Etc2Rgba8UnormSrgb
    );
    assert_eq!(
        serde_json::from_str::<TextureFormat>("\"eac-r11unorm\"").unwrap(),
        TextureFormat::EacR11Unorm
    );
    assert_eq!(
        serde_json::from_str::<TextureFormat>("\"eac-r11snorm\"").unwrap(),
        TextureFormat::EacR11Snorm
    );
    assert_eq!(
        serde_json::from_str::<TextureFormat>("\"eac-rg11unorm\"").unwrap(),
        TextureFormat::EacRg11Unorm
    );
    assert_eq!(
        serde_json::from_str::<TextureFormat>("\"eac-rg11snorm\"").unwrap(),
        TextureFormat::EacRg11Snorm
    );
}

bitflags::bitflags! {
    /// Color write mask. Disabled color channels will not be written to.
    ///
    /// Corresponds to [WebGPU `GPUColorWriteFlags`](
    /// https://gpuweb.github.io/gpuweb/#typedefdef-gpucolorwriteflags).
    #[repr(transparent)]
    pub struct ColorWrites: u32 {
        /// Enable red channel writes
        const RED = 1 << 0;
        /// Enable green channel writes
        const GREEN = 1 << 1;
        /// Enable blue channel writes
        const BLUE = 1 << 2;
        /// Enable alpha channel writes
        const ALPHA = 1 << 3;
        /// Enable red, green, and blue channel writes
        const COLOR = Self::RED.bits | Self::GREEN.bits | Self::BLUE.bits;
        /// Enable writes to all channels.
        const ALL = Self::RED.bits | Self::GREEN.bits | Self::BLUE.bits | Self::ALPHA.bits;
    }
}

impl_bitflags!(ColorWrites);

impl Default for ColorWrites {
    fn default() -> Self {
        Self::ALL
    }
}

/// Passed to `Device::poll` to control how and if it should block.
#[derive(Clone)]
pub enum Maintain<T> {
    /// On native backends, block until the given submission has
    /// completed execution, and any callbacks have been invoked.
    ///
    /// On the web, this has no effect. Callbacks are invoked from the
    /// window event loop.
    WaitForSubmissionIndex(T),
    /// Same as WaitForSubmissionIndex but waits for the most recent submission.
    Wait,
    /// Check the device for a single time without blocking.
    Poll,
}

impl<T> Maintain<T> {
    /// This maintain represents a wait of some kind.
    pub fn is_wait(&self) -> bool {
        match *self {
            Self::WaitForSubmissionIndex(..) | Self::Wait => true,
            Self::Poll => false,
        }
    }

    /// Map on the wait index type.
    pub fn map_index<U, F>(self, func: F) -> Maintain<U>
    where
        F: FnOnce(T) -> U,
    {
        match self {
            Self::WaitForSubmissionIndex(i) => Maintain::WaitForSubmissionIndex(func(i)),
            Self::Wait => Maintain::Wait,
            Self::Poll => Maintain::Poll,
        }
    }
}

/// State of the stencil operation (fixed-pipeline stage).
///
/// For use in [`DepthStencilState`].
///
/// Corresponds to a portion of [WebGPU `GPUDepthStencilState`](
/// https://gpuweb.github.io/gpuweb/#dictdef-gpudepthstencilstate).
#[repr(C)]
#[derive(Clone, Debug, Default, PartialEq, Eq, Hash)]
#[cfg_attr(feature = "trace", derive(Serialize))]
#[cfg_attr(feature = "replay", derive(Deserialize))]
pub struct StencilState {
    /// Front face mode.
    pub front: StencilFaceState,
    /// Back face mode.
    pub back: StencilFaceState,
    /// Stencil values are AND'd with this mask when reading and writing from the stencil buffer. Only low 8 bits are used.
    pub read_mask: u32,
    /// Stencil values are AND'd with this mask when writing to the stencil buffer. Only low 8 bits are used.
    pub write_mask: u32,
}

impl StencilState {
    /// Returns true if the stencil test is enabled.
    pub fn is_enabled(&self) -> bool {
        (self.front != StencilFaceState::IGNORE || self.back != StencilFaceState::IGNORE)
            && (self.read_mask != 0 || self.write_mask != 0)
    }
    /// Returns true if the state doesn't mutate the target values.
    pub fn is_read_only(&self) -> bool {
        self.write_mask == 0
    }
    /// Returns true if the stencil state uses the reference value for testing.
    pub fn needs_ref_value(&self) -> bool {
        self.front.needs_ref_value() || self.back.needs_ref_value()
    }
}

/// Describes the biasing setting for the depth target.
///
/// For use in [`DepthStencilState`].
///
/// Corresponds to a portion of [WebGPU `GPUDepthStencilState`](
/// https://gpuweb.github.io/gpuweb/#dictdef-gpudepthstencilstate).
#[repr(C)]
#[derive(Clone, Copy, Debug, Default)]
#[cfg_attr(feature = "trace", derive(Serialize))]
#[cfg_attr(feature = "replay", derive(Deserialize))]
pub struct DepthBiasState {
    /// Constant depth biasing factor, in basic units of the depth format.
    pub constant: i32,
    /// Slope depth biasing factor.
    pub slope_scale: f32,
    /// Depth bias clamp value (absolute).
    pub clamp: f32,
}

impl DepthBiasState {
    /// Returns true if the depth biasing is enabled.
    pub fn is_enabled(&self) -> bool {
        self.constant != 0 || self.slope_scale != 0.0
    }
}

impl Hash for DepthBiasState {
    fn hash<H: Hasher>(&self, state: &mut H) {
        self.constant.hash(state);
        self.slope_scale.to_bits().hash(state);
        self.clamp.to_bits().hash(state);
    }
}

impl PartialEq for DepthBiasState {
    fn eq(&self, other: &Self) -> bool {
        (self.constant == other.constant)
            && (self.slope_scale.to_bits() == other.slope_scale.to_bits())
            && (self.clamp.to_bits() == other.clamp.to_bits())
    }
}

impl Eq for DepthBiasState {}

/// Describes the depth/stencil state in a render pipeline.
///
/// Corresponds to [WebGPU `GPUDepthStencilState`](
/// https://gpuweb.github.io/gpuweb/#dictdef-gpudepthstencilstate).
#[repr(C)]
#[derive(Clone, Debug, Hash, PartialEq, Eq)]
#[cfg_attr(feature = "trace", derive(Serialize))]
#[cfg_attr(feature = "replay", derive(Deserialize))]
pub struct DepthStencilState {
    /// Format of the depth/stencil buffer, must be special depth format. Must match the the format
    /// of the depth/stencil attachment in [`CommandEncoder::begin_render_pass`][CEbrp].
    ///
    /// [CEbrp]: ../wgpu/struct.CommandEncoder.html#method.begin_render_pass
    pub format: TextureFormat,
    /// If disabled, depth will not be written to.
    pub depth_write_enabled: bool,
    /// Comparison function used to compare depth values in the depth test.
    pub depth_compare: CompareFunction,
    /// Stencil state.
    #[cfg_attr(any(feature = "trace", feature = "replay"), serde(default))]
    pub stencil: StencilState,
    /// Depth bias state.
    #[cfg_attr(any(feature = "trace", feature = "replay"), serde(default))]
    pub bias: DepthBiasState,
}

impl DepthStencilState {
    /// Returns true if the depth testing is enabled.
    pub fn is_depth_enabled(&self) -> bool {
        self.depth_compare != CompareFunction::Always || self.depth_write_enabled
    }

    /// Returns true if the state doesn't mutate the depth buffer.
    pub fn is_depth_read_only(&self) -> bool {
        !self.depth_write_enabled
    }

    /// Returns true if the state doesn't mutate the stencil.
    pub fn is_stencil_read_only(&self) -> bool {
        self.stencil.is_read_only()
    }

    /// Returns true if the state doesn't mutate either depth or stencil of the target.
    pub fn is_read_only(&self) -> bool {
        self.is_depth_read_only() && self.is_stencil_read_only()
    }
}

/// Format of indices used with pipeline.
///
/// Corresponds to [WebGPU `GPUIndexFormat`](
/// https://gpuweb.github.io/gpuweb/#enumdef-gpuindexformat).
#[repr(C)]
#[derive(Copy, Clone, Debug, Default, Hash, Eq, PartialEq)]
#[cfg_attr(feature = "serde", derive(Deserialize, Serialize))]
#[cfg_attr(feature = "serde", serde(rename_all = "kebab-case"))]
pub enum IndexFormat {
    /// Indices are 16 bit unsigned integers.
    Uint16 = 0,
    /// Indices are 32 bit unsigned integers.
    #[default]
    Uint32 = 1,
}

/// Operation to perform on the stencil value.
///
/// Corresponds to [WebGPU `GPUStencilOperation`](
/// https://gpuweb.github.io/gpuweb/#enumdef-gpustenciloperation).
#[repr(C)]
#[derive(Copy, Clone, Debug, Default, Hash, Eq, PartialEq)]
#[cfg_attr(feature = "trace", derive(Serialize))]
#[cfg_attr(feature = "replay", derive(Deserialize))]
#[cfg_attr(feature = "serde", serde(rename_all = "kebab-case"))]
pub enum StencilOperation {
    /// Keep stencil value unchanged.
    #[default]
    Keep = 0,
    /// Set stencil value to zero.
    Zero = 1,
    /// Replace stencil value with value provided in most recent call to
    /// [`RenderPass::set_stencil_reference`][RPssr].
    ///
    /// [RPssr]: ../wgpu/struct.RenderPass.html#method.set_stencil_reference
    Replace = 2,
    /// Bitwise inverts stencil value.
    Invert = 3,
    /// Increments stencil value by one, clamping on overflow.
    IncrementClamp = 4,
    /// Decrements stencil value by one, clamping on underflow.
    DecrementClamp = 5,
    /// Increments stencil value by one, wrapping on overflow.
    IncrementWrap = 6,
    /// Decrements stencil value by one, wrapping on underflow.
    DecrementWrap = 7,
}

/// Describes stencil state in a render pipeline.
///
/// If you are not using stencil state, set this to [`StencilFaceState::IGNORE`].
///
/// Corresponds to [WebGPU `GPUStencilFaceState`](
/// https://gpuweb.github.io/gpuweb/#dictdef-gpustencilfacestate).
#[repr(C)]
#[derive(Clone, Copy, Debug, PartialEq, Eq, Hash)]
#[cfg_attr(feature = "trace", derive(Serialize))]
#[cfg_attr(feature = "replay", derive(Deserialize))]
#[cfg_attr(feature = "serde", serde(rename_all = "camelCase"))]
pub struct StencilFaceState {
    /// Comparison function that determines if the fail_op or pass_op is used on the stencil buffer.
    pub compare: CompareFunction,
    /// Operation that is preformed when stencil test fails.
    pub fail_op: StencilOperation,
    /// Operation that is performed when depth test fails but stencil test succeeds.
    pub depth_fail_op: StencilOperation,
    /// Operation that is performed when stencil test success.
    pub pass_op: StencilOperation,
}

impl StencilFaceState {
    /// Ignore the stencil state for the face.
    pub const IGNORE: Self = StencilFaceState {
        compare: CompareFunction::Always,
        fail_op: StencilOperation::Keep,
        depth_fail_op: StencilOperation::Keep,
        pass_op: StencilOperation::Keep,
    };

    /// Returns true if the face state uses the reference value for testing or operation.
    pub fn needs_ref_value(&self) -> bool {
        self.compare.needs_ref_value()
            || self.fail_op == StencilOperation::Replace
            || self.depth_fail_op == StencilOperation::Replace
            || self.pass_op == StencilOperation::Replace
    }
}

impl Default for StencilFaceState {
    fn default() -> Self {
        Self::IGNORE
    }
}

/// Comparison function used for depth and stencil operations.
///
/// Corresponds to [WebGPU `GPUCompareFunction`](
/// https://gpuweb.github.io/gpuweb/#enumdef-gpucomparefunction).
#[repr(C)]
#[derive(Copy, Clone, Debug, Hash, Eq, PartialEq)]
#[cfg_attr(feature = "trace", derive(Serialize))]
#[cfg_attr(feature = "replay", derive(Deserialize))]
#[cfg_attr(feature = "serde", serde(rename_all = "kebab-case"))]
pub enum CompareFunction {
    /// Function never passes
    Never = 1,
    /// Function passes if new value less than existing value
    Less = 2,
    /// Function passes if new value is equal to existing value. When using
    /// this compare function, make sure to mark your Vertex Shader's `@builtin(position)`
    /// output as `@invariant` to prevent artifacting.
    Equal = 3,
    /// Function passes if new value is less than or equal to existing value
    LessEqual = 4,
    /// Function passes if new value is greater than existing value
    Greater = 5,
    /// Function passes if new value is not equal to existing value. When using
    /// this compare function, make sure to mark your Vertex Shader's `@builtin(position)`
    /// output as `@invariant` to prevent artifacting.
    NotEqual = 6,
    /// Function passes if new value is greater than or equal to existing value
    GreaterEqual = 7,
    /// Function always passes
    Always = 8,
}

impl CompareFunction {
    /// Returns true if the comparison depends on the reference value.
    pub fn needs_ref_value(self) -> bool {
        match self {
            Self::Never | Self::Always => false,
            _ => true,
        }
    }
}

/// Whether a vertex buffer is indexed by vertex or by instance.
///
/// Consider a call to [`RenderPass::draw`] like this:
///
/// ```ignore
/// render_pass.draw(vertices, instances)
/// ```
///
/// where `vertices` is a `Range<u32>` of vertex indices, and
/// `instances` is a `Range<u32>` of instance indices.
///
/// For this call, `wgpu` invokes the vertex shader entry point once
/// for every possible `(v, i)` pair, where `v` is drawn from
/// `vertices` and `i` is drawn from `instances`. These invocations
/// may happen in any order, and will usually run in parallel.
///
/// Each vertex buffer has a step mode, established by the
/// [`step_mode`] field of its [`VertexBufferLayout`], given when the
/// pipeline was created. Buffers whose step mode is [`Vertex`] use
/// `v` as the index into their contents, whereas buffers whose step
/// mode is [`Instance`] use `i`. The indicated buffer element then
/// contributes zero or more attribute values for the `(v, i)` vertex
/// shader invocation to use, based on the [`VertexBufferLayout`]'s
/// [`attributes`] list.
///
/// You can visualize the results from all these vertex shader
/// invocations as a matrix with a row for each `i` from `instances`,
/// and with a column for each `v` from `vertices`. In one sense, `v`
/// and `i` are symmetrical: both are used to index vertex buffers and
/// provide attribute values.  But the key difference between `v` and
/// `i` is that line and triangle primitives are built from the values
/// of each row, along which `i` is constant and `v` varies, not the
/// columns.
///
/// An indexed draw call works similarly:
///
/// ```ignore
/// render_pass.draw_indexed(indices, base_vertex, instances)
/// ```
///
/// The only difference is that `v` values are drawn from the contents
/// of the index buffer&mdash;specifically, the subrange of the index
/// buffer given by `indices`&mdash;instead of simply being sequential
/// integers, as they are in a `draw` call.
///
/// A non-instanced call, where `instances` is `0..1`, is simply a
/// matrix with only one row.
///
/// Corresponds to [WebGPU `GPUVertexStepMode`](
/// https://gpuweb.github.io/gpuweb/#enumdef-gpuvertexstepmode).
///
/// [`RenderPass::draw`]: ../wgpu/struct.RenderPass.html#method.draw
/// [`VertexBufferLayout`]: ../wgpu/struct.VertexBufferLayout.html
/// [`step_mode`]: ../wgpu/struct.VertexBufferLayout.html#structfield.step_mode
/// [`attributes`]: ../wgpu/struct.VertexBufferLayout.html#structfield.attributes
/// [`Vertex`]: VertexStepMode::Vertex
/// [`Instance`]: VertexStepMode::Instance
#[repr(C)]
#[derive(Copy, Clone, Debug, Default, Hash, Eq, PartialEq)]
#[cfg_attr(feature = "trace", derive(Serialize))]
#[cfg_attr(feature = "replay", derive(Deserialize))]
#[cfg_attr(feature = "serde", serde(rename_all = "kebab-case"))]
pub enum VertexStepMode {
    /// Vertex data is advanced every vertex.
    #[default]
    Vertex = 0,
    /// Vertex data is advanced every instance.
    Instance = 1,
}

/// Vertex inputs (attributes) to shaders.
///
/// Arrays of these can be made with the [`vertex_attr_array`]
/// macro. Vertex attributes are assumed to be tightly packed.
///
/// Corresponds to [WebGPU `GPUVertexAttribute`](
/// https://gpuweb.github.io/gpuweb/#dictdef-gpuvertexattribute).
///
/// [`vertex_attr_array`]: ../wgpu/macro.vertex_attr_array.html
#[repr(C)]
#[derive(Clone, Copy, Debug, PartialEq, Eq, Hash)]
#[cfg_attr(feature = "trace", derive(Serialize))]
#[cfg_attr(feature = "replay", derive(Deserialize))]
#[cfg_attr(feature = "serde", serde(rename_all = "camelCase"))]
pub struct VertexAttribute {
    /// Format of the input
    pub format: VertexFormat,
    /// Byte offset of the start of the input
    pub offset: BufferAddress,
    /// Location for this input. Must match the location in the shader.
    pub shader_location: ShaderLocation,
}

/// Vertex Format for a [`VertexAttribute`] (input).
///
/// Corresponds to [WebGPU `GPUVertexFormat`](
/// https://gpuweb.github.io/gpuweb/#enumdef-gpuvertexformat).
#[repr(C)]
#[derive(Copy, Clone, Debug, Hash, Eq, PartialEq)]
#[cfg_attr(feature = "trace", derive(Serialize))]
#[cfg_attr(feature = "replay", derive(Deserialize))]
#[cfg_attr(feature = "serde", serde(rename_all = "lowercase"))]
pub enum VertexFormat {
    /// Two unsigned bytes (u8). `uvec2` in shaders.
    Uint8x2 = 0,
    /// Four unsigned bytes (u8). `uvec4` in shaders.
    Uint8x4 = 1,
    /// Two signed bytes (i8). `ivec2` in shaders.
    Sint8x2 = 2,
    /// Four signed bytes (i8). `ivec4` in shaders.
    Sint8x4 = 3,
    /// Two unsigned bytes (u8). [0, 255] converted to float [0, 1] `vec2` in shaders.
    Unorm8x2 = 4,
    /// Four unsigned bytes (u8). [0, 255] converted to float [0, 1] `vec4` in shaders.
    Unorm8x4 = 5,
    /// Two signed bytes (i8). [-127, 127] converted to float [-1, 1] `vec2` in shaders.
    Snorm8x2 = 6,
    /// Four signed bytes (i8). [-127, 127] converted to float [-1, 1] `vec4` in shaders.
    Snorm8x4 = 7,
    /// Two unsigned shorts (u16). `uvec2` in shaders.
    Uint16x2 = 8,
    /// Four unsigned shorts (u16). `uvec4` in shaders.
    Uint16x4 = 9,
    /// Two signed shorts (i16). `ivec2` in shaders.
    Sint16x2 = 10,
    /// Four signed shorts (i16). `ivec4` in shaders.
    Sint16x4 = 11,
    /// Two unsigned shorts (u16). [0, 65535] converted to float [0, 1] `vec2` in shaders.
    Unorm16x2 = 12,
    /// Four unsigned shorts (u16). [0, 65535] converted to float [0, 1] `vec4` in shaders.
    Unorm16x4 = 13,
    /// Two signed shorts (i16). [-32767, 32767] converted to float [-1, 1] `vec2` in shaders.
    Snorm16x2 = 14,
    /// Four signed shorts (i16). [-32767, 32767] converted to float [-1, 1] `vec4` in shaders.
    Snorm16x4 = 15,
    /// Two half-precision floats (no Rust equiv). `vec2` in shaders.
    Float16x2 = 16,
    /// Four half-precision floats (no Rust equiv). `vec4` in shaders.
    Float16x4 = 17,
    /// One single-precision float (f32). `float` in shaders.
    Float32 = 18,
    /// Two single-precision floats (f32). `vec2` in shaders.
    Float32x2 = 19,
    /// Three single-precision floats (f32). `vec3` in shaders.
    Float32x3 = 20,
    /// Four single-precision floats (f32). `vec4` in shaders.
    Float32x4 = 21,
    /// One unsigned int (u32). `uint` in shaders.
    Uint32 = 22,
    /// Two unsigned ints (u32). `uvec2` in shaders.
    Uint32x2 = 23,
    /// Three unsigned ints (u32). `uvec3` in shaders.
    Uint32x3 = 24,
    /// Four unsigned ints (u32). `uvec4` in shaders.
    Uint32x4 = 25,
    /// One signed int (i32). `int` in shaders.
    Sint32 = 26,
    /// Two signed ints (i32). `ivec2` in shaders.
    Sint32x2 = 27,
    /// Three signed ints (i32). `ivec3` in shaders.
    Sint32x3 = 28,
    /// Four signed ints (i32). `ivec4` in shaders.
    Sint32x4 = 29,
    /// One double-precision float (f64). `double` in shaders. Requires VERTEX_ATTRIBUTE_64BIT features.
    Float64 = 30,
    /// Two double-precision floats (f64). `dvec2` in shaders. Requires VERTEX_ATTRIBUTE_64BIT features.
    Float64x2 = 31,
    /// Three double-precision floats (f64). `dvec3` in shaders. Requires VERTEX_ATTRIBUTE_64BIT features.
    Float64x3 = 32,
    /// Four double-precision floats (f64). `dvec4` in shaders. Requires VERTEX_ATTRIBUTE_64BIT features.
    Float64x4 = 33,
}

impl VertexFormat {
    /// Returns the byte size of the format.
    pub const fn size(&self) -> u64 {
        match self {
            Self::Uint8x2 | Self::Sint8x2 | Self::Unorm8x2 | Self::Snorm8x2 => 2,
            Self::Uint8x4
            | Self::Sint8x4
            | Self::Unorm8x4
            | Self::Snorm8x4
            | Self::Uint16x2
            | Self::Sint16x2
            | Self::Unorm16x2
            | Self::Snorm16x2
            | Self::Float16x2
            | Self::Float32
            | Self::Uint32
            | Self::Sint32 => 4,
            Self::Uint16x4
            | Self::Sint16x4
            | Self::Unorm16x4
            | Self::Snorm16x4
            | Self::Float16x4
            | Self::Float32x2
            | Self::Uint32x2
            | Self::Sint32x2
            | Self::Float64 => 8,
            Self::Float32x3 | Self::Uint32x3 | Self::Sint32x3 => 12,
            Self::Float32x4 | Self::Uint32x4 | Self::Sint32x4 | Self::Float64x2 => 16,
            Self::Float64x3 => 24,
            Self::Float64x4 => 32,
        }
    }
}

bitflags::bitflags! {
    /// Different ways that you can use a buffer.
    ///
    /// The usages determine what kind of memory the buffer is allocated from and what
    /// actions the buffer can partake in.
    ///
    /// Corresponds to [WebGPU `GPUBufferUsageFlags`](
    /// https://gpuweb.github.io/gpuweb/#typedefdef-gpubufferusageflags).
    #[repr(transparent)]
    pub struct BufferUsages: u32 {
        /// Allow a buffer to be mapped for reading using [`Buffer::map_async`] + [`Buffer::get_mapped_range`].
        /// This does not include creating a buffer with [`BufferDescriptor::mapped_at_creation`] set.
        ///
        /// If [`Features::MAPPABLE_PRIMARY_BUFFERS`] isn't enabled, the only other usage a buffer
        /// may have is COPY_DST.
        const MAP_READ = 1 << 0;
        /// Allow a buffer to be mapped for writing using [`Buffer::map_async`] + [`Buffer::get_mapped_range_mut`].
        /// This does not include creating a buffer with `mapped_at_creation` set.
        ///
        /// If [`Features::MAPPABLE_PRIMARY_BUFFERS`] feature isn't enabled, the only other usage a buffer
        /// may have is COPY_SRC.
        const MAP_WRITE = 1 << 1;
        /// Allow a buffer to be the source buffer for a [`CommandEncoder::copy_buffer_to_buffer`] or [`CommandEncoder::copy_buffer_to_texture`]
        /// operation.
        const COPY_SRC = 1 << 2;
        /// Allow a buffer to be the destination buffer for a [`CommandEncoder::copy_buffer_to_buffer`], [`CommandEncoder::copy_texture_to_buffer`],
        /// [`CommandEncoder::clear_buffer`] or [`Queue::write_buffer`] operation.
        const COPY_DST = 1 << 3;
        /// Allow a buffer to be the index buffer in a draw operation.
        const INDEX = 1 << 4;
        /// Allow a buffer to be the vertex buffer in a draw operation.
        const VERTEX = 1 << 5;
        /// Allow a buffer to be a [`BufferBindingType::Uniform`] inside a bind group.
        const UNIFORM = 1 << 6;
        /// Allow a buffer to be a [`BufferBindingType::Storage`] inside a bind group.
        const STORAGE = 1 << 7;
        /// Allow a buffer to be the indirect buffer in an indirect draw call.
        const INDIRECT = 1 << 8;
    }
}

impl_bitflags!(BufferUsages);

/// Describes a [`Buffer`](../wgpu/struct.Buffer.html).
///
/// Corresponds to [WebGPU `GPUBufferDescriptor`](
/// https://gpuweb.github.io/gpuweb/#dictdef-gpubufferdescriptor).
#[repr(C)]
#[derive(Clone, Debug, PartialEq, Eq, Hash)]
#[cfg_attr(feature = "trace", derive(Serialize))]
#[cfg_attr(feature = "replay", derive(Deserialize))]
pub struct BufferDescriptor<L> {
    /// Debug label of a buffer. This will show up in graphics debuggers for easy identification.
    pub label: L,
    /// Size of a buffer.
    pub size: BufferAddress,
    /// Usages of a buffer. If the buffer is used in any way that isn't specified here, the operation
    /// will panic.
    pub usage: BufferUsages,
    /// Allows a buffer to be mapped immediately after they are made. It does not have to be [`BufferUsages::MAP_READ`] or
    /// [`BufferUsages::MAP_WRITE`], all buffers are allowed to be mapped at creation.
    ///
    /// If this is `true`, [`size`](#structfield.size) must be a multiple of
    /// [`COPY_BUFFER_ALIGNMENT`].
    pub mapped_at_creation: bool,
}

impl<L> BufferDescriptor<L> {
    /// Takes a closure and maps the label of the buffer descriptor into another.
    pub fn map_label<K>(&self, fun: impl FnOnce(&L) -> K) -> BufferDescriptor<K> {
        BufferDescriptor {
            label: fun(&self.label),
            size: self.size,
            usage: self.usage,
            mapped_at_creation: self.mapped_at_creation,
        }
    }
}

/// Describes a [`CommandEncoder`](../wgpu/struct.CommandEncoder.html).
///
/// Corresponds to [WebGPU `GPUCommandEncoderDescriptor`](
/// https://gpuweb.github.io/gpuweb/#dictdef-gpucommandencoderdescriptor).
#[repr(C)]
#[cfg_attr(feature = "trace", derive(Serialize))]
#[cfg_attr(feature = "replay", derive(Deserialize))]
#[derive(Clone, Debug, PartialEq, Eq, Hash)]
pub struct CommandEncoderDescriptor<L> {
    /// Debug label for the command encoder. This will show up in graphics debuggers for easy identification.
    pub label: L,
}

impl<L> CommandEncoderDescriptor<L> {
    /// Takes a closure and maps the label of the command encoder descriptor into another.
    pub fn map_label<K>(&self, fun: impl FnOnce(&L) -> K) -> CommandEncoderDescriptor<K> {
        CommandEncoderDescriptor {
            label: fun(&self.label),
        }
    }
}

impl<T> Default for CommandEncoderDescriptor<Option<T>> {
    fn default() -> Self {
        Self { label: None }
    }
}

/// Behavior of the presentation engine based on frame rate.
#[repr(C)]
#[derive(Copy, Clone, Debug, Default, PartialEq, Eq, Hash)]
#[cfg_attr(feature = "trace", derive(Serialize))]
#[cfg_attr(feature = "replay", derive(Deserialize))]
pub enum PresentMode {
    /// Chooses FifoRelaxed -> Fifo based on availability.
    ///
    /// Because of the fallback behavior, it is supported everywhere.
    AutoVsync = 0,
    /// Chooses Immediate -> Mailbox -> Fifo (on web) based on availability.
    ///
    /// Because of the fallback behavior, it is supported everywhere.
    AutoNoVsync = 1,
    /// Presentation frames are kept in a First-In-First-Out queue approximately 3 frames
    /// long. Every vertical blanking period, the presentation engine will pop a frame
    /// off the queue to display. If there is no frame to display, it will present the same
    /// frame again until the next vblank.
    ///
    /// When a present command is executed on the gpu, the presented image is added on the queue.
    ///
    /// No tearing will be observed.
    ///
    /// Calls to get_current_texture will block until there is a spot in the queue.
    ///
    /// Supported on all platforms.
    ///
    /// If you don't know what mode to choose, choose this mode. This is traditionally called "Vsync On".
    #[default]
    Fifo = 2,
    /// Presentation frames are kept in a First-In-First-Out queue approximately 3 frames
    /// long. Every vertical blanking period, the presentation engine will pop a frame
    /// off the queue to display. If there is no frame to display, it will present the
    /// same frame until there is a frame in the queue. The moment there is a frame in the
    /// queue, it will immediately pop the frame off the queue.
    ///
    /// When a present command is executed on the gpu, the presented image is added on the queue.
    ///
    /// Tearing will be observed if frames last more than one vblank as the front buffer.
    ///
    /// Calls to get_current_texture will block until there is a spot in the queue.
    ///
    /// Supported on AMD on Vulkan.
    ///
    /// This is traditionally called "Adaptive Vsync"
    FifoRelaxed = 3,
    /// Presentation frames are not queued at all. The moment a present command
    /// is executed on the GPU, the presented image is swapped onto the front buffer
    /// immediately.
    ///
    /// Tearing can be observed.
    ///
    /// Supported on most platforms except older DX12 and Wayland.
    ///
    /// This is traditionally called "Vsync Off".
    Immediate = 4,
    /// Presentation frames are kept in a single-frame queue. Every vertical blanking period,
    /// the presentation engine will pop a frame from the queue. If there is no frame to display,
    /// it will present the same frame again until the next vblank.
    ///
    /// When a present command is executed on the gpu, the frame will be put into the queue.
    /// If there was already a frame in the queue, the new frame will _replace_ the old frame
    /// on the queue.
    ///
    /// No tearing will be observed.
    ///
    /// Supported on DX11/12 on Windows 10, NVidia on Vulkan and Wayland on Vulkan.
    ///
    /// This is traditionally called "Fast Vsync"
    Mailbox = 5,
}

/// Specifies how the alpha channel of the textures should be handled during
/// compositing.
#[repr(C)]
#[derive(Debug, Clone, Copy, PartialEq, Eq, Hash)]
#[cfg_attr(feature = "trace", derive(Serialize))]
#[cfg_attr(feature = "replay", derive(Deserialize))]
#[cfg_attr(feature = "serde", serde(rename_all = "camelCase"))]
pub enum CompositeAlphaMode {
    /// Chooses either `Opaque` or `Inherit` automatically，depending on the
    /// `alpha_mode` that the current surface can support.
    Auto = 0,
    /// The alpha channel, if it exists, of the textures is ignored in the
    /// compositing process. Instead, the textures is treated as if it has a
    /// constant alpha of 1.0.
    Opaque = 1,
    /// The alpha channel, if it exists, of the textures is respected in the
    /// compositing process. The non-alpha channels of the textures are
    /// expected to already be multiplied by the alpha channel by the
    /// application.
    PreMultiplied = 2,
    /// The alpha channel, if it exists, of the textures is respected in the
    /// compositing process. The non-alpha channels of the textures are not
    /// expected to already be multiplied by the alpha channel by the
    /// application; instead, the compositor will multiply the non-alpha
    /// channels of the texture by the alpha channel during compositing.
    PostMultiplied = 3,
    /// The alpha channel, if it exists, of the textures is unknown for processing
    /// during compositing. Instead, the application is responsible for setting
    /// the composite alpha blending mode using native WSI command. If not set,
    /// then a platform-specific default will be used.
    Inherit = 4,
}

impl Default for CompositeAlphaMode {
    fn default() -> Self {
        Self::Auto
    }
}

bitflags::bitflags! {
    /// Different ways that you can use a texture.
    ///
    /// The usages determine what kind of memory the texture is allocated from and what
    /// actions the texture can partake in.
    ///
    /// Corresponds to [WebGPU `GPUTextureUsageFlags`](
    /// https://gpuweb.github.io/gpuweb/#typedefdef-gputextureusageflags).
    #[repr(transparent)]
    pub struct TextureUsages: u32 {
        /// Allows a texture to be the source in a [`CommandEncoder::copy_texture_to_buffer`] or
        /// [`CommandEncoder::copy_texture_to_texture`] operation.
        const COPY_SRC = 1 << 0;
        /// Allows a texture to be the destination in a  [`CommandEncoder::copy_buffer_to_texture`],
        /// [`CommandEncoder::copy_texture_to_texture`], or [`Queue::write_texture`] operation.
        const COPY_DST = 1 << 1;
        /// Allows a texture to be a [`BindingType::Texture`] in a bind group.
        const TEXTURE_BINDING = 1 << 2;
        /// Allows a texture to be a [`BindingType::StorageTexture`] in a bind group.
        const STORAGE_BINDING = 1 << 3;
        /// Allows a texture to be an output attachment of a render pass.
        const RENDER_ATTACHMENT = 1 << 4;
    }
}

impl_bitflags!(TextureUsages);

/// Defines the capabilities of a given surface and adapter.
#[derive(Debug)]
pub struct SurfaceCapabilities {
    /// List of supported formats to use with the given adapter. The first format in the vector is preferred.
    ///
    /// Returns an empty vector if the surface is incompatible with the adapter.
    pub formats: Vec<TextureFormat>,
    /// List of supported presentation modes to use with the given adapter.
    ///
    /// Returns an empty vector if the surface is incompatible with the adapter.
    pub present_modes: Vec<PresentMode>,
    /// List of supported alpha modes to use with the given adapter.
    ///
    /// Will return at least one element, CompositeAlphaMode::Opaque or CompositeAlphaMode::Inherit.
    pub alpha_modes: Vec<CompositeAlphaMode>,
}

impl Default for SurfaceCapabilities {
    fn default() -> Self {
        Self {
            formats: Vec::new(),
            present_modes: Vec::new(),
            alpha_modes: vec![CompositeAlphaMode::Opaque],
        }
    }
}

/// Configures a [`Surface`] for presentation.
///
/// [`Surface`]: ../wgpu/struct.Surface.html
#[repr(C)]
#[derive(Clone, Debug, PartialEq, Eq, Hash)]
#[cfg_attr(feature = "trace", derive(Serialize))]
#[cfg_attr(feature = "replay", derive(Deserialize))]
pub struct SurfaceConfiguration {
    /// The usage of the swap chain. The only supported usage is `RENDER_ATTACHMENT`.
    pub usage: TextureUsages,
    /// The texture format of the swap chain. The only formats that are guaranteed are
    /// `Bgra8Unorm` and `Bgra8UnormSrgb`
    pub format: TextureFormat,
    /// Width of the swap chain. Must be the same size as the surface.
    pub width: u32,
    /// Height of the swap chain. Must be the same size as the surface.
    pub height: u32,
    /// Presentation mode of the swap chain. Fifo is the only mode guaranteed to be supported.
    /// FifoRelaxed, Immediate, and Mailbox will crash if unsupported, while AutoVsync and
    /// AutoNoVsync will gracefully do a designed sets of fallbacks if their primary modes are
    /// unsupported.
    pub present_mode: PresentMode,
    /// Specifies how the alpha channel of the textures should be handled during compositing.
    pub alpha_mode: CompositeAlphaMode,
}

/// Status of the recieved surface image.
#[repr(C)]
#[derive(Debug)]
pub enum SurfaceStatus {
    /// No issues.
    Good,
    /// The swap chain is operational, but it does no longer perfectly
    /// match the surface. A re-configuration is needed.
    Suboptimal,
    /// Unable to get the next frame, timed out.
    Timeout,
    /// The surface under the swap chain has changed.
    Outdated,
    /// The surface under the swap chain is lost.
    Lost,
}

/// Nanosecond timestamp used by the presentation engine.
///
/// The specific clock depends on the window system integration (WSI) API used.
///
/// <table>
/// <tr>
///     <td>WSI
///     <td>Clock
/// <tr>
///     <td>IDXGISwapchain
///     <td><a href="https://docs.microsoft.com/en-us/windows/win32/api/profileapi/nf-profileapi-queryperformancecounter">QueryPerformanceCounter</a>
/// <tr>
///     <td>IPresentationManager
///     <td><a href="https://docs.microsoft.com/en-us/windows/win32/api/realtimeapiset/nf-realtimeapiset-queryinterrupttimeprecise">QueryInterruptTimePrecise</a>
/// <tr>
///     <td>CAMetalLayer
///     <td><a href="https://developer.apple.com/documentation/kernel/1462446-mach_absolute_time">mach_absolute_time</a>
/// <tr>
///     <td>VK_GOOGLE_display_timing
///     <td><a href="https://linux.die.net/man/3/clock_gettime">clock_gettime(CLOCK_MONOTONIC)</a>
/// </table>
#[derive(Debug, Copy, Clone, PartialEq, Eq, PartialOrd, Ord)]
pub struct PresentationTimestamp(
    /// Timestamp in nanoseconds.
    pub u128,
);

impl PresentationTimestamp {
    /// A timestamp that is invalid due to the platform not having a timestamp system.
    pub const INVALID_TIMESTAMP: Self = Self(u128::MAX);

    /// Returns true if this timestamp is the invalid timestamp.
    pub fn is_invalid(self) -> bool {
        self == Self::INVALID_TIMESTAMP
    }
}

/// RGBA double precision color.
///
/// This is not to be used as a generic color type, only for specific wgpu interfaces.
#[repr(C)]
#[derive(Clone, Copy, Debug, Default, PartialEq)]
#[cfg_attr(feature = "serde", derive(Serialize, Deserialize))]
#[cfg_attr(feature = "serde", serde(rename_all = "camelCase"))]
pub struct Color {
    /// Red component of the color
    pub r: f64,
    /// Green component of the color
    pub g: f64,
    /// Blue component of the color
    pub b: f64,
    /// Alpha component of the color
    pub a: f64,
}

#[allow(missing_docs)]
impl Color {
    pub const TRANSPARENT: Self = Self {
        r: 0.0,
        g: 0.0,
        b: 0.0,
        a: 0.0,
    };
    pub const BLACK: Self = Self {
        r: 0.0,
        g: 0.0,
        b: 0.0,
        a: 1.0,
    };
    pub const WHITE: Self = Self {
        r: 1.0,
        g: 1.0,
        b: 1.0,
        a: 1.0,
    };
    pub const RED: Self = Self {
        r: 1.0,
        g: 0.0,
        b: 0.0,
        a: 1.0,
    };
    pub const GREEN: Self = Self {
        r: 0.0,
        g: 1.0,
        b: 0.0,
        a: 1.0,
    };
    pub const BLUE: Self = Self {
        r: 0.0,
        g: 0.0,
        b: 1.0,
        a: 1.0,
    };
}

/// Dimensionality of a texture.
///
/// Corresponds to [WebGPU `GPUTextureDimension`](
/// https://gpuweb.github.io/gpuweb/#enumdef-gputexturedimension).
#[repr(C)]
#[derive(Copy, Clone, Debug, Hash, Eq, PartialEq)]
#[cfg_attr(feature = "trace", derive(Serialize))]
#[cfg_attr(feature = "replay", derive(Deserialize))]
pub enum TextureDimension {
    /// 1D texture
    #[cfg_attr(feature = "serde", serde(rename = "1d"))]
    D1,
    /// 2D texture
    #[cfg_attr(feature = "serde", serde(rename = "2d"))]
    D2,
    /// 3D texture
    #[cfg_attr(feature = "serde", serde(rename = "3d"))]
    D3,
}

/// Origin of a copy from a 2D image.
///
/// Corresponds to [WebGPU `GPUOrigin2D`](
/// https://gpuweb.github.io/gpuweb/#dictdef-gpuorigin2ddict).
#[repr(C)]
#[derive(Clone, Copy, Debug, PartialEq, Eq, Hash)]
#[cfg_attr(feature = "trace", derive(Serialize))]
#[cfg_attr(feature = "replay", derive(Deserialize))]
#[cfg_attr(feature = "serde", serde(rename_all = "camelCase"))]
pub struct Origin2d {
    ///
    pub x: u32,
    ///
    pub y: u32,
}

impl Origin2d {
    /// Zero origin.
    pub const ZERO: Self = Self { x: 0, y: 0 };

    /// Adds the third dimension to this origin
    pub fn to_3d(self, z: u32) -> Origin3d {
        Origin3d {
            x: self.x,
            y: self.y,
            z,
        }
    }
}

/// Origin of a copy to/from a texture.
///
/// Corresponds to [WebGPU `GPUOrigin3D`](
/// https://gpuweb.github.io/gpuweb/#dictdef-gpuorigin3ddict).
#[repr(C)]
#[derive(Clone, Copy, Debug, PartialEq, Eq, Hash)]
#[cfg_attr(feature = "trace", derive(Serialize))]
#[cfg_attr(feature = "replay", derive(Deserialize))]
#[cfg_attr(feature = "serde", serde(rename_all = "camelCase"))]
pub struct Origin3d {
    /// X position of the origin
    pub x: u32,
    /// Y position of the origin
    pub y: u32,
    /// Z position of the origin
    pub z: u32,
}

impl Origin3d {
    /// Zero origin.
    pub const ZERO: Self = Self { x: 0, y: 0, z: 0 };

    /// Removes the third dimension from this origin
    pub fn to_2d(self) -> Origin2d {
        Origin2d {
            x: self.x,
            y: self.y,
        }
    }
}

impl Default for Origin3d {
    fn default() -> Self {
        Self::ZERO
    }
}

/// Extent of a texture related operation.
///
/// Corresponds to [WebGPU `GPUExtent3D`](
/// https://gpuweb.github.io/gpuweb/#dictdef-gpuextent3ddict).
#[repr(C)]
#[derive(Clone, Copy, Debug, PartialEq, Eq, Hash)]
#[cfg_attr(feature = "trace", derive(Serialize))]
#[cfg_attr(feature = "replay", derive(Deserialize))]
#[cfg_attr(feature = "serde", serde(rename_all = "camelCase"))]
pub struct Extent3d {
    /// Width of the extent
    pub width: u32,
    /// Height of the extent
    pub height: u32,
    /// The depth of the extent or the number of array layers
    #[cfg_attr(feature = "serde", serde(default = "default_depth"))]
    pub depth_or_array_layers: u32,
}

#[cfg(feature = "serde")]
fn default_depth() -> u32 {
    1
}

impl Default for Extent3d {
    fn default() -> Self {
        Self {
            width: 1,
            height: 1,
            depth_or_array_layers: 1,
        }
    }
}

impl Extent3d {
    /// Calculates the [physical size] backing a texture of the given
    /// format and extent.  This includes padding to the block width
    /// and height of the format.
    ///
    /// This is the texture extent that you must upload at when uploading to _mipmaps_ of compressed textures.
    ///
    /// [physical size]: https://gpuweb.github.io/gpuweb/#physical-miplevel-specific-texture-extent
    pub fn physical_size(&self, format: TextureFormat) -> Self {
        let (block_width, block_height) = format.describe().block_dimensions;
        let block_width = block_width as u32;
        let block_height = block_height as u32;

        let width = ((self.width + block_width - 1) / block_width) * block_width;
        let height = ((self.height + block_height - 1) / block_height) * block_height;

        Self {
            width,
            height,
            depth_or_array_layers: self.depth_or_array_layers,
        }
    }

    /// Calculates the maximum possible count of mipmaps.
    ///
    /// Treats the depth as part of the mipmaps. If calculating
    /// for a 2DArray texture, which does not mipmap depth, set depth to 1.
    pub fn max_mips(&self, dim: TextureDimension) -> u32 {
        match dim {
            TextureDimension::D1 => 1,
            TextureDimension::D2 => {
                let max_dim = self.width.max(self.height);
                32 - max_dim.leading_zeros()
            }
            TextureDimension::D3 => {
                let max_dim = self.width.max(self.height.max(self.depth_or_array_layers));
                32 - max_dim.leading_zeros()
            }
        }
    }

    /// Calculates the extent at a given mip level.
    /// Does *not* account for memory size being a multiple of block size.
    pub fn mip_level_size(&self, level: u32, is_3d_texture: bool) -> Extent3d {
        Extent3d {
            width: u32::max(1, self.width >> level),
            height: u32::max(1, self.height >> level),
            depth_or_array_layers: match is_3d_texture {
                false => self.depth_or_array_layers,
                true => u32::max(1, self.depth_or_array_layers >> level),
            },
        }
    }
}

#[test]
fn test_physical_size() {
    let format = TextureFormat::Bc1RgbaUnormSrgb; // 4x4 blocks
    assert_eq!(
        Extent3d {
            width: 7,
            height: 7,
            depth_or_array_layers: 1
        }
        .physical_size(format),
        Extent3d {
            width: 8,
            height: 8,
            depth_or_array_layers: 1
        }
    );
    // Doesn't change, already aligned
    assert_eq!(
        Extent3d {
            width: 8,
            height: 8,
            depth_or_array_layers: 1
        }
        .physical_size(format),
        Extent3d {
            width: 8,
            height: 8,
            depth_or_array_layers: 1
        }
    );
    let format = TextureFormat::Astc {
        block: AstcBlock::B8x5,
        channel: AstcChannel::Unorm,
    }; // 8x5 blocks
    assert_eq!(
        Extent3d {
            width: 7,
            height: 7,
            depth_or_array_layers: 1
        }
        .physical_size(format),
        Extent3d {
            width: 8,
            height: 10,
            depth_or_array_layers: 1
        }
    );
}

#[test]
fn test_max_mips() {
    // 1D
    assert_eq!(
        Extent3d {
            width: 240,
            height: 1,
            depth_or_array_layers: 1
        }
        .max_mips(TextureDimension::D1),
        1
    );
    // 2D
    assert_eq!(
        Extent3d {
            width: 1,
            height: 1,
            depth_or_array_layers: 1
        }
        .max_mips(TextureDimension::D2),
        1
    );
    assert_eq!(
        Extent3d {
            width: 60,
            height: 60,
            depth_or_array_layers: 1
        }
        .max_mips(TextureDimension::D2),
        6
    );
    assert_eq!(
        Extent3d {
            width: 240,
            height: 1,
            depth_or_array_layers: 1000
        }
        .max_mips(TextureDimension::D2),
        8
    );
    // 3D
    assert_eq!(
        Extent3d {
            width: 16,
            height: 30,
            depth_or_array_layers: 60
        }
        .max_mips(TextureDimension::D3),
        6
    );
}

/// Describes a [`Texture`](../wgpu/struct.Texture.html).
///
/// Corresponds to [WebGPU `GPUTextureDescriptor`](
/// https://gpuweb.github.io/gpuweb/#dictdef-gputexturedescriptor).
#[repr(C)]
#[derive(Clone, Debug, PartialEq, Eq, Hash)]
#[cfg_attr(feature = "trace", derive(Serialize))]
#[cfg_attr(feature = "replay", derive(Deserialize))]
pub struct TextureDescriptor<L, V> {
    /// Debug label of the texture. This will show up in graphics debuggers for easy identification.
    pub label: L,
    /// Size of the texture. All components must be greater than zero. For a
    /// regular 1D/2D texture, the unused sizes will be 1. For 2DArray textures,
    /// Z is the number of 2D textures in that array.
    pub size: Extent3d,
    /// Mip count of texture. For a texture with no extra mips, this must be 1.
    pub mip_level_count: u32,
    /// Sample count of texture. If this is not 1, texture must have [`BindingType::Texture::multisampled`] set to true.
    pub sample_count: u32,
    /// Dimensions of the texture.
    pub dimension: TextureDimension,
    /// Format of the texture.
    pub format: TextureFormat,
    /// Allowed usages of the texture. If used in other ways, the operation will panic.
    pub usage: TextureUsages,
    /// Specifies what view formats will be allowed when calling create_view() on this texture.
    ///
    /// View formats of the same format as the texture are always allowed.
    ///
    /// Note: currently, only the srgb-ness is allowed to change. (ex: Rgba8Unorm texture + Rgba8UnormSrgb view)
    pub view_formats: V,
}

impl<L, V: Clone> TextureDescriptor<L, V> {
    /// Takes a closure and maps the label of the texture descriptor into another.
    pub fn map_label<K>(&self, fun: impl FnOnce(&L) -> K) -> TextureDescriptor<K, V> {
        TextureDescriptor {
            label: fun(&self.label),
            size: self.size,
            mip_level_count: self.mip_level_count,
            sample_count: self.sample_count,
            dimension: self.dimension,
            format: self.format,
            usage: self.usage,
            view_formats: self.view_formats.clone(),
        }
    }

    /// Maps the label and view_formats of the texture descriptor into another.
    pub fn map_label_and_view_formats<K, M>(
        &self,
        l_fun: impl FnOnce(&L) -> K,
        v_fun: impl FnOnce(V) -> M,
    ) -> TextureDescriptor<K, M> {
        TextureDescriptor {
            label: l_fun(&self.label),
            size: self.size,
            mip_level_count: self.mip_level_count,
            sample_count: self.sample_count,
            dimension: self.dimension,
            format: self.format,
            usage: self.usage,
            view_formats: v_fun(self.view_formats.clone()),
        }
    }

    /// Calculates the extent at a given mip level.
    ///
    /// If the given mip level is larger than possible, returns None.
    ///
    /// Treats the depth as part of the mipmaps. If calculating
    /// for a 2DArray texture, which does not mipmap depth, set depth to 1.
    ///
    /// ```rust
    /// # use wgpu_types as wgpu;
    /// # type TextureDescriptor<'a> = wgpu::TextureDescriptor<(), &'a [wgpu::TextureFormat]>;
    /// let desc  = TextureDescriptor {
    ///   label: (),
    ///   size: wgpu::Extent3d { width: 100, height: 60, depth_or_array_layers: 1 },
    ///   mip_level_count: 7,
    ///   sample_count: 1,
    ///   dimension: wgpu::TextureDimension::D3,
    ///   format: wgpu::TextureFormat::Rgba8Sint,
    ///   usage: wgpu::TextureUsages::empty(),
    ///   view_formats: &[],
    /// };
    ///
    /// assert_eq!(desc.mip_level_size(0), Some(wgpu::Extent3d { width: 100, height: 60, depth_or_array_layers: 1 }));
    /// assert_eq!(desc.mip_level_size(1), Some(wgpu::Extent3d { width: 50, height: 30, depth_or_array_layers: 1 }));
    /// assert_eq!(desc.mip_level_size(2), Some(wgpu::Extent3d { width: 25, height: 15, depth_or_array_layers: 1 }));
    /// assert_eq!(desc.mip_level_size(3), Some(wgpu::Extent3d { width: 12, height: 7, depth_or_array_layers: 1 }));
    /// assert_eq!(desc.mip_level_size(4), Some(wgpu::Extent3d { width: 6, height: 3, depth_or_array_layers: 1 }));
    /// assert_eq!(desc.mip_level_size(5), Some(wgpu::Extent3d { width: 3, height: 1, depth_or_array_layers: 1 }));
    /// assert_eq!(desc.mip_level_size(6), Some(wgpu::Extent3d { width: 1, height: 1, depth_or_array_layers: 1 }));
    /// assert_eq!(desc.mip_level_size(7), None);
    /// ```
    pub fn mip_level_size(&self, level: u32) -> Option<Extent3d> {
        if level >= self.mip_level_count {
            return None;
        }

        Some(
            self.size
                .mip_level_size(level, self.dimension == TextureDimension::D3),
        )
    }

    /// Returns the number of array layers.
    pub fn array_layer_count(&self) -> u32 {
        match self.dimension {
            TextureDimension::D1 | TextureDimension::D3 => 1,
            TextureDimension::D2 => self.size.depth_or_array_layers,
        }
    }
}

/// Kind of data the texture holds.
///
/// Corresponds to [WebGPU `GPUTextureAspect`](
/// https://gpuweb.github.io/gpuweb/#enumdef-gputextureaspect).
#[repr(C)]
#[derive(Copy, Clone, Debug, Default, Hash, Eq, PartialEq)]
#[cfg_attr(feature = "trace", derive(Serialize))]
#[cfg_attr(feature = "replay", derive(Deserialize))]
#[cfg_attr(feature = "serde", serde(rename_all = "kebab-case"))]
pub enum TextureAspect {
    /// Depth, Stencil, and Color.
    #[default]
    All,
    /// Stencil.
    StencilOnly,
    /// Depth.
    DepthOnly,
}

/// How edges should be handled in texture addressing.
///
/// Corresponds to [WebGPU `GPUAddressMode`](
/// https://gpuweb.github.io/gpuweb/#enumdef-gpuaddressmode).
#[repr(C)]
#[derive(Copy, Clone, Debug, Default, Hash, Eq, PartialEq)]
#[cfg_attr(feature = "trace", derive(Serialize))]
#[cfg_attr(feature = "replay", derive(Deserialize))]
#[cfg_attr(feature = "serde", serde(rename_all = "kebab-case"))]
pub enum AddressMode {
    /// Clamp the value to the edge of the texture
    ///
    /// -0.25 -> 0.0
    /// 1.25  -> 1.0
    #[default]
    ClampToEdge = 0,
    /// Repeat the texture in a tiling fashion
    ///
    /// -0.25 -> 0.75
    /// 1.25 -> 0.25
    Repeat = 1,
    /// Repeat the texture, mirroring it every repeat
    ///
    /// -0.25 -> 0.25
    /// 1.25 -> 0.75
    MirrorRepeat = 2,
    /// Clamp the value to the border of the texture
    /// Requires feature [`Features::ADDRESS_MODE_CLAMP_TO_BORDER`]
    ///
    /// -0.25 -> border
    /// 1.25 -> border
    ClampToBorder = 3,
}

/// Texel mixing mode when sampling between texels.
///
/// Corresponds to [WebGPU `GPUFilterMode`](
/// https://gpuweb.github.io/gpuweb/#enumdef-gpufiltermode).
#[repr(C)]
#[derive(Copy, Clone, Debug, Default, Hash, Eq, PartialEq)]
#[cfg_attr(feature = "trace", derive(Serialize))]
#[cfg_attr(feature = "replay", derive(Deserialize))]
#[cfg_attr(feature = "serde", serde(rename_all = "kebab-case"))]
pub enum FilterMode {
    /// Nearest neighbor sampling.
    ///
    /// This creates a pixelated effect when used as a mag filter
    #[default]
    Nearest = 0,
    /// Linear Interpolation
    ///
    /// This makes textures smooth but blurry when used as a mag filter.
    Linear = 1,
}

/// A range of push constant memory to pass to a shader stage.
#[derive(Clone, Debug, PartialEq, Eq, Hash)]
#[cfg_attr(feature = "trace", derive(Serialize))]
#[cfg_attr(feature = "replay", derive(Deserialize))]
pub struct PushConstantRange {
    /// Stage push constant range is visible from. Each stage can only be served by at most one range.
    /// One range can serve multiple stages however.
    pub stages: ShaderStages,
    /// Range in push constant memory to use for the stage. Must be less than [`Limits::max_push_constant_size`].
    /// Start and end must be aligned to the 4s.
    pub range: Range<u32>,
}

/// Describes a [`CommandBuffer`](../wgpu/struct.CommandBuffer.html).
///
/// Corresponds to [WebGPU `GPUCommandBufferDescriptor`](
/// https://gpuweb.github.io/gpuweb/#dictdef-gpucommandbufferdescriptor).
#[repr(C)]
#[derive(Clone, Debug, Default, PartialEq, Eq, Hash)]
#[cfg_attr(feature = "trace", derive(Serialize))]
#[cfg_attr(feature = "replay", derive(Deserialize))]
pub struct CommandBufferDescriptor<L> {
    /// Debug label of this command buffer.
    pub label: L,
}

impl<L> CommandBufferDescriptor<L> {
    /// Takes a closure and maps the label of the command buffer descriptor into another.
    pub fn map_label<K>(&self, fun: impl FnOnce(&L) -> K) -> CommandBufferDescriptor<K> {
        CommandBufferDescriptor {
            label: fun(&self.label),
        }
    }
}

/// Describes the depth/stencil attachment for render bundles.
///
/// Corresponds to a portion of [WebGPU `GPURenderBundleEncoderDescriptor`](
/// https://gpuweb.github.io/gpuweb/#dictdef-gpurenderbundleencoderdescriptor).
#[repr(C)]
#[derive(Clone, Copy, Debug, PartialEq, Eq, Hash)]
#[cfg_attr(feature = "trace", derive(serde::Serialize))]
#[cfg_attr(feature = "replay", derive(serde::Deserialize))]
pub struct RenderBundleDepthStencil {
    /// Format of the attachment.
    pub format: TextureFormat,
    /// True if the depth aspect is used but not modified.
    pub depth_read_only: bool,
    /// True if the stencil aspect is used but not modified.
    pub stencil_read_only: bool,
}

/// Describes a [`RenderBundle`](../wgpu/struct.RenderBundle.html).
///
/// Corresponds to [WebGPU `GPURenderBundleDescriptor`](
/// https://gpuweb.github.io/gpuweb/#dictdef-gpurenderbundledescriptor).
#[repr(C)]
#[derive(Clone, Debug, PartialEq, Eq, Hash)]
#[cfg_attr(feature = "trace", derive(Serialize))]
#[cfg_attr(feature = "replay", derive(Deserialize))]
pub struct RenderBundleDescriptor<L> {
    /// Debug label of the render bundle encoder. This will show up in graphics debuggers for easy identification.
    pub label: L,
}

impl<L> RenderBundleDescriptor<L> {
    /// Takes a closure and maps the label of the render bundle descriptor into another.
    pub fn map_label<K>(&self, fun: impl FnOnce(&L) -> K) -> RenderBundleDescriptor<K> {
        RenderBundleDescriptor {
            label: fun(&self.label),
        }
    }
}

impl<T> Default for RenderBundleDescriptor<Option<T>> {
    fn default() -> Self {
        Self { label: None }
    }
}

/// Layout of a texture in a buffer's memory.
///
/// The bytes per row and rows per image can be hard to figure out so here are some examples:
///
/// | Resolution | Format | Bytes per block | Pixels per block | Bytes per row                          | Rows per image               |
/// |------------|--------|-----------------|------------------|----------------------------------------|------------------------------|
/// | 256x256    | RGBA8  | 4               | 1 * 1 * 1        | 256 * 4 = Some(1024)                   | None                         |
/// | 32x16x8    | RGBA8  | 4               | 1 * 1 * 1        | 32 * 4 = 128 padded to 256 = Some(256) | None                         |
/// | 256x256    | BC3    | 16              | 4 * 4 * 1        | 16 * (256 / 4) = 1024 = Some(1024)     | None                         |
/// | 64x64x8    | BC3    | 16              | 4 * 4 * 1        | 16 * (64 / 4) = 256 = Some(256)        | 64 / 4 = 16 = Some(16)       |
///
/// Corresponds to [WebGPU `GPUImageDataLayout`](
/// https://gpuweb.github.io/gpuweb/#dictdef-gpuimagedatalayout).
#[repr(C)]
#[derive(Clone, Copy, Debug, Default)]
#[cfg_attr(feature = "trace", derive(serde::Serialize))]
#[cfg_attr(feature = "replay", derive(serde::Deserialize))]
pub struct ImageDataLayout {
    /// Offset into the buffer that is the start of the texture. Must be a multiple of texture block size.
    /// For non-compressed textures, this is 1.
    pub offset: BufferAddress,
    /// Bytes per "row" in an image.
    ///
    /// A row is one row of pixels or of compressed blocks in the x direction.
    ///
    /// This value is required if there are multiple rows (i.e. height or depth is more than one pixel or pixel block for compressed textures)
    ///
    /// Must be a multiple of 256 for [`CommandEncoder::copy_buffer_to_texture`][CEcbtt]
    /// and [`CommandEncoder::copy_texture_to_buffer`][CEcttb]. You must manually pad the
    /// image such that this is a multiple of 256. It will not affect the image data.
    ///
    /// [`Queue::write_texture`][Qwt] does not have this requirement.
    ///
    /// Must be a multiple of the texture block size. For non-compressed textures, this is 1.
    ///
    /// [CEcbtt]: ../wgpu/struct.CommandEncoder.html#method.copy_buffer_to_texture
    /// [CEcttb]: ../wgpu/struct.CommandEncoder.html#method.copy_texture_to_buffer
    /// [Qwt]: ../wgpu/struct.Queue.html#method.write_texture
    pub bytes_per_row: Option<NonZeroU32>,
    /// "Rows" that make up a single "image".
    ///
    /// A row is one row of pixels or of compressed blocks in the x direction.
    ///
    /// An image is one layer in the z direction of a 3D image or 2DArray texture.
    ///
    /// The amount of rows per image may be larger than the actual amount of rows of data.
    ///
    /// Required if there are multiple images (i.e. the depth is more than one).
    pub rows_per_image: Option<NonZeroU32>,
}

/// Specific type of a buffer binding.
///
/// Corresponds to [WebGPU `GPUBufferBindingType`](
/// https://gpuweb.github.io/gpuweb/#enumdef-gpubufferbindingtype).
#[derive(Clone, Copy, Debug, Default, Eq, PartialEq, Hash)]
#[cfg_attr(feature = "trace", derive(Serialize))]
#[cfg_attr(feature = "replay", derive(Deserialize))]
pub enum BufferBindingType {
    /// A buffer for uniform values.
    ///
    /// Example WGSL syntax:
    /// ```rust,ignore
    /// struct Globals {
    ///     a_uniform: vec2<f32>,
    ///     another_uniform: vec2<f32>,
    /// }
    /// @group(0) @binding(0)
    /// var<uniform> globals: Globals;
    /// ```
    ///
    /// Example GLSL syntax:
    /// ```cpp,ignore
    /// layout(std140, binding = 0)
    /// uniform Globals {
    ///     vec2 aUniform;
    ///     vec2 anotherUniform;
    /// };
    /// ```
    #[default]
    Uniform,
    /// A storage buffer.
    ///
    /// Example WGSL syntax:
    /// ```rust,ignore
    /// @group(0) @binding(0)
    /// var<storage, read_write> my_element: array<vec4<f32>>;
    /// ```
    ///
    /// Example GLSL syntax:
    /// ```cpp,ignore
    /// layout (set=0, binding=0) buffer myStorageBuffer {
    ///     vec4 myElement[];
    /// };
    /// ```
    Storage {
        /// If `true`, the buffer can only be read in the shader,
        /// and it:
        /// - may or may not be annotated with `read` (WGSL).
        /// - must be annotated with `readonly` (GLSL).
        ///
        /// Example WGSL syntax:
        /// ```rust,ignore
        /// @group(0) @binding(0)
        /// var<storage, read> my_element: array<vec4<f32>>;
        /// ```
        ///
        /// Example GLSL syntax:
        /// ```cpp,ignore
        /// layout (set=0, binding=0) readonly buffer myStorageBuffer {
        ///     vec4 myElement[];
        /// };
        /// ```
        read_only: bool,
    },
}

/// Specific type of a sample in a texture binding.
///
/// Corresponds to [WebGPU `GPUTextureSampleType`](
/// https://gpuweb.github.io/gpuweb/#enumdef-gputexturesampletype).
#[derive(Clone, Copy, Debug, Eq, PartialEq, Hash)]
#[cfg_attr(feature = "trace", derive(Serialize))]
#[cfg_attr(feature = "replay", derive(Deserialize))]
pub enum TextureSampleType {
    /// Sampling returns floats.
    ///
    /// Example WGSL syntax:
    /// ```rust,ignore
    /// @group(0) @binding(0)
    /// var t: texure_2d<f32>;
    /// ```
    ///
    /// Example GLSL syntax:
    /// ```cpp,ignore
    /// layout(binding = 0)
    /// uniform texture2D t;
    /// ```
    Float {
        /// If `filterable` is false, the texture can't be sampled with
        /// a filtering sampler.
        filterable: bool,
    },
    /// Sampling does the depth reference comparison.
    ///
    /// Example WGSL syntax:
    /// ```rust,ignore
    /// @group(0) @binding(0)
    /// var t: texture_depth_2d;
    /// ```
    ///
    /// Example GLSL syntax:
    /// ```cpp,ignore
    /// layout(binding = 0)
    /// uniform texture2DShadow t;
    /// ```
    Depth,
    /// Sampling returns signed integers.
    ///
    /// Example WGSL syntax:
    /// ```rust,ignore
    /// @group(0) @binding(0)
    /// var t: texture_2d<i32>;
    /// ```
    ///
    /// Example GLSL syntax:
    /// ```cpp,ignore
    /// layout(binding = 0)
    /// uniform itexture2D t;
    /// ```
    Sint,
    /// Sampling returns unsigned integers.
    ///
    /// Example WGSL syntax:
    /// ```rust,ignore
    /// @group(0) @binding(0)
    /// var t: texture_2d<u32>;
    /// ```
    ///
    /// Example GLSL syntax:
    /// ```cpp,ignore
    /// layout(binding = 0)
    /// uniform utexture2D t;
    /// ```
    Uint,
}

impl Default for TextureSampleType {
    fn default() -> Self {
        Self::Float { filterable: true }
    }
}

/// Specific type of a sample in a texture binding.
///
/// For use in [`BindingType::StorageTexture`].
///
/// Corresponds to [WebGPU `GPUStorageTextureAccess`](
/// https://gpuweb.github.io/gpuweb/#enumdef-gpustoragetextureaccess).
#[derive(Clone, Copy, Debug, Eq, PartialEq, Hash)]
#[cfg_attr(feature = "trace", derive(Serialize))]
#[cfg_attr(feature = "replay", derive(Deserialize))]
#[cfg_attr(feature = "serde", serde(rename_all = "kebab-case"))]
pub enum StorageTextureAccess {
    /// The texture can only be written in the shader and it:
    /// - may or may not be annotated with `write` (WGSL).
    /// - must be annotated with `writeonly` (GLSL).
    ///
    /// Example WGSL syntax:
    /// ```rust,ignore
    /// @group(0) @binding(0)
    /// var my_storage_image: texture_storage_2d<f32, write>;
    /// ```
    ///
    /// Example GLSL syntax:
    /// ```cpp,ignore
    /// layout(set=0, binding=0, r32f) writeonly uniform image2D myStorageImage;
    /// ```
    WriteOnly,
    /// The texture can only be read in the shader and it must be annotated with `read` (WGSL) or
    /// `readonly` (GLSL).
    ///
    /// [`Features::TEXTURE_ADAPTER_SPECIFIC_FORMAT_FEATURES`] must be enabled to use this access
    /// mode. This is a native-only extension.
    ///
    /// Example WGSL syntax:
    /// ```rust,ignore
    /// @group(0) @binding(0)
    /// var my_storage_image: texture_storage_2d<f32, read>;
    /// ```
    ///
    /// Example GLSL syntax:
    /// ```cpp,ignore
    /// layout(set=0, binding=0, r32f) readonly uniform image2D myStorageImage;
    /// ```
    ReadOnly,
    /// The texture can be both read and written in the shader and must be annotated with
    /// `read_write` in WGSL.
    ///
    /// [`Features::TEXTURE_ADAPTER_SPECIFIC_FORMAT_FEATURES`] must be enabled to use this access
    /// mode.  This is a nonstandard, native-only extension.
    ///
    /// Example WGSL syntax:
    /// ```rust,ignore
    /// @group(0) @binding(0)
    /// var my_storage_image: texture_storage_2d<f32, read_write>;
    /// ```
    ///
    /// Example GLSL syntax:
    /// ```cpp,ignore
    /// layout(set=0, binding=0, r32f) uniform image2D myStorageImage;
    /// ```
    ReadWrite,
}

/// Specific type of a sampler binding.
///
/// For use in [`BindingType::Sampler`].
///
/// Corresponds to [WebGPU `GPUSamplerBindingType`](
/// https://gpuweb.github.io/gpuweb/#enumdef-gpusamplerbindingtype).
#[repr(C)]
#[derive(Clone, Copy, Debug, Eq, PartialEq, Hash)]
#[cfg_attr(feature = "trace", derive(Serialize))]
#[cfg_attr(feature = "replay", derive(Deserialize))]
#[cfg_attr(feature = "serde", serde(rename_all = "kebab-case"))]
pub enum SamplerBindingType {
    /// The sampling result is produced based on more than a single color sample from a texture,
    /// e.g. when bilinear interpolation is enabled.
    Filtering,
    /// The sampling result is produced based on a single color sample from a texture.
    NonFiltering,
    /// Use as a comparison sampler instead of a normal sampler.
    /// For more info take a look at the analogous functionality in OpenGL: <https://www.khronos.org/opengl/wiki/Sampler_Object#Comparison_mode>.
    Comparison,
}

/// Specific type of a binding.
///
/// For use in [`BindGroupLayoutEntry`].
///
/// Corresponds to WebGPU's mutually exclusive fields within [`GPUBindGroupLayoutEntry`](
/// https://gpuweb.github.io/gpuweb/#dictdef-gpubindgrouplayoutentry).
#[derive(Clone, Copy, Debug, Eq, PartialEq, Hash)]
#[cfg_attr(feature = "trace", derive(Serialize))]
#[cfg_attr(feature = "replay", derive(Deserialize))]
pub enum BindingType {
    /// A buffer binding.
    ///
    /// Corresponds to [WebGPU `GPUBufferBindingLayout`](
    /// https://gpuweb.github.io/gpuweb/#dictdef-gpubufferbindinglayout).
    Buffer {
        /// Sub-type of the buffer binding.
        ty: BufferBindingType,
        /// Indicates that the binding has a dynamic offset.
        ///
        /// One offset must be passed to [`RenderPass::set_bind_group`][RPsbg] for each dynamic
        /// binding in increasing order of binding number.
        ///
        /// [RPsbg]: ../wgpu/struct.RenderPass.html#method.set_bind_group
        #[cfg_attr(any(feature = "trace", feature = "replay"), serde(default))]
        has_dynamic_offset: bool,
        /// Minimum size of the corresponding `BufferBinding` required to match this entry.
        /// When pipeline is created, the size has to cover at least the corresponding structure in the shader
        /// plus one element of the unbound array, which can only be last in the structure.
        /// If `None`, the check is performed at draw call time instead of pipeline and bind group creation.
        #[cfg_attr(any(feature = "trace", feature = "replay"), serde(default))]
        min_binding_size: Option<BufferSize>,
    },
    /// A sampler that can be used to sample a texture.
    ///
    /// Example WGSL syntax:
    /// ```rust,ignore
    /// @group(0) @binding(0)
    /// var s: sampler;
    /// ```
    ///
    /// Example GLSL syntax:
    /// ```cpp,ignore
    /// layout(binding = 0)
    /// uniform sampler s;
    /// ```
    ///
    /// Corresponds to [WebGPU `GPUSamplerBindingLayout`](
    /// https://gpuweb.github.io/gpuweb/#dictdef-gpusamplerbindinglayout).
    Sampler(SamplerBindingType),
    /// A texture binding.
    ///
    /// Example WGSL syntax:
    /// ```rust,ignore
    /// @group(0) @binding(0)
    /// var t: texture_2d<f32>;
    /// ```
    ///
    /// Example GLSL syntax:
    /// ```cpp,ignore
    /// layout(binding = 0)
    /// uniform texture2D t;
    /// ```
    ///
    /// Corresponds to [WebGPU `GPUTextureBindingLayout`](
    /// https://gpuweb.github.io/gpuweb/#dictdef-gputexturebindinglayout).
    Texture {
        /// Sample type of the texture binding.
        sample_type: TextureSampleType,
        /// Dimension of the texture view that is going to be sampled.
        view_dimension: TextureViewDimension,
        /// True if the texture has a sample count greater than 1. If this is true,
        /// the texture must be read from shaders with `texture1DMS`, `texture2DMS`, or `texture3DMS`,
        /// depending on `dimension`.
        multisampled: bool,
    },
    /// A storage texture.
    ///
    /// Example WGSL syntax:
    /// ```rust,ignore
    /// @group(0) @binding(0)
    /// var my_storage_image: texture_storage_2d<f32, write>;
    /// ```
    ///
    /// Example GLSL syntax:
    /// ```cpp,ignore
    /// layout(set=0, binding=0, r32f) writeonly uniform image2D myStorageImage;
    /// ```
    /// Note that the texture format must be specified in the shader as well.
    /// A list of valid formats can be found in the specification here: <https://www.khronos.org/registry/OpenGL/specs/gl/GLSLangSpec.4.60.html#layout-qualifiers>
    ///
    /// Corresponds to [WebGPU `GPUStorageTextureBindingLayout`](
    /// https://gpuweb.github.io/gpuweb/#dictdef-gpustoragetexturebindinglayout).
    StorageTexture {
        /// Allowed access to this texture.
        access: StorageTextureAccess,
        /// Format of the texture.
        format: TextureFormat,
        /// Dimension of the texture view that is going to be sampled.
        view_dimension: TextureViewDimension,
    },
}

impl BindingType {
    /// Returns true for buffer bindings with dynamic offset enabled.
    pub fn has_dynamic_offset(&self) -> bool {
        match *self {
            Self::Buffer {
                has_dynamic_offset, ..
            } => has_dynamic_offset,
            _ => false,
        }
    }
}

/// Describes a single binding inside a bind group.
///
/// Corresponds to [WebGPU `GPUBindGroupLayoutEntry`](
/// https://gpuweb.github.io/gpuweb/#dictdef-gpubindgrouplayoutentry).
#[derive(Clone, Copy, Debug, PartialEq, Eq, Hash)]
#[cfg_attr(feature = "trace", derive(Serialize))]
#[cfg_attr(feature = "replay", derive(Deserialize))]
pub struct BindGroupLayoutEntry {
    /// Binding index. Must match shader index and be unique inside a BindGroupLayout. A binding
    /// of index 1, would be described as `layout(set = 0, binding = 1) uniform` in shaders.
    pub binding: u32,
    /// Which shader stages can see this binding.
    pub visibility: ShaderStages,
    /// The type of the binding
    pub ty: BindingType,
    /// If this value is Some, indicates this entry is an array. Array size must be 1 or greater.
    ///
    /// If this value is Some and `ty` is `BindingType::Texture`, [`Features::TEXTURE_BINDING_ARRAY`] must be supported.
    ///
    /// If this value is Some and `ty` is any other variant, bind group creation will fail.
    #[cfg_attr(any(feature = "trace", feature = "replay"), serde(default))]
    pub count: Option<NonZeroU32>,
}

/// View of a buffer which can be used to copy to/from a texture.
///
/// Corresponds to [WebGPU `GPUImageCopyBuffer`](
/// https://gpuweb.github.io/gpuweb/#dictdef-gpuimagecopybuffer).
#[repr(C)]
#[derive(Copy, Clone, Debug)]
#[cfg_attr(feature = "trace", derive(serde::Serialize))]
#[cfg_attr(feature = "replay", derive(serde::Deserialize))]
pub struct ImageCopyBuffer<B> {
    /// The buffer to be copied to/from.
    pub buffer: B,
    /// The layout of the texture data in this buffer.
    pub layout: ImageDataLayout,
}

/// View of a texture which can be used to copy to/from a buffer/texture.
///
/// Corresponds to [WebGPU `GPUImageCopyTexture`](
/// https://gpuweb.github.io/gpuweb/#dictdef-gpuimagecopytexture).
#[repr(C)]
#[derive(Copy, Clone, Debug)]
#[cfg_attr(feature = "trace", derive(serde::Serialize))]
#[cfg_attr(feature = "replay", derive(serde::Deserialize))]
pub struct ImageCopyTexture<T> {
    /// The texture to be copied to/from.
    pub texture: T,
    /// The target mip level of the texture.
    pub mip_level: u32,
    /// The base texel of the texture in the selected `mip_level`. Together
    /// with the `copy_size` argument to copy functions, defines the
    /// sub-region of the texture to copy.
    #[cfg_attr(any(feature = "trace", feature = "replay"), serde(default))]
    pub origin: Origin3d,
    /// The copy aspect.
    #[cfg_attr(any(feature = "trace", feature = "replay"), serde(default))]
    pub aspect: TextureAspect,
}

impl<T> ImageCopyTexture<T> {
    /// Adds color space and premultiplied alpha information to make this
    /// descriptor tagged.
    pub fn to_tagged(
        self,
        color_space: PredefinedColorSpace,
        premultiplied_alpha: bool,
    ) -> ImageCopyTextureTagged<T> {
        ImageCopyTextureTagged {
            texture: self.texture,
            mip_level: self.mip_level,
            origin: self.origin,
            aspect: self.aspect,
            color_space,
            premultiplied_alpha,
        }
    }
}

/// View of an external texture that cna be used to copy to a texture.
///
/// Corresponds to [WebGPU `GPUImageCopyExternalImage`](
/// https://gpuweb.github.io/gpuweb/#dictdef-gpuimagecopyexternalimage).
#[cfg(target_arch = "wasm32")]
#[derive(Clone, Debug)]
pub struct ImageCopyExternalImage {
    /// The texture to be copied from. The copy source data is captured at the moment
    /// the copy is issued.
    pub source: ExternalImageSource,
    /// The base texel used for copying from the external image. Together
    /// with the `copy_size` argument to copy functions, defines the
    /// sub-region of the image to copy.
    ///
    /// Relative to the top left of the image.
    ///
    /// Must be [`Origin2d::ZERO`] if [`DownlevelFlags::UNRESTRICTED_EXTERNAL_TEXTURE_COPIES`] is not supported.
    pub origin: Origin2d,
    /// If the Y coordinate of the image should be flipped. Even if this is
    /// true, `origin` is still relative to the top left.
    pub flip_y: bool,
}

/// Source of an external texture copy.
///
/// Corresponds to the [implicit union type on WebGPU `GPUImageCopyExternalImage.source`](
/// https://gpuweb.github.io/gpuweb/#dom-gpuimagecopyexternalimage-source).
#[cfg(target_arch = "wasm32")]
#[derive(Clone, Debug)]
pub enum ExternalImageSource {
    /// Copy from a previously-decoded image bitmap.
    ImageBitmap(web_sys::ImageBitmap),
    /// Copy from a current frame of a video element.
    HTMLVideoElement(web_sys::HtmlVideoElement),
    /// Copy from a on-screen canvas.
    HTMLCanvasElement(web_sys::HtmlCanvasElement),
    /// Copy from a off-screen canvas.
    ///
    /// Requies [`DownlevelFlags::EXTERNAL_TEXTURE_OFFSCREEN_CANVAS`]
    OffscreenCanvas(web_sys::OffscreenCanvas),
}

#[cfg(target_arch = "wasm32")]
impl ExternalImageSource {
    /// Gets the pixel, not css, width of the source.
    pub fn width(&self) -> u32 {
        match self {
            ExternalImageSource::ImageBitmap(b) => b.width(),
            ExternalImageSource::HTMLVideoElement(v) => v.video_width(),
            ExternalImageSource::HTMLCanvasElement(c) => c.width(),
            ExternalImageSource::OffscreenCanvas(c) => c.width(),
        }
    }

    /// Gets the pixel, not css, height of the source.
    pub fn height(&self) -> u32 {
        match self {
            ExternalImageSource::ImageBitmap(b) => b.height(),
            ExternalImageSource::HTMLVideoElement(v) => v.video_height(),
            ExternalImageSource::HTMLCanvasElement(c) => c.height(),
            ExternalImageSource::OffscreenCanvas(c) => c.height(),
        }
    }
}

#[cfg(target_arch = "wasm32")]
impl std::ops::Deref for ExternalImageSource {
    type Target = js_sys::Object;

    fn deref(&self) -> &Self::Target {
        match self {
            Self::ImageBitmap(b) => b,
            Self::HTMLVideoElement(v) => v,
            Self::HTMLCanvasElement(c) => c,
            Self::OffscreenCanvas(c) => c,
        }
    }
}

#[cfg(target_arch = "wasm32")]
unsafe impl Send for ExternalImageSource {}
#[cfg(target_arch = "wasm32")]
unsafe impl Sync for ExternalImageSource {}

/// Color spaces supported on the web.
///
/// Corresponds to [HTML Canvas `PredefinedColorSpace`](
/// https://html.spec.whatwg.org/multipage/canvas.html#predefinedcolorspace).
#[derive(Copy, Clone, Debug, PartialEq, Eq)]
#[cfg_attr(feature = "trace", derive(serde::Serialize))]
#[cfg_attr(feature = "replay", derive(serde::Deserialize))]
#[cfg_attr(feature = "serde", serde(rename_all = "kebab-case"))]
pub enum PredefinedColorSpace {
    /// sRGB color space
    Srgb,
    /// Display-P3 color space
    DisplayP3,
}

/// View of a texture which can be used to copy to a texture, including
/// color space and alpha premultiplication information.
///
/// Corresponds to [WebGPU `GPUImageCopyTextureTagged`](
/// https://gpuweb.github.io/gpuweb/#dictdef-gpuimagecopytexturetagged).
#[derive(Copy, Clone, Debug)]
#[cfg_attr(feature = "trace", derive(serde::Serialize))]
#[cfg_attr(feature = "replay", derive(serde::Deserialize))]
pub struct ImageCopyTextureTagged<T> {
    /// The texture to be copied to/from.
    pub texture: T,
    /// The target mip level of the texture.
    pub mip_level: u32,
    /// The base texel of the texture in the selected `mip_level`.
    pub origin: Origin3d,
    /// The copy aspect.
    pub aspect: TextureAspect,
    /// The color space of this texture.
    pub color_space: PredefinedColorSpace,
    /// The premultiplication of this texture
    pub premultiplied_alpha: bool,
}

impl<T: Copy> ImageCopyTextureTagged<T> {
    /// Removes the colorspace information from the type.
    pub fn to_untagged(self) -> ImageCopyTexture<T> {
        ImageCopyTexture {
            texture: self.texture,
            mip_level: self.mip_level,
            origin: self.origin,
            aspect: self.aspect,
        }
    }
}

/// Subresource range within an image
#[repr(C)]
#[derive(Clone, Debug, Default, Eq, PartialEq)]
#[cfg_attr(feature = "trace", derive(serde::Serialize))]
#[cfg_attr(feature = "replay", derive(serde::Deserialize))]
pub struct ImageSubresourceRange {
    /// Aspect of the texture. Color textures must be [`TextureAspect::All`][TAA].
    ///
    /// [TAA]: ../wgpu/enum.TextureAspect.html#variant.All
    pub aspect: TextureAspect,
    /// Base mip level.
    pub base_mip_level: u32,
    /// Mip level count.
    /// If `Some(count)`, `base_mip_level + count` must be less or equal to underlying texture mip count.
    /// If `None`, considered to include the rest of the mipmap levels, but at least 1 in total.
    pub mip_level_count: Option<NonZeroU32>,
    /// Base array layer.
    pub base_array_layer: u32,
    /// Layer count.
    /// If `Some(count)`, `base_array_layer + count` must be less or equal to the underlying array count.
    /// If `None`, considered to include the rest of the array layers, but at least 1 in total.
    pub array_layer_count: Option<NonZeroU32>,
}

impl ImageSubresourceRange {
    /// Returns if the given range represents a full resource, with a texture of the given
    /// layer count and mip count.
    ///
    /// ```rust
    /// # use wgpu_types as wgpu;
    /// use std::num::NonZeroU32;
    ///
    /// let range_none = wgpu::ImageSubresourceRange {
    ///     aspect: wgpu::TextureAspect::All,
    ///     base_mip_level: 0,
    ///     mip_level_count: None,
    ///     base_array_layer: 0,
    ///     array_layer_count: None,
    /// };
    /// assert_eq!(range_none.is_full_resource(5, 10), true);
    ///
    /// let range_some = wgpu::ImageSubresourceRange {
    ///     aspect: wgpu::TextureAspect::All,
    ///     base_mip_level: 0,
    ///     mip_level_count: NonZeroU32::new(5),
    ///     base_array_layer: 0,
    ///     array_layer_count: NonZeroU32::new(10),
    /// };
    /// assert_eq!(range_some.is_full_resource(5, 10), true);
    ///
    /// let range_mixed = wgpu::ImageSubresourceRange {
    ///     aspect: wgpu::TextureAspect::All,
    ///     base_mip_level: 0,
    ///     // Only partial resource
    ///     mip_level_count: NonZeroU32::new(3),
    ///     base_array_layer: 0,
    ///     array_layer_count: None,
    /// };
    /// assert_eq!(range_mixed.is_full_resource(5, 10), false);
    /// ```
    pub fn is_full_resource(&self, mip_levels: u32, array_layers: u32) -> bool {
        // Mip level count and array layer count need to deal with both the None and Some(count) case.
        let mip_level_count = self.mip_level_count.map_or(mip_levels, NonZeroU32::get);
        let array_layer_count = self.array_layer_count.map_or(array_layers, NonZeroU32::get);

        let aspect_eq = self.aspect == TextureAspect::All;

        let base_mip_level_eq = self.base_mip_level == 0;
        let mip_level_count_eq = mip_level_count == mip_levels;

        let base_array_layer_eq = self.base_array_layer == 0;
        let array_layer_count_eq = array_layer_count == array_layers;

        aspect_eq
            && base_mip_level_eq
            && mip_level_count_eq
            && base_array_layer_eq
            && array_layer_count_eq
    }

    /// Returns the mip level range of a subresource range describes for a specific texture.
    pub fn mip_range<L, V>(&self, texture_desc: &TextureDescriptor<L, V>) -> Range<u32> {
        self.base_mip_level..match self.mip_level_count {
            Some(mip_level_count) => self.base_mip_level + mip_level_count.get(),
            None => texture_desc.mip_level_count,
        }
    }

    /// Returns the layer range of a subresource range describes for a specific texture.
    pub fn layer_range<L, V>(&self, texture_desc: &TextureDescriptor<L, V>) -> Range<u32> {
        self.base_array_layer..match self.array_layer_count {
            Some(array_layer_count) => self.base_array_layer + array_layer_count.get(),
            None => {
                if texture_desc.dimension == TextureDimension::D3 {
                    self.base_array_layer + 1
                } else {
                    texture_desc.size.depth_or_array_layers
                }
            }
        }
    }
}

/// Color variation to use when sampler addressing mode is [`AddressMode::ClampToBorder`]
#[repr(C)]
#[derive(Copy, Clone, Debug, Eq, PartialEq, Hash)]
#[cfg_attr(feature = "trace", derive(serde::Serialize))]
#[cfg_attr(feature = "replay", derive(serde::Deserialize))]
pub enum SamplerBorderColor {
    /// [0, 0, 0, 0]
    TransparentBlack,
    /// [0, 0, 0, 1]
    OpaqueBlack,
    /// [1, 1, 1, 1]
    OpaqueWhite,

    /// On the Metal backend, this is equivalent to `TransparentBlack` for
    /// textures that have an alpha component, and equivalent to `OpaqueBlack`
    /// for textures that do not have an alpha component. On other backends,
    /// this is equivalent to `TransparentBlack`. Requires
    /// [`Features::ADDRESS_MODE_CLAMP_TO_ZERO`]. Not supported on the web.
    Zero,
}

/// Describes how to create a QuerySet.
///
/// Corresponds to [WebGPU `GPUQuerySetDescriptor`](
/// https://gpuweb.github.io/gpuweb/#dictdef-gpuquerysetdescriptor).
#[derive(Clone, Debug)]
#[cfg_attr(feature = "trace", derive(serde::Serialize))]
#[cfg_attr(feature = "replay", derive(serde::Deserialize))]
pub struct QuerySetDescriptor<L> {
    /// Debug label for the query set.
    pub label: L,
    /// Kind of query that this query set should contain.
    pub ty: QueryType,
    /// Total count of queries the set contains. Must not be zero.
    /// Must not be greater than [`QUERY_SET_MAX_QUERIES`].
    pub count: u32,
}

impl<L> QuerySetDescriptor<L> {
    /// Takes a closure and maps the label of the query set descriptor into another.
    pub fn map_label<'a, K>(&'a self, fun: impl FnOnce(&'a L) -> K) -> QuerySetDescriptor<K> {
        QuerySetDescriptor {
            label: fun(&self.label),
            ty: self.ty,
            count: self.count,
        }
    }
}

/// Type of query contained in a QuerySet.
///
/// Corresponds to [WebGPU `GPUQueryType`](
/// https://gpuweb.github.io/gpuweb/#enumdef-gpuquerytype).
#[derive(Copy, Clone, Debug)]
#[cfg_attr(feature = "trace", derive(serde::Serialize))]
#[cfg_attr(feature = "replay", derive(serde::Deserialize))]
pub enum QueryType {
    /// Query returns a single 64-bit number, serving as an occlusion boolean.
    Occlusion,
    /// Query returns up to 5 64-bit numbers based on the given flags.
    ///
    /// See [`PipelineStatisticsTypes`]'s documentation for more information
    /// on how they get resolved.
    ///
    /// [`Features::PIPELINE_STATISTICS_QUERY`] must be enabled to use this query type.
    PipelineStatistics(PipelineStatisticsTypes),
    /// Query returns a 64-bit number indicating the GPU-timestamp
    /// where all previous commands have finished executing.
    ///
    /// Must be multiplied by [`Queue::get_timestamp_period`][Qgtp] to get
    /// the value in nanoseconds. Absolute values have no meaning,
    /// but timestamps can be subtracted to get the time it takes
    /// for a string of operations to complete.
    ///
    /// [`Features::TIMESTAMP_QUERY`] must be enabled to use this query type.
    ///
    /// [Qgtp]: ../wgpu/struct.Queue.html#method.get_timestamp_period
    Timestamp,
}

bitflags::bitflags! {
    /// Flags for which pipeline data should be recorded.
    ///
    /// The amount of values written when resolved depends
    /// on the amount of flags. If 3 flags are enabled, 3
    /// 64-bit values will be written per-query.
    ///
    /// The order they are written is the order they are declared
    /// in this bitflags. If you enabled `CLIPPER_PRIMITIVES_OUT`
    /// and `COMPUTE_SHADER_INVOCATIONS`, it would write 16 bytes,
    /// the first 8 bytes being the primitive out value, the last 8
    /// bytes being the compute shader invocation count.
    #[repr(transparent)]
    pub struct PipelineStatisticsTypes : u8 {
        /// Amount of times the vertex shader is ran. Accounts for
        /// the vertex cache when doing indexed rendering.
        const VERTEX_SHADER_INVOCATIONS = 1 << 0;
        /// Amount of times the clipper is invoked. This
        /// is also the amount of triangles output by the vertex shader.
        const CLIPPER_INVOCATIONS = 1 << 1;
        /// Amount of primitives that are not culled by the clipper.
        /// This is the amount of triangles that are actually on screen
        /// and will be rasterized and rendered.
        const CLIPPER_PRIMITIVES_OUT = 1 << 2;
        /// Amount of times the fragment shader is ran. Accounts for
        /// fragment shaders running in 2x2 blocks in order to get
        /// derivatives.
        const FRAGMENT_SHADER_INVOCATIONS = 1 << 3;
        /// Amount of times a compute shader is invoked. This will
        /// be equivalent to the dispatch count times the workgroup size.
        const COMPUTE_SHADER_INVOCATIONS = 1 << 4;
    }
}

impl_bitflags!(PipelineStatisticsTypes);

/// Argument buffer layout for draw_indirect commands.
#[repr(C)]
#[derive(Clone, Copy, Debug)]
pub struct DrawIndirectArgs {
    /// The number of vertices to draw.
    pub vertex_count: u32,
    /// The number of instances to draw.
    pub instance_count: u32,
    /// Offset into the vertex buffers, in vertices, to begin drawing from.
    pub first_vertex: u32,
    /// First instance to draw.
    pub first_instance: u32,
}

/// Argument buffer layout for draw_indexed_indirect commands.
#[repr(C)]
#[derive(Clone, Copy, Debug)]
pub struct DrawIndexedIndirectArgs {
    /// The number of indices to draw.
    pub index_count: u32,
    /// The number of instances to draw.
    pub instance_count: u32,
    /// Offset into the index buffer, in indices, begin drawing from.
    pub first_index: u32,
    /// Added to each index value before indexing into the vertex buffers.
    pub base_vertex: i32,
    /// First instance to draw.
    pub first_instance: u32,
}

/// Argument buffer layout for dispatch_indirect commands.
#[repr(C)]
#[derive(Clone, Copy, Debug)]
pub struct DispatchIndirectArgs {
    /// X dimension of the grid of workgroups to dispatch.
    pub group_size_x: u32,
    /// Y dimension of the grid of workgroups to dispatch.
    pub group_size_y: u32,
    /// Z dimension of the grid of workgroups to dispatch.
    pub group_size_z: u32,
}

/// Describes how shader bound checks should be performed.
#[derive(Clone, Debug)]
#[cfg_attr(feature = "trace", derive(serde::Serialize))]
#[cfg_attr(feature = "replay", derive(serde::Deserialize))]
pub struct ShaderBoundChecks {
    runtime_checks: bool,
}

impl ShaderBoundChecks {
    /// Creates a new configuration where the shader is bound checked.
    pub fn new() -> Self {
        ShaderBoundChecks {
            runtime_checks: true,
        }
    }

    /// Creates a new configuration where the shader isn't bound checked.
    ///
    /// # Safety
    /// The caller MUST ensure that all shaders built with this configuration don't perform any
    /// out of bounds reads or writes.
    pub unsafe fn unchecked() -> Self {
        ShaderBoundChecks {
            runtime_checks: false,
        }
    }

    /// Query whether runtime bound checks are enabled in this configuration
    pub fn runtime_checks(&self) -> bool {
        self.runtime_checks
    }
}

impl Default for ShaderBoundChecks {
    fn default() -> Self {
        Self::new()
    }
}

/// Selects which DX12 shader compiler to use.
///
/// If the `wgpu-hal/dx12-shader-compiler` feature isn't enabled then this will fall back
/// to the Fxc compiler at runtime and log an error.
/// This feature is always enabled when using `wgpu`.
///
/// If the `Dxc` option is selected, but `dxcompiler.dll` and `dxil.dll` files aren't found,
/// then this will fall back to the Fxc compiler at runtime and log an error.
///
/// `wgpu::utils::init::dx12_shader_compiler_from_env` can be used to set the compiler
/// from the `WGPU_DX12_SHADER_COMPILER` environment variable, but this should only be used for testing.
#[derive(Clone, Debug, Default)]
pub enum Dx12Compiler {
    /// The Fxc compiler (default) is old, slow and unmaintained.
    ///
    /// However, it doesn't require any additional .dlls to be shipped with the application.
    #[default]
    Fxc,
    /// The Dxc compiler is new, fast and maintained.
    ///
    /// However, it requires both `dxcompiler.dll` and `dxil.dll` to be shipped with the application.
    /// These files can be downloaded from https://github.com/microsoft/DirectXShaderCompiler/releases
    Dxc {
        /// Path to the `dxcompiler.dll` file. Passing `None` will use standard platform specific dll loading rules.
        dxil_path: Option<PathBuf>,
        /// Path to the `dxil.dll` file. Passing `None` will use standard platform specific dll loading rules.
        dxc_path: Option<PathBuf>,
    },
}

/// Options for creating an instance.
pub struct InstanceDescriptor {
    /// Which `Backends` to enable.
    pub backends: Backends,
    /// Which DX12 shader compiler to use.
    pub dx12_shader_compiler: Dx12Compiler,
}

impl Default for InstanceDescriptor {
    fn default() -> Self {
        Self {
            backends: Backends::all(),
            dx12_shader_compiler: Dx12Compiler::default(),
        }
    }
}<|MERGE_RESOLUTION|>--- conflicted
+++ resolved
@@ -1144,7 +1144,11 @@
         /// Corresponds to Vulkan's `VkPhysicalDeviceFeatures.depthBiasClamp`
         const DEPTH_BIAS_CLAMP = 1 << 18;
 
-<<<<<<< HEAD
+        /// Supports specifying which view format values are allowed when create_view() is called on a texture.
+        ///
+        /// The WebGL and GLES backends doesn't support this.
+        const VIEW_FORMATS = 1 << 19;
+
         /// With this feature not present, there are the following restrictions on `Queue::copy_external_image_to_texture`:
         /// - The source must not be [`web_sys::OffscreenCanvas`]
         /// - [`ImageCopyExternalImage::origin`] must be zero.
@@ -1154,13 +1158,7 @@
         ///   - [`ImageCopyTextureTagged::premultiplied_alpha`] must be false.
         ///
         /// WebGL doesn't support this. WebGPU does.
-        const UNRESTRICTED_EXTERNAL_TEXTURE_COPIES = 1 << 19;
-=======
-        /// Supports specifying which view format values are allowed when create_view() is called on a texture.
-        ///
-        /// The WebGL and GLES backends doesn't support this.
-        const VIEW_FORMATS = 1 << 19;
->>>>>>> 4cd753bc
+        const UNRESTRICTED_EXTERNAL_TEXTURE_COPIES = 1 << 20;
     }
 }
 
