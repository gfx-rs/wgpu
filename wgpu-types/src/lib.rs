/*! This library describes the API surface of WebGPU that is agnostic of the backend.
 *  This API is used for targeting both Web and Native.
 */

#![allow(
    // We don't use syntax sugar where it's not necessary.
    clippy::match_like_matches_macro,
)]
#![warn(missing_docs)]

#[cfg(feature = "serde")]
use serde::{Deserialize, Serialize};
use std::{num::NonZeroU32, ops::Range};

/// Integral type used for buffer offsets.
pub type BufferAddress = u64;
/// Integral type used for buffer slice sizes.
pub type BufferSize = std::num::NonZeroU64;
/// Integral type used for binding locations in shaders.
pub type ShaderLocation = u32;
/// Integral type used for dynamic bind group offsets.
pub type DynamicOffset = u32;

/// Buffer-Texture copies must have [`bytes_per_row`] aligned to this number.
///
/// This doesn't apply to [`Queue::write_texture`][Qwt].
///
/// [`bytes_per_row`]: ImageDataLayout::bytes_per_row
/// [Qwt]: ../wgpu/struct.Queue.html#method.write_texture
pub const COPY_BYTES_PER_ROW_ALIGNMENT: u32 = 256;
/// An offset into the query resolve buffer has to be aligned to this.
pub const QUERY_RESOLVE_BUFFER_ALIGNMENT: BufferAddress = 256;
/// Buffer to buffer copy as well as buffer clear offsets and sizes must be aligned to this number.
pub const COPY_BUFFER_ALIGNMENT: BufferAddress = 4;
/// Size to align mappings.
pub const MAP_ALIGNMENT: BufferAddress = 8;
/// Vertex buffer strides have to be aligned to this number.
pub const VERTEX_STRIDE_ALIGNMENT: BufferAddress = 4;
/// Alignment all push constants need
pub const PUSH_CONSTANT_ALIGNMENT: u32 = 4;
/// Maximum queries in a query set
pub const QUERY_SET_MAX_QUERIES: u32 = 8192;
/// Size of a single piece of query data.
pub const QUERY_SIZE: u32 = 8;

/// Backends supported by wgpu.
#[repr(u8)]
#[derive(Clone, Copy, Debug, PartialEq, Eq, Hash)]
#[cfg_attr(feature = "trace", derive(Serialize))]
#[cfg_attr(feature = "replay", derive(Deserialize))]
pub enum Backend {
    /// Dummy backend, used for testing.
    Empty = 0,
    /// Vulkan API
    Vulkan = 1,
    /// Metal API (Apple platforms)
    Metal = 2,
    /// Direct3D-12 (Windows)
    Dx12 = 3,
    /// Direct3D-11 (Windows)
    Dx11 = 4,
    /// OpenGL ES-3 (Linux, Android)
    Gl = 5,
    /// WebGPU in the browser
    BrowserWebGpu = 6,
}

/// Power Preference when choosing a physical adapter.
///
/// Corresponds to [WebGPU `GPUPowerPreference`](
/// https://gpuweb.github.io/gpuweb/#enumdef-gpupowerpreference).
#[repr(C)]
#[derive(Copy, Clone, Debug, PartialEq, Eq, Hash)]
#[cfg_attr(feature = "trace", derive(Serialize))]
#[cfg_attr(feature = "replay", derive(Deserialize))]
#[cfg_attr(feature = "serde", serde(rename_all = "kebab-case"))]
pub enum PowerPreference {
    /// Adapter that uses the least possible power. This is often an integrated GPU.
    LowPower = 0,
    /// Adapter that has the highest performance. This is often a discrete GPU.
    HighPerformance = 1,
}

impl Default for PowerPreference {
    fn default() -> Self {
        Self::LowPower
    }
}

bitflags::bitflags! {
    /// Represents the backends that wgpu will use.
    #[repr(transparent)]
    pub struct Backends: u32 {
        /// Supported on Windows, Linux/Android, and macOS/iOS via Vulkan Portability (with the Vulkan feature enabled)
        const VULKAN = 1 << Backend::Vulkan as u32;
        /// Currently unsupported
        const GL = 1 << Backend::Gl as u32;
        /// Supported on macOS/iOS
        const METAL = 1 << Backend::Metal as u32;
        /// Supported on Windows 10
        const DX12 = 1 << Backend::Dx12 as u32;
        /// Supported on Windows 7+
        const DX11 = 1 << Backend::Dx11 as u32;
        /// Supported when targeting the web through webassembly
        const BROWSER_WEBGPU = 1 << Backend::BrowserWebGpu as u32;
        /// All the apis that wgpu offers first tier of support for.
        ///
        /// Vulkan + Metal + DX12 + Browser WebGPU
        const PRIMARY = Self::VULKAN.bits
            | Self::METAL.bits
            | Self::DX12.bits
            | Self::BROWSER_WEBGPU.bits;
        /// All the apis that wgpu offers second tier of support for. These may
        /// be unsupported/still experimental.
        ///
        /// OpenGL + DX11
        const SECONDARY = Self::GL.bits | Self::DX11.bits;
    }
}

#[cfg(feature = "bitflags_serde_shim")]
bitflags_serde_shim::impl_serde_for_bitflags!(Backends);

impl From<Backend> for Backends {
    fn from(backend: Backend) -> Self {
        Self::from_bits(1 << backend as u32).unwrap()
    }
}

/// Options for requesting adapter.
///
/// Corresponds to [WebGPU `GPURequestAdapterOptions`](
/// https://gpuweb.github.io/gpuweb/#dictdef-gpurequestadapteroptions).
#[repr(C)]
#[derive(Clone, Debug, PartialEq, Eq, Hash)]
#[cfg_attr(feature = "trace", derive(Serialize))]
#[cfg_attr(feature = "replay", derive(Deserialize))]
pub struct RequestAdapterOptions<S> {
    /// Power preference for the adapter.
    pub power_preference: PowerPreference,
    /// Indicates that only a fallback adapter can be returned. This is generally a "software"
    /// implementation on the system.
    pub force_fallback_adapter: bool,
    /// Surface that is required to be presentable with the requested adapter. This does not
    /// create the surface, only guarantees that the adapter can present to said surface.
    pub compatible_surface: Option<S>,
}

impl<S> Default for RequestAdapterOptions<S> {
    fn default() -> Self {
        Self {
            power_preference: PowerPreference::default(),
            force_fallback_adapter: false,
            compatible_surface: None,
        }
    }
}

//TODO: make robust resource access configurable

bitflags::bitflags! {
    /// Features that are not guaranteed to be supported.
    ///
    /// These are either part of the webgpu standard, or are extension features supported by
    /// wgpu when targeting native.
    ///
    /// If you want to use a feature, you need to first verify that the adapter supports
    /// the feature. If the adapter does not support the feature, requesting a device with it enabled
    /// will panic.
    ///
    /// Corresponds to [WebGPU `GPUFeatureName`](
    /// https://gpuweb.github.io/gpuweb/#enumdef-gpufeaturename).
    #[repr(transparent)]
    #[derive(Default)]
    pub struct Features: u64 {
        //
        // ---- Start numbering at 1 << 0 ----
        //
        // WebGPU features:
        //

        /// By default, polygon depth is clipped to 0-1 range before/during rasterization.
        /// Anything outside of that range is rejected, and respective fragments are not touched.
        ///
        /// With this extension, we can disabling clipping. That allows
        /// shadow map occluders to be rendered into a tighter depth range.
        ///
        /// Supported platforms:
        /// - desktops
        /// - some mobile chips
        ///
        /// This is a web and native feature.
        const DEPTH_CLIP_CONTROL = 1 << 0;
        /// Allows for explicit creation of textures of format [`TextureFormat::Depth24PlusStencil8`]
        ///
        /// Supported platforms:
        /// - Vulkan (some)
        /// - DX12
        /// - Metal (Macs with amd GPUs)
        ///
        /// This is a web and native feature.
        const DEPTH24PLUS_STENCIL8 = 1 << 1;
        /// Allows for explicit creation of textures of format [`TextureFormat::Depth32FloatStencil8`]
        ///
        /// Supported platforms:
        /// - Vulkan (mostly)
        /// - DX12
        /// - Metal
        ///
        /// This is a web and native feature.
        const DEPTH32FLOAT_STENCIL8 = 1 << 2;
        /// Enables BCn family of compressed textures. All BCn textures use 4x4 pixel blocks
        /// with 8 or 16 bytes per block.
        ///
        /// Compressed textures sacrifice some quality in exchange for significantly reduced
        /// bandwidth usage.
        ///
        /// Support for this feature guarantees availability of [`TextureUsages::COPY_SRC | TextureUsages::COPY_DST | TextureUsages::TEXTURE_BINDING`] for BCn formats.
        /// [`Features::TEXTURE_ADAPTER_SPECIFIC_FORMAT_FEATURES`] may enable additional usages.
        ///
        /// Supported Platforms:
        /// - desktops
        ///
        /// This is a web and native feature.
        const TEXTURE_COMPRESSION_BC = 1 << 3;
        /// Enables ETC family of compressed textures. All ETC textures use 4x4 pixel blocks.
        /// ETC2 RGB and RGBA1 are 8 bytes per block. RTC2 RGBA8 and EAC are 16 bytes per block.
        ///
        /// Compressed textures sacrifice some quality in exchange for significantly reduced
        /// bandwidth usage.
        ///
        /// Support for this feature guarantees availability of [`TextureUsages::COPY_SRC | TextureUsages::COPY_DST | TextureUsages::TEXTURE_BINDING`] for ETC2 formats.
        /// [`Features::TEXTURE_ADAPTER_SPECIFIC_FORMAT_FEATURES`] may enable additional usages.
        ///
        /// Supported Platforms:
        /// - Intel/Vulkan
        /// - Mobile (some)
        ///
        /// This is a web and native feature.
        const TEXTURE_COMPRESSION_ETC2 = 1 << 4;
        /// Enables ASTC family of compressed textures. ASTC textures use pixel blocks varying from 4x4 to 12x12.
        /// Blocks are always 16 bytes.
        ///
        /// Compressed textures sacrifice some quality in exchange for significantly reduced
        /// bandwidth usage.
        ///
        /// Support for this feature guarantees availability of [`TextureUsages::COPY_SRC | TextureUsages::COPY_DST | TextureUsages::TEXTURE_BINDING`] for ASTC formats.
        /// [`Features::TEXTURE_ADAPTER_SPECIFIC_FORMAT_FEATURES`] may enable additional usages.
        ///
        /// Supported Platforms:
        /// - Intel/Vulkan
        /// - Mobile (some)
        ///
        /// This is a web and native feature.
        const TEXTURE_COMPRESSION_ASTC_LDR = 1 << 5;
        /// Allows non-zero value for the "first instance" in indirect draw calls.
        ///
        /// Supported Platforms:
        /// - Vulkan (mostly)
        /// - DX12
        /// - Metal
        ///
        /// This is a web and native feature.
        const INDIRECT_FIRST_INSTANCE = 1 << 6;
        /// Enables use of Timestamp Queries. These queries tell the current gpu timestamp when
        /// all work before the query is finished. Call [`CommandEncoder::write_timestamp`],
        /// [`RenderPassEncoder::write_timestamp`], or [`ComputePassEncoder::write_timestamp`] to
        /// write out a timestamp.
        ///
        /// They must be resolved using [`CommandEncoder::resolve_query_sets`] into a buffer,
        /// then the result must be multiplied by the timestamp period [`Queue::get_timestamp_period`]
        /// to get the timestamp in nanoseconds. Multiple timestamps can then be diffed to get the
        /// time for operations between them to finish.
        ///
        /// Due to wgpu-hal limitations, this is only supported on vulkan for now.
        ///
        /// Supported Platforms:
        /// - Vulkan (works)
        /// - DX12 (works)
        ///
        /// This is a web and native feature.
        const TIMESTAMP_QUERY = 1 << 7;
        /// Enables use of Pipeline Statistics Queries. These queries tell the count of various operations
        /// performed between the start and stop call. Call [`RenderPassEncoder::begin_pipeline_statistics_query`] to start
        /// a query, then call [`RenderPassEncoder::end_pipeline_statistics_query`] to stop one.
        ///
        /// They must be resolved using [`CommandEncoder::resolve_query_sets`] into a buffer.
        /// The rules on how these resolve into buffers are detailed in the documentation for [`PipelineStatisticsTypes`].
        ///
        /// Due to wgpu-hal limitations, this is only supported on vulkan for now.
        ///
        /// Supported Platforms:
        /// - Vulkan (works)
        /// - DX12 (works)
        ///
        /// This is a web and native feature.
        const PIPELINE_STATISTICS_QUERY = 1 << 8;
        /// Allows shaders to acquire the FP16 ability
        ///
        /// Note: this is not supported in naga yet，only through spir-v passthrough right now.
        ///
        /// Supported Platforms:
        /// - Vulkan
        /// - Metal
        ///
        /// This is a web and native feature.
        const SHADER_FLOAT16 = 1 << 9;

        //
        // ---- Restart Numbering for Native Features ---
        //
        // Native Features:
        //

        /// Webgpu only allows the MAP_READ and MAP_WRITE buffer usage to be matched with
        /// COPY_DST and COPY_SRC respectively. This removes this requirement.
        ///
        /// This is only beneficial on systems that share memory between CPU and GPU. If enabled
        /// on a system that doesn't, this can severely hinder performance. Only use if you understand
        /// the consequences.
        ///
        /// Supported platforms:
        /// - All
        ///
        /// This is a native only feature.
        const MAPPABLE_PRIMARY_BUFFERS = 1 << 16;
        /// Allows the user to create uniform arrays of textures in shaders:
        ///
        /// ex.
        /// `var textures: binding_array<texture_2d<f32>, 10>` (WGSL)\
        /// `uniform texture2D textures[10]` (GLSL)
        ///
        /// If [`Features::STORAGE_RESOURCE_BINDING_ARRAY`] is supported as well as this, the user
        /// may also create uniform arrays of storage textures.
        ///
        /// ex.
        /// `var textures: array<texture_storage_2d<f32, write>, 10>` (WGSL)\
        /// `uniform image2D textures[10]` (GLSL)
        ///
        /// This capability allows them to exist and to be indexed by dynamically uniform
        /// values.
        ///
        /// Supported platforms:
        /// - DX12
        /// - Metal (with MSL 2.0+ on macOS 10.13+)
        /// - Vulkan
        ///
        /// This is a native only feature.
        const TEXTURE_BINDING_ARRAY = 1 << 17;
        /// Allows the user to create arrays of buffers in shaders:
        ///
        /// ex.
        /// `var<uniform> buffer_array: array<MyBuffer, 10>` (WGSL)\
        /// `uniform myBuffer { ... } buffer_array[10]` (GLSL)
        ///
        /// This capability allows them to exist and to be indexed by dynamically uniform
        /// values.
        ///
        /// If [`Features::STORAGE_RESOURCE_BINDING_ARRAY`] is supported as well as this, the user
        /// may also create arrays of storage buffers.
        ///
        /// ex.
        /// `var<storage> buffer_array: array<MyBuffer, 10>` (WGSL)\
        /// `buffer myBuffer { ... } buffer_array[10]` (GLSL)
        ///
        /// Supported platforms:
        /// - DX12
        /// - Vulkan
        ///
        /// This is a native only feature.
        const BUFFER_BINDING_ARRAY = 1 << 18;
        /// Allows the user to create uniform arrays of storage buffers or textures in shaders,
        /// if resp. [`Features::BUFFER_BINDING_ARRAY`] or [`Features::TEXTURE_BINDING_ARRAY`]
        /// is supported.
        ///
        /// This capability allows them to exist and to be indexed by dynamically uniform
        /// values.
        ///
        /// Supported platforms:
        /// - Metal (with MSL 2.2+ on macOS 10.13+)
        /// - Vulkan
        ///
        /// This is a native only feature.
        const STORAGE_RESOURCE_BINDING_ARRAY = 1 << 19;
        /// Allows shaders to index sampled texture and storage buffer resource arrays with dynamically non-uniform values:
        ///
        /// ex. `texture_array[vertex_data]`
        ///
        /// In order to use this capability, the corresponding GLSL extension must be enabled like so:
        ///
        /// `#extension GL_EXT_nonuniform_qualifier : require`
        ///
        /// and then used either as `nonuniformEXT` qualifier in variable declaration:
        ///
        /// ex. `layout(location = 0) nonuniformEXT flat in int vertex_data;`
        ///
        /// or as `nonuniformEXT` constructor:
        ///
        /// ex. `texture_array[nonuniformEXT(vertex_data)]`
        ///
        /// WGSL and HLSL do not need any extension.
        ///
        /// Supported platforms:
        /// - DX12
        /// - Metal (with MSL 2.0+ on macOS 10.13+)
        /// - Vulkan 1.2+ (or VK_EXT_descriptor_indexing)'s shaderSampledImageArrayNonUniformIndexing & shaderStorageBufferArrayNonUniformIndexing feature)
        ///
        /// This is a native only feature.
        const SAMPLED_TEXTURE_AND_STORAGE_BUFFER_ARRAY_NON_UNIFORM_INDEXING = 1 << 20;
        /// Allows shaders to index uniform buffer and storage texture resource arrays with dynamically non-uniform values:
        ///
        /// ex. `texture_array[vertex_data]`
        ///
        /// In order to use this capability, the corresponding GLSL extension must be enabled like so:
        ///
        /// `#extension GL_EXT_nonuniform_qualifier : require`
        ///
        /// and then used either as `nonuniformEXT` qualifier in variable declaration:
        ///
        /// ex. `layout(location = 0) nonuniformEXT flat in int vertex_data;`
        ///
        /// or as `nonuniformEXT` constructor:
        ///
        /// ex. `texture_array[nonuniformEXT(vertex_data)]`
        ///
        /// WGSL and HLSL do not need any extension.
        ///
        /// Supported platforms:
        /// - DX12
        /// - Metal (with MSL 2.0+ on macOS 10.13+)
        /// - Vulkan 1.2+ (or VK_EXT_descriptor_indexing)'s shaderUniformBufferArrayNonUniformIndexing & shaderStorageTextureArrayNonUniformIndexing feature)
        ///
        /// This is a native only feature.
        const UNIFORM_BUFFER_AND_STORAGE_TEXTURE_ARRAY_NON_UNIFORM_INDEXING = 1 << 21;
        /// Allows the user to create bind groups continaing arrays with less bindings than the BindGroupLayout.
        ///
        /// This is a native only feature.
        const PARTIALLY_BOUND_BINDING_ARRAY = 1 << 22;
        /// Allows the user to call [`RenderPass::multi_draw_indirect`] and [`RenderPass::multi_draw_indexed_indirect`].
        ///
        /// Allows multiple indirect calls to be dispatched from a single buffer.
        ///
        /// Supported platforms:
        /// - DX12
        /// - Vulkan
        /// - Metal (Emulated on top of `draw_indirect` and `draw_indexed_indirect`)
        ///
        /// This is a native only feature.
        const MULTI_DRAW_INDIRECT = 1 << 23;
        /// Allows the user to call [`RenderPass::multi_draw_indirect_count`] and [`RenderPass::multi_draw_indexed_indirect_count`].
        ///
        /// This allows the use of a buffer containing the actual number of draw calls.
        ///
        /// Supported platforms:
        /// - DX12
        /// - Vulkan 1.2+ (or VK_KHR_draw_indirect_count)
        ///
        /// This is a native only feature.
        const MULTI_DRAW_INDIRECT_COUNT = 1 << 24;
        /// Allows the use of push constants: small, fast bits of memory that can be updated
        /// inside a [`RenderPass`].
        ///
        /// Allows the user to call [`RenderPass::set_push_constants`], provide a non-empty array
        /// to [`PipelineLayoutDescriptor`], and provide a non-zero limit to [`Limits::max_push_constant_size`].
        ///
        /// A block of push constants can be declared with `layout(push_constant) uniform Name {..}` in shaders.
        ///
        /// Supported platforms:
        /// - DX12
        /// - Vulkan
        /// - Metal
        /// - DX11 (emulated with uniforms)
        /// - OpenGL (emulated with uniforms)
        ///
        /// This is a native only feature.
        const PUSH_CONSTANTS = 1 << 25;
        /// Allows the use of [`AddressMode::ClampToBorder`] with a border color
        /// other than [`SamplerBorderColor::Zero`].
        ///
        /// Supported platforms:
        /// - DX12
        /// - Vulkan
        /// - Metal (macOS 10.12+ only)
        /// - DX11
        /// - OpenGL
        ///
        /// This is a web and native feature.
        const ADDRESS_MODE_CLAMP_TO_BORDER = 1 << 26;
        /// Allows the user to set [`PolygonMode::Line`] in [`PrimitiveState::polygon_mode`]
        ///
        /// This allows drawing polygons/triangles as lines (wireframe) instead of filled
        ///
        /// Supported platforms:
        /// - DX12
        /// - Vulkan
        /// - Metal
        ///
        /// This is a native only feature.
        const POLYGON_MODE_LINE = 1 << 27;
        /// Allows the user to set [`PolygonMode::Point`] in [`PrimitiveState::polygon_mode`]
        ///
        /// This allows only drawing the vertices of polygons/triangles instead of filled
        ///
        /// Supported platforms:
        /// - DX12
        /// - Vulkan
        ///
        /// This is a native only feature.
        const POLYGON_MODE_POINT = 1 << 28;
        /// Enables device specific texture format features.
        ///
        /// See `TextureFormatFeatures` for a listing of the features in question.
        ///
        /// By default only texture format properties as defined by the WebGPU specification are allowed.
        /// Enabling this feature flag extends the features of each format to the ones supported by the current device.
        /// Note that without this flag, read/write storage access is not allowed at all.
        ///
        /// This extension does not enable additional formats.
        ///
        /// This is a native-only feature.
        const TEXTURE_ADAPTER_SPECIFIC_FORMAT_FEATURES = 1 << 29;
        /// Enables 64-bit floating point types in SPIR-V shaders.
        ///
        /// Note: even when supported by GPU hardware, 64-bit floating point operations are
        /// frequently between 16 and 64 _times_ slower than equivalent operations on 32-bit floats.
        ///
        /// Supported Platforms:
        /// - Vulkan
        ///
        /// This is a native-only feature.
        const SHADER_FLOAT64 = 1 << 30;
        /// Enables using 64-bit types for vertex attributes.
        ///
        /// Requires SHADER_FLOAT64.
        ///
        /// Supported Platforms: N/A
        ///
        /// This is a native-only feature.
        const VERTEX_ATTRIBUTE_64BIT = 1 << 31;
        /// Allows the user to set a overestimation-conservative-rasterization in [`PrimitiveState::conservative`]
        ///
        /// Processing of degenerate triangles/lines is hardware specific.
        /// Only triangles are supported.
        ///
        /// Supported platforms:
        /// - Vulkan
        ///
        /// This is a native only feature.
        const CONSERVATIVE_RASTERIZATION = 1 << 32;
        /// Enables bindings of writable storage buffers and textures visible to vertex shaders.
        ///
        /// Note: some (tiled-based) platforms do not support vertex shaders with any side-effects.
        ///
        /// Supported Platforms:
        /// - All
        ///
        /// This is a native-only feature.
        const VERTEX_WRITABLE_STORAGE = 1 << 33;
        /// Enables clear to zero for textures.
        ///
        /// Supported platforms:
        /// - All
        ///
        /// This is a native only feature.
        const CLEAR_TEXTURE = 1 << 34;
        /// Enables creating shader modules from SPIR-V binary data (unsafe).
        ///
        /// SPIR-V data is not parsed or interpreted in any way; you can use
        /// [`wgpu::make_spirv_raw!`] to check for alignment and magic number when converting from
        /// raw bytes.
        ///
        /// Supported platforms:
        /// - Vulkan, in case shader's requested capabilities and extensions agree with
        /// Vulkan implementation.
        ///
        /// This is a native only feature.
        const SPIRV_SHADER_PASSTHROUGH = 1 << 35;
        /// Enables `builtin(primitive_index)` in fragment shaders.
        ///
        /// Note: enables geometry processing for pipelines using the builtin.
        /// This may come with a significant performance impact on some hardware.
        /// Other pipelines are not affected.
        ///
        /// Supported platforms:
        /// - Vulkan
        ///
        /// This is a native only feature.
        const SHADER_PRIMITIVE_INDEX = 1 << 36;
        /// Enables multiview render passes and `builtin(view_index)` in vertex shaders.
        ///
        /// Supported platforms:
        /// - Vulkan
        ///
        /// This is a native only feature.
        const MULTIVIEW = 1 << 37;
        /// Enables normalized `16-bit` texture formats.
        ///
        /// Supported platforms:
        /// - Vulkan
        /// - DX12
        /// - Metal
        ///
        /// This is a native only feature.
        const TEXTURE_FORMAT_16BIT_NORM = 1 << 38;
        /// Allows the use of [`AddressMode::ClampToBorder`] with a border color
        /// of [`SamplerBorderColor::Zero`].
        ///
        /// Supported platforms:
        /// - DX12
        /// - Vulkan
        /// - Metal
        /// - DX11
        /// - OpenGL
        ///
        /// This is a native only feature.
        const ADDRESS_MODE_CLAMP_TO_ZERO = 1 << 39;
        /// Enables ASTC HDR family of compressed textures.
        ///
        /// Compressed textures sacrifice some quality in exchange for significantly reduced
        /// bandwidth usage.
        ///
        /// Support for this feature guarantees availability of [`TextureUsages::COPY_SRC | TextureUsages::COPY_DST | TextureUsages::TEXTURE_BINDING`] for BCn formats.
        /// [`Features::TEXTURE_ADAPTER_SPECIFIC_FORMAT_FEATURES`] may enable additional usages.
        ///
        /// Supported Platforms:
        /// - Metal
        /// - Vulkan
        ///
        /// This is a native-only feature.
        const TEXTURE_COMPRESSION_ASTC_HDR = 1 << 40;
        /// Allows for timestamp queries inside renderpasses. Metal does not allow this
        /// on Apple GPUs.
        ///
        /// Implies [`Features::TIMESTAMP_QUERIES`] is supported.
        ///
        /// Supported platforms:
        /// - Vulkan
        /// - DX12
        /// - Metal (Intel and AMD GPUs)
        const WRITE_TIMESTAMP_INSIDE_PASSES = 1 << 41;
    }
}

#[cfg(feature = "bitflags_serde_shim")]
bitflags_serde_shim::impl_serde_for_bitflags!(Features);

impl Features {
    /// Mask of all features which are part of the upstream WebGPU standard.
    pub const fn all_webgpu_mask() -> Self {
        Self::from_bits_truncate(0x0000_0000_0000_FFFF)
    }

    /// Mask of all features that are only available when targeting native (not web).
    pub const fn all_native_mask() -> Self {
        Self::from_bits_truncate(0xFFFF_FFFF_FFFF_0000)
    }
}

/// Represents the sets of limits an adapter/device supports.
///
/// We provide three different defaults.
/// - [`Limits::downlevel_defaults()`]. This is a set of limits that is guaranteed to work on almost
///   all backends, including "downlevel" backends such as OpenGL and D3D11, other than WebGL. For
///   most applications we recommend using these limits, assuming they are high enough for your
///   application, and you do not intent to support WebGL.
/// - [`Limits::downlevel_webgl2_defaults()`] This is a set of limits that is lower even than the
///   [`downlevel_defaults()`], configured to be low enough to support running in the browser using
///   WebGL2.
/// - [`Limits::default()`]. This is the set of limits that is guarenteed to work on all modern
///   backends and is guarenteed to be supported by WebGPU. Applications needing more modern
///   features can use this as a reasonable set of limits if they are targetting only desktop and
///   modern mobile devices.
///
/// We recommend starting with the most restrictive limits you can and manually increasing the
/// limits you need boosted. This will let you stay running on all hardware that supports the limits
/// you need.
///
/// Limits "better" than the default must be supported by the adapter and requested when requesting
/// a device. If limits "better" than the adapter supports are requested, requesting a device will
/// panic. Once a device is requested, you may only use resources up to the limits requested _even_
/// if the adapter supports "better" limits.
///
/// Requesting limits that are "better" than you need may cause performance to decrease because the
/// implementation needs to support more than is needed. You should ideally only request exactly
/// what you need.
///
/// Corresponds to [WebGPU `GPUSupportedLimits`](
/// https://gpuweb.github.io/gpuweb/#gpusupportedlimits).
///
/// [`downlevel_defaults()`]: Limits::downlevel_defaults
#[repr(C)]
#[derive(Clone, Debug, PartialEq, Eq, Hash)]
#[cfg_attr(feature = "trace", derive(Serialize))]
#[cfg_attr(feature = "replay", derive(Deserialize))]
#[cfg_attr(feature = "serde", serde(rename_all = "camelCase"))]
pub struct Limits {
    /// Maximum allowed value for the `size.width` of a texture created with `TextureDimension::D1`.
    /// Defaults to 8192. Higher is "better".
    pub max_texture_dimension_1d: u32,
    /// Maximum allowed value for the `size.width` and `size.height` of a texture created with `TextureDimension::D2`.
    /// Defaults to 8192. Higher is "better".
    pub max_texture_dimension_2d: u32,
    /// Maximum allowed value for the `size.width`, `size.height`, and `size.depth_or_array_layers`
    /// of a texture created with `TextureDimension::D3`.
    /// Defaults to 2048. Higher is "better".
    pub max_texture_dimension_3d: u32,
    /// Maximum allowed value for the `size.depth_or_array_layers` of a texture created with
    /// `TextureDimension::D1` or `TextureDimension::D2`.
    /// Defaults to 256. Higher is "better".
    pub max_texture_array_layers: u32,
    /// Amount of bind groups that can be attached to a pipeline at the same time. Defaults to 4. Higher is "better".
    pub max_bind_groups: u32,
    /// Amount of uniform buffer bindings that can be dynamic in a single pipeline. Defaults to 8. Higher is "better".
    pub max_dynamic_uniform_buffers_per_pipeline_layout: u32,
    /// Amount of storage buffer bindings that can be dynamic in a single pipeline. Defaults to 4. Higher is "better".
    pub max_dynamic_storage_buffers_per_pipeline_layout: u32,
    /// Amount of sampled textures visible in a single shader stage. Defaults to 16. Higher is "better".
    pub max_sampled_textures_per_shader_stage: u32,
    /// Amount of samplers visible in a single shader stage. Defaults to 16. Higher is "better".
    pub max_samplers_per_shader_stage: u32,
    /// Amount of storage buffers visible in a single shader stage. Defaults to 8. Higher is "better".
    pub max_storage_buffers_per_shader_stage: u32,
    /// Amount of storage textures visible in a single shader stage. Defaults to 8. Higher is "better".
    pub max_storage_textures_per_shader_stage: u32,
    /// Amount of uniform buffers visible in a single shader stage. Defaults to 12. Higher is "better".
    pub max_uniform_buffers_per_shader_stage: u32,
    /// Maximum size in bytes of a binding to a uniform buffer. Defaults to 64 KB. Higher is "better".
    pub max_uniform_buffer_binding_size: u32,
    /// Maximum size in bytes of a binding to a storage buffer. Defaults to 128 MB. Higher is "better".
    pub max_storage_buffer_binding_size: u32,
    /// Maximum length of `VertexState::buffers` when creating a `RenderPipeline`.
    /// Defaults to 8. Higher is "better".
    pub max_vertex_buffers: u32,
    /// Maximum length of `VertexBufferLayout::attributes`, summed over all `VertexState::buffers`,
    /// when creating a `RenderPipeline`.
    /// Defaults to 16. Higher is "better".
    pub max_vertex_attributes: u32,
    /// Maximum value for `VertexBufferLayout::array_stride` when creating a `RenderPipeline`.
    /// Defaults to 2048. Higher is "better".
    pub max_vertex_buffer_array_stride: u32,
    /// Amount of storage available for push constants in bytes. Defaults to 0. Higher is "better".
    /// Requesting more than 0 during device creation requires [`Features::PUSH_CONSTANTS`] to be enabled.
    ///
    /// Expect the size to be:
    /// - Vulkan: 128-256 bytes
    /// - DX12: 256 bytes
    /// - Metal: 4096 bytes
    /// - DX11 & OpenGL don't natively support push constants, and are emulated with uniforms,
    ///   so this number is less useful but likely 256.
    pub max_push_constant_size: u32,
    /// Required `BufferBindingType::Uniform` alignment for `BufferBinding::offset`
    /// when creating a `BindGroup`, or for `set_bind_group` `dynamicOffsets`.
    /// Defaults to 256. Lower is "better".
    pub min_uniform_buffer_offset_alignment: u32,
    /// Required `BufferBindingType::Storage` alignment for `BufferBinding::offset`
    /// when creating a `BindGroup`, or for `set_bind_group` `dynamicOffsets`.
    /// Defaults to 256. Lower is "better".
    pub min_storage_buffer_offset_alignment: u32,
    /// Maximum allowed number of components (scalars) of input or output locations for
    /// inter-stage communication (vertex outputs to fragment inputs). Defaults to 60.
    pub max_inter_stage_shader_components: u32,
    /// Maximum number of bytes used for workgroup memory in a compute entry point. Defaults to
    /// 16352.
    pub max_compute_workgroup_storage_size: u32,
    /// Maximum value of the product of the `workgroup_size` dimensions for a compute entry-point.
    /// Defaults to 256.
    pub max_compute_invocations_per_workgroup: u32,
    /// The maximum value of the workgroup_size X dimension for a compute stage `ShaderModule` entry-point.
    /// Defaults to 256.
    pub max_compute_workgroup_size_x: u32,
    /// The maximum value of the workgroup_size Y dimension for a compute stage `ShaderModule` entry-point.
    /// Defaults to 256.
    pub max_compute_workgroup_size_y: u32,
    /// The maximum value of the workgroup_size Z dimension for a compute stage `ShaderModule` entry-point.
    /// Defaults to 64.
    pub max_compute_workgroup_size_z: u32,
    /// The maximum value for each dimension of a `ComputePass::dispatch(x, y, z)` operation.
    /// Defaults to 65535.
    pub max_compute_workgroups_per_dimension: u32,
    /// A limit above which buffer allocations are guaranteed to fail.
    ///
    /// Buffer allocations below the maximum buffer size may not succed depending on available memory,
    /// fragmentation and other factors.
    pub max_buffer_size: u64,
}

impl Default for Limits {
    fn default() -> Self {
        Self {
            max_texture_dimension_1d: 8192,
            max_texture_dimension_2d: 8192,
            max_texture_dimension_3d: 2048,
            max_texture_array_layers: 256,
            max_bind_groups: 4,
            max_dynamic_uniform_buffers_per_pipeline_layout: 8,
            max_dynamic_storage_buffers_per_pipeline_layout: 4,
            max_sampled_textures_per_shader_stage: 16,
            max_samplers_per_shader_stage: 16,
            max_storage_buffers_per_shader_stage: 8,
            max_storage_textures_per_shader_stage: 8,
            max_uniform_buffers_per_shader_stage: 12,
            max_uniform_buffer_binding_size: 64 << 10,
            max_storage_buffer_binding_size: 128 << 20,
            max_vertex_buffers: 8,
            max_vertex_attributes: 16,
            max_vertex_buffer_array_stride: 2048,
            max_push_constant_size: 0,
            min_uniform_buffer_offset_alignment: 256,
            min_storage_buffer_offset_alignment: 256,
            max_inter_stage_shader_components: 60,
            max_compute_workgroup_storage_size: 16352,
            max_compute_invocations_per_workgroup: 256,
            max_compute_workgroup_size_x: 256,
            max_compute_workgroup_size_y: 256,
            max_compute_workgroup_size_z: 64,
            max_compute_workgroups_per_dimension: 65535,
            max_buffer_size: 1 << 30,
        }
    }
}

impl Limits {
    /// These default limits are guarenteed to be compatible with GLES-3.1, and D3D11
    pub fn downlevel_defaults() -> Self {
        Self {
            max_texture_dimension_1d: 2048,
            max_texture_dimension_2d: 2048,
            max_texture_dimension_3d: 256,
            max_texture_array_layers: 256,
            max_bind_groups: 4,
            max_dynamic_uniform_buffers_per_pipeline_layout: 8,
            max_dynamic_storage_buffers_per_pipeline_layout: 4,
            max_sampled_textures_per_shader_stage: 16,
            max_samplers_per_shader_stage: 16,
            max_storage_buffers_per_shader_stage: 4,
            max_storage_textures_per_shader_stage: 4,
            max_uniform_buffers_per_shader_stage: 12,
            max_uniform_buffer_binding_size: 16 << 10,
            max_storage_buffer_binding_size: 128 << 20,
            max_vertex_buffers: 8,
            max_vertex_attributes: 16,
            max_vertex_buffer_array_stride: 2048,
            max_push_constant_size: 0,
            min_uniform_buffer_offset_alignment: 256,
            min_storage_buffer_offset_alignment: 256,
            max_inter_stage_shader_components: 60,
            max_compute_workgroup_storage_size: 16352,
            max_compute_invocations_per_workgroup: 256,
            max_compute_workgroup_size_x: 256,
            max_compute_workgroup_size_y: 256,
            max_compute_workgroup_size_z: 64,
            max_compute_workgroups_per_dimension: 65535,
            max_buffer_size: 1 << 28,
        }
    }

    /// These default limits are guarenteed to be compatible with GLES-3.0, and D3D11, and WebGL2
    pub fn downlevel_webgl2_defaults() -> Self {
        Self {
            max_uniform_buffers_per_shader_stage: 11,
            max_storage_buffers_per_shader_stage: 0,
            max_storage_textures_per_shader_stage: 0,
            max_dynamic_storage_buffers_per_pipeline_layout: 0,
            max_storage_buffer_binding_size: 0,
            max_vertex_buffer_array_stride: 255,
            max_compute_workgroup_storage_size: 0,
            max_compute_invocations_per_workgroup: 0,
            max_compute_workgroup_size_x: 0,
            max_compute_workgroup_size_y: 0,
            max_compute_workgroup_size_z: 0,
            max_compute_workgroups_per_dimension: 0,

            // Most of the values should be the same as the downlevel defaults
            ..Self::downlevel_defaults()
        }
    }

    /// Modify the current limits to use the resolution limits of the other.
    ///
    /// This is useful because the swapchain might need to be larger than any other image in the application.
    ///
    /// If your application only needs 512x512, you might be running on a 4k display and need extremely high resolution limits.
    pub fn using_resolution(self, other: Self) -> Self {
        Self {
            max_texture_dimension_1d: other.max_texture_dimension_1d,
            max_texture_dimension_2d: other.max_texture_dimension_2d,
            max_texture_dimension_3d: other.max_texture_dimension_3d,
            ..self
        }
    }

    /// Modify the current limits to use the buffer alignment limits of the adapter.
    ///
    /// This is useful for when you'd like to dynamically use the "best" supported buffer alignments.
    pub fn using_alignment(self, other: Self) -> Self {
        Self {
            min_uniform_buffer_offset_alignment: other.min_uniform_buffer_offset_alignment,
            min_storage_buffer_offset_alignment: other.min_storage_buffer_offset_alignment,
            ..self
        }
    }

    /// Compares every limits within self is within the limits given in `allowed`.
    ///
    /// If you need detailed information on failures, look at [`Limits::check_limits_with_fail_fn`].
    pub fn check_limits(&self, allowed: &Self) -> bool {
        let mut within = true;
        self.check_limits_with_fail_fn(allowed, true, |_, _, _| within = false);
        within
    }

    /// Compares every limits within self is within the limits given in `allowed`.
    /// For an easy to use binary choice, use [`Limits::check_limits`].
    ///
    /// If a value is not within the allowed limit, this function calls the `fail_fn`
    /// with the:
    ///  - limit name
    ///  - self's limit
    ///  - allowed's limit.
    ///
    /// If fatal is true, a single failure bails out the comparison after a single failure.
    pub fn check_limits_with_fail_fn(
        &self,
        allowed: &Self,
        fatal: bool,
        mut fail_fn: impl FnMut(&'static str, u64, u64),
    ) {
        use std::cmp::Ordering;

        macro_rules! compare {
            ($name:ident, $ordering:ident) => {
                match self.$name.cmp(&allowed.$name) {
                    Ordering::$ordering | Ordering::Equal => (),
                    _ => {
                        fail_fn(stringify!($name), self.$name as u64, allowed.$name as u64);
                        if fatal {
                            return;
                        }
                    }
                }
            };
        }

        compare!(max_texture_dimension_1d, Less);
        compare!(max_texture_dimension_2d, Less);
        compare!(max_texture_dimension_3d, Less);
        compare!(max_texture_array_layers, Less);
        compare!(max_bind_groups, Less);
        compare!(max_dynamic_uniform_buffers_per_pipeline_layout, Less);
        compare!(max_dynamic_storage_buffers_per_pipeline_layout, Less);
        compare!(max_sampled_textures_per_shader_stage, Less);
        compare!(max_samplers_per_shader_stage, Less);
        compare!(max_storage_buffers_per_shader_stage, Less);
        compare!(max_storage_textures_per_shader_stage, Less);
        compare!(max_uniform_buffers_per_shader_stage, Less);
        compare!(max_uniform_buffer_binding_size, Less);
        compare!(max_storage_buffer_binding_size, Less);
        compare!(max_vertex_buffers, Less);
        compare!(max_vertex_attributes, Less);
        compare!(max_vertex_buffer_array_stride, Less);
        compare!(max_push_constant_size, Less);
        compare!(min_uniform_buffer_offset_alignment, Greater);
        compare!(min_storage_buffer_offset_alignment, Greater);
        compare!(max_inter_stage_shader_components, Less);
        compare!(max_compute_workgroup_storage_size, Less);
        compare!(max_compute_invocations_per_workgroup, Less);
        compare!(max_compute_workgroup_size_x, Less);
        compare!(max_compute_workgroup_size_y, Less);
        compare!(max_compute_workgroup_size_z, Less);
        compare!(max_compute_workgroups_per_dimension, Less);
        compare!(max_buffer_size, Less);
    }
}

/// Represents the sets of additional limits on an adapter,
/// which take place when running on downlevel backends.
#[derive(Clone, Debug, PartialEq, Eq, PartialOrd, Ord, Hash)]
pub struct DownlevelLimits {}

#[allow(unknown_lints)] // derivable_impls is nightly only currently
#[allow(clippy::derivable_impls)]
impl Default for DownlevelLimits {
    fn default() -> Self {
        DownlevelLimits {}
    }
}

/// Lists various ways the underlying platform does not conform to the WebGPU standard.
#[derive(Clone, Debug, PartialEq, Eq, PartialOrd, Ord, Hash)]
pub struct DownlevelCapabilities {
    /// Combined boolean flags.
    pub flags: DownlevelFlags,
    /// Additional limits
    pub limits: DownlevelLimits,
    /// Which collections of features shaders support. Defined in terms of D3D's shader models.
    pub shader_model: ShaderModel,
}

impl Default for DownlevelCapabilities {
    fn default() -> Self {
        Self {
            flags: DownlevelFlags::all(),
            limits: DownlevelLimits::default(),
            shader_model: ShaderModel::Sm5,
        }
    }
}

impl DownlevelCapabilities {
    /// Returns true if the underlying platform offers complete support of the baseline WebGPU standard.
    ///
    /// If this returns false, some parts of the API will result in validation errors where they would not normally.
    /// These parts can be determined by the values in this structure.
    pub fn is_webgpu_compliant(&self) -> bool {
        self.flags.contains(DownlevelFlags::compliant())
            && self.limits == DownlevelLimits::default()
            && self.shader_model >= ShaderModel::Sm5
    }
}

bitflags::bitflags! {
    /// Binary flags listing features that may or may not be present on downlevel adapters.
    ///
    /// A downlevel adapter is a GPU adapter that WGPU supports, but with potentially limited
    /// features, due to the lack of hardware feature support.
    ///
    /// Flags that are **not** present for a downlevel adapter or device usually indicates
    /// non-compliance with the WebGPU specification, but not always.
    ///
    /// You can check whether a set of flags is compliant through the
    /// [`DownlevelCapabilities::is_webgpu_compliant()`] function.
    pub struct DownlevelFlags: u32 {
        /// The device supports compiling and using compute shaders.
        ///
        /// DX11 on FL10 level hardware, WebGL2, and GLES3.0 devices do not support compute.
        const COMPUTE_SHADERS = 1 << 0;
        /// Supports binding storage buffers and textures to fragment shaders.
        const FRAGMENT_WRITABLE_STORAGE = 1 << 1;
        /// Supports indirect drawing and dispatching.
        ///
        /// DX11 on FL10 level hardware, WebGL2, and GLES 3.0 devices do not support indirect.
        const INDIRECT_EXECUTION = 1 << 2;
        /// Supports non-zero `base_vertex` parameter to indexed draw calls.
        const BASE_VERTEX = 1 << 3;
        /// Supports reading from a depth/stencil buffer while using as a read-only depth/stencil
        /// attachment.
        ///
        /// The WebGL2 and GLES backends do not support RODS.
        const READ_ONLY_DEPTH_STENCIL = 1 << 4;
        /// Supports textures with mipmaps which have a non power of two size.
        const NON_POWER_OF_TWO_MIPMAPPED_TEXTURES = 1 << 5;
        /// Supports textures that are cube arrays.
        const CUBE_ARRAY_TEXTURES = 1 << 6;
        /// Supports comparison samplers.
        const COMPARISON_SAMPLERS = 1 << 7;
        /// Supports different blend operations per color attachment.
        const INDEPENDENT_BLEND = 1 << 8;
        /// Supports storage buffers in vertex shaders.
        const VERTEX_STORAGE = 1 << 9;

        /// Supports samplers with anisotropic filtering. Note this isn't actually required by
        /// WebGPU, the implementation is allowed to completely ignore aniso clamp. This flag is
        /// here for native backends so they can comunicate to the user of aniso is enabled.
        ///
        /// All backends and all devices support anisotropic filtering.
        const ANISOTROPIC_FILTERING = 1 << 10;

        /// Supports storage buffers in fragment shaders.
        const FRAGMENT_STORAGE = 1 << 11;

        /// Supports sample-rate shading.
        const MULTISAMPLED_SHADING = 1 << 12;

        /// Supports copies between depth textures and buffers.
        ///
        /// GLES/WebGL don't support this.
        const DEPTH_TEXTURE_AND_BUFFER_COPIES = 1 << 13;

        /// Supports all the texture usages described in WebGPU. If this isn't supported, you
        /// should call `get_texture_format_features` to get how you can use textures of a given format
        const WEBGPU_TEXTURE_FORMAT_SUPPORT = 1 << 14;

        /// Supports buffer bindings with sizes that aren't a multiple of 16.
        ///
        /// WebGL doesn't support this.
        const BUFFER_BINDINGS_NOT_16_BYTE_ALIGNED = 1 << 15;
    }
}

#[cfg(feature = "bitflags_serde_shim")]
bitflags_serde_shim::impl_serde_for_bitflags!(DownlevelFlags);

impl DownlevelFlags {
    /// All flags that indicate if the backend is WebGPU compliant
    pub const fn compliant() -> Self {
        // We use manual bit twiddling to make this a const fn as `Sub` and `.remove` aren't const

        // WebGPU doesn't actually require aniso
        Self::from_bits_truncate(Self::all().bits() & !Self::ANISOTROPIC_FILTERING.bits)
    }
}

/// Collections of shader features a device supports if they support less than WebGPU normally allows.
// TODO: Fill out the differences between shader models more completely
#[derive(Copy, Clone, Debug, PartialEq, Eq, PartialOrd, Ord, Hash)]
pub enum ShaderModel {
    /// Extremely limited shaders, including a total instruction limit.
    Sm2,
    /// Missing minor features and storage images.
    Sm4,
    /// WebGPU supports shader module 5.
    Sm5,
}

/// Supported physical device types.
#[repr(u8)]
#[derive(Clone, Copy, Debug, Eq, PartialEq)]
#[cfg_attr(feature = "trace", derive(serde::Serialize))]
#[cfg_attr(feature = "replay", derive(serde::Deserialize))]
pub enum DeviceType {
    /// Other or Unknown.
    Other,
    /// Integrated GPU with shared CPU/GPU memory.
    IntegratedGpu,
    /// Discrete GPU with separate CPU/GPU memory.
    DiscreteGpu,
    /// Virtual / Hosted.
    VirtualGpu,
    /// Cpu / Software Rendering.
    Cpu,
}

//TODO: convert `vendor` and `device` to `u32`

/// Information about an adapter.
#[derive(Clone, Debug, Eq, PartialEq)]
#[cfg_attr(feature = "trace", derive(serde::Serialize))]
#[cfg_attr(feature = "replay", derive(serde::Deserialize))]
pub struct AdapterInfo {
    /// Adapter name
    pub name: String,
    /// Vendor PCI id of the adapter
    ///
    /// If the vendor has no PCI id, then this value will be the backend's vendor id equivalent. On Vulkan,
    /// Mesa would have a vendor id equivalent to it's `VkVendorId` value.
    pub vendor: usize,
    /// PCI id of the adapter
    pub device: usize,
    /// Type of device
    pub device_type: DeviceType,
    /// Driver name
    pub driver: String,
    /// Driver info
    pub driver_info: String,
    /// Backend used for device
    pub backend: Backend,
}

/// Describes a [`Device`](../wgpu/struct.Device.html).
///
/// Corresponds to [WebGPU `GPUDeviceDescriptor`](
/// https://gpuweb.github.io/gpuweb/#gpudevicedescriptor).
#[repr(C)]
#[derive(Clone, Debug, Default)]
#[cfg_attr(feature = "trace", derive(Serialize))]
#[cfg_attr(feature = "replay", derive(Deserialize))]
pub struct DeviceDescriptor<L> {
    /// Debug label for the device.
    pub label: L,
    /// Features that the device should support. If any feature is not supported by
    /// the adapter, creating a device will panic.
    pub features: Features,
    /// Limits that the device should support. If any limit is "better" than the limit exposed by
    /// the adapter, creating a device will panic.
    pub limits: Limits,
}

impl<L> DeviceDescriptor<L> {
    ///
    pub fn map_label<K>(&self, fun: impl FnOnce(&L) -> K) -> DeviceDescriptor<K> {
        DeviceDescriptor {
            label: fun(&self.label),
            features: self.features,
            limits: self.limits.clone(),
        }
    }
}

bitflags::bitflags! {
    /// Describes the shader stages that a binding will be visible from.
    ///
    /// These can be combined so something that is visible from both vertex and fragment shaders can be defined as:
    ///
    /// `ShaderStages::VERTEX | ShaderStages::FRAGMENT`
    ///
    /// Corresponds to [WebGPU `GPUShaderStageFlags`](
    /// https://gpuweb.github.io/gpuweb/#typedefdef-gpushaderstageflags).
    #[repr(transparent)]
    pub struct ShaderStages: u32 {
        /// Binding is not visible from any shader stage.
        const NONE = 0;
        /// Binding is visible from the vertex shader of a render pipeline.
        const VERTEX = 1 << 0;
        /// Binding is visible from the fragment shader of a render pipeline.
        const FRAGMENT = 1 << 1;
        /// Binding is visible from the compute shader of a compute pipeline.
        const COMPUTE = 1 << 2;
        /// Binding is visible from the vertex and fragment shaders of a render pipeline.
        const VERTEX_FRAGMENT = Self::VERTEX.bits | Self::FRAGMENT.bits;
    }
}

#[cfg(feature = "bitflags_serde_shim")]
bitflags_serde_shim::impl_serde_for_bitflags!(ShaderStages);

/// Dimensions of a particular texture view.
///
/// Corresponds to [WebGPU `GPUTextureViewDimension`](
/// https://gpuweb.github.io/gpuweb/#enumdef-gputextureviewdimension).
#[repr(C)]
#[derive(Copy, Clone, Debug, Hash, Eq, PartialEq)]
#[cfg_attr(feature = "trace", derive(Serialize))]
#[cfg_attr(feature = "replay", derive(Deserialize))]
pub enum TextureViewDimension {
    /// A one dimensional texture. `texture_1d` in WGSL and `texture1D` in GLSL.
    #[cfg_attr(feature = "serde", serde(rename = "1d"))]
    D1,
    /// A two dimensional texture. `texture_2d` in WGSL and `texture2D` in GLSL.
    #[cfg_attr(feature = "serde", serde(rename = "2d"))]
    D2,
    /// A two dimensional array texture. `texture_2d_array` in WGSL and `texture2DArray` in GLSL.
    #[cfg_attr(feature = "serde", serde(rename = "2d-array"))]
    D2Array,
    /// A cubemap texture. `texture_cube` in WGSL and `textureCube` in GLSL.
    #[cfg_attr(feature = "serde", serde(rename = "cube"))]
    Cube,
    /// A cubemap array texture. `texture_cube_array` in WGSL and `textureCubeArray` in GLSL.
    #[cfg_attr(feature = "serde", serde(rename = "cube-array"))]
    CubeArray,
    /// A three dimensional texture. `texture_3d` in WGSL and `texture3D` in GLSL.
    #[cfg_attr(feature = "serde", serde(rename = "3d"))]
    D3,
}

impl Default for TextureViewDimension {
    fn default() -> Self {
        Self::D2
    }
}

impl TextureViewDimension {
    /// Get the texture dimension required of this texture view dimension.
    pub fn compatible_texture_dimension(self) -> TextureDimension {
        match self {
            Self::D1 => TextureDimension::D1,
            Self::D2 | Self::D2Array | Self::Cube | Self::CubeArray => TextureDimension::D2,
            Self::D3 => TextureDimension::D3,
        }
    }
}

/// Alpha blend factor.
///
/// Alpha blending is very complicated: see the OpenGL or Vulkan spec for more information.
///
/// Corresponds to [WebGPU `GPUBlendFactor`](
/// https://gpuweb.github.io/gpuweb/#enumdef-gpublendfactor).
#[repr(C)]
#[derive(Copy, Clone, Debug, Hash, Eq, PartialEq)]
#[cfg_attr(feature = "trace", derive(Serialize))]
#[cfg_attr(feature = "replay", derive(Deserialize))]
#[cfg_attr(feature = "serde", serde(rename_all = "kebab-case"))]
pub enum BlendFactor {
    /// 0.0
    Zero = 0,
    /// 1.0
    One = 1,
    /// S.component
    Src = 2,
    /// 1.0 - S.component
    OneMinusSrc = 3,
    /// S.alpha
    SrcAlpha = 4,
    /// 1.0 - S.alpha
    OneMinusSrcAlpha = 5,
    /// D.component
    Dst = 6,
    /// 1.0 - D.component
    OneMinusDst = 7,
    /// D.alpha
    DstAlpha = 8,
    /// 1.0 - D.alpha
    OneMinusDstAlpha = 9,
    /// min(S.alpha, 1.0 - D.alpha)
    SrcAlphaSaturated = 10,
    /// Constant
    Constant = 11,
    /// 1.0 - Constant
    OneMinusConstant = 12,
}

/// Alpha blend operation.
///
/// Alpha blending is very complicated: see the OpenGL or Vulkan spec for more information.
///
/// Corresponds to [WebGPU `GPUBlendOperation`](
/// https://gpuweb.github.io/gpuweb/#enumdef-gpublendoperation).
#[repr(C)]
#[derive(Copy, Clone, Debug, Hash, Eq, PartialEq)]
#[cfg_attr(feature = "trace", derive(Serialize))]
#[cfg_attr(feature = "replay", derive(Deserialize))]
#[cfg_attr(feature = "serde", serde(rename_all = "kebab-case"))]
pub enum BlendOperation {
    /// Src + Dst
    Add = 0,
    /// Src - Dst
    Subtract = 1,
    /// Dst - Src
    ReverseSubtract = 2,
    /// min(Src, Dst)
    Min = 3,
    /// max(Src, Dst)
    Max = 4,
}

impl Default for BlendOperation {
    fn default() -> Self {
        Self::Add
    }
}

/// Describes a blend component of a [`BlendState`].
///
/// Corresponds to [WebGPU `GPUBlendComponent`](
/// https://gpuweb.github.io/gpuweb/#dictdef-gpublendcomponent).
#[repr(C)]
#[derive(Clone, Copy, Debug, PartialEq, Eq, Hash)]
#[cfg_attr(feature = "trace", derive(Serialize))]
#[cfg_attr(feature = "replay", derive(Deserialize))]
#[cfg_attr(feature = "serde", serde(rename_all = "camelCase"))]
pub struct BlendComponent {
    /// Multiplier for the source, which is produced by the fragment shader.
    pub src_factor: BlendFactor,
    /// Multiplier for the destination, which is stored in the target.
    pub dst_factor: BlendFactor,
    /// The binary operation applied to the source and destination,
    /// multiplied by their respective factors.
    pub operation: BlendOperation,
}

impl BlendComponent {
    /// Default blending state that replaces destination with the source.
    pub const REPLACE: Self = Self {
        src_factor: BlendFactor::One,
        dst_factor: BlendFactor::Zero,
        operation: BlendOperation::Add,
    };

    /// Blend state of (1 * src) + ((1 - src_alpha) * dst)
    pub const OVER: Self = Self {
        src_factor: BlendFactor::One,
        dst_factor: BlendFactor::OneMinusSrcAlpha,
        operation: BlendOperation::Add,
    };

    /// Returns true if the state relies on the constant color, which is
    /// set independently on a render command encoder.
    pub fn uses_constant(&self) -> bool {
        match (self.src_factor, self.dst_factor) {
            (BlendFactor::Constant, _)
            | (BlendFactor::OneMinusConstant, _)
            | (_, BlendFactor::Constant)
            | (_, BlendFactor::OneMinusConstant) => true,
            (_, _) => false,
        }
    }
}

impl Default for BlendComponent {
    fn default() -> Self {
        Self::REPLACE
    }
}

/// Describe the blend state of a render pipeline,
/// within [`ColorTargetState`].
///
/// See the OpenGL or Vulkan spec for more information.
///
/// Corresponds to [WebGPU `GPUBlendState`](
/// https://gpuweb.github.io/gpuweb/#dictdef-gpublendstate).
#[repr(C)]
#[derive(Clone, Copy, Debug, PartialEq, Eq, Hash)]
#[cfg_attr(feature = "trace", derive(Serialize))]
#[cfg_attr(feature = "replay", derive(Deserialize))]
#[cfg_attr(feature = "serde", serde(rename_all = "camelCase"))]
pub struct BlendState {
    /// Color equation.
    pub color: BlendComponent,
    /// Alpha equation.
    pub alpha: BlendComponent,
}

impl BlendState {
    /// Blend mode that does no color blending, just overwrites the output with the contents of the shader.
    pub const REPLACE: Self = Self {
        color: BlendComponent::REPLACE,
        alpha: BlendComponent::REPLACE,
    };

    /// Blend mode that does standard alpha blending with non-premultiplied alpha.
    pub const ALPHA_BLENDING: Self = Self {
        color: BlendComponent {
            src_factor: BlendFactor::SrcAlpha,
            dst_factor: BlendFactor::OneMinusSrcAlpha,
            operation: BlendOperation::Add,
        },
        alpha: BlendComponent::OVER,
    };

    /// Blend mode that does standard alpha blending with premultiplied alpha.
    pub const PREMULTIPLIED_ALPHA_BLENDING: Self = Self {
        color: BlendComponent::OVER,
        alpha: BlendComponent::OVER,
    };
}

/// Describes the color state of a render pipeline.
///
/// Corresponds to [WebGPU `GPUColorTargetState`](
/// https://gpuweb.github.io/gpuweb/#dictdef-gpucolortargetstate).
#[repr(C)]
#[derive(Clone, Debug, PartialEq, Eq, Hash)]
#[cfg_attr(feature = "trace", derive(Serialize))]
#[cfg_attr(feature = "replay", derive(Deserialize))]
#[cfg_attr(feature = "serde", serde(rename_all = "camelCase"))]
pub struct ColorTargetState {
    /// The [`TextureFormat`] of the image that this pipeline will render to. Must match the the format
    /// of the corresponding color attachment in [`CommandEncoder::begin_render_pass`][CEbrp]
    ///
    /// [CEbrp]: ../wgpu/struct.CommandEncoder.html#method.begin_render_pass
    pub format: TextureFormat,
    /// The blending that is used for this pipeline.
    #[cfg_attr(feature = "serde", serde(default))]
    pub blend: Option<BlendState>,
    /// Mask which enables/disables writes to different color/alpha channel.
    #[cfg_attr(feature = "serde", serde(default))]
    pub write_mask: ColorWrites,
}

impl From<TextureFormat> for ColorTargetState {
    fn from(format: TextureFormat) -> Self {
        Self {
            format,
            blend: None,
            write_mask: ColorWrites::ALL,
        }
    }
}

/// Primitive type the input mesh is composed of.
///
/// Corresponds to [WebGPU `GPUPrimitiveTopology`](
/// https://gpuweb.github.io/gpuweb/#enumdef-gpuprimitivetopology).
#[repr(C)]
#[derive(Copy, Clone, Debug, Hash, Eq, PartialEq)]
#[cfg_attr(feature = "trace", derive(Serialize))]
#[cfg_attr(feature = "replay", derive(Deserialize))]
#[cfg_attr(feature = "serde", serde(rename_all = "kebab-case"))]
pub enum PrimitiveTopology {
    /// Vertex data is a list of points. Each vertex is a new point.
    PointList = 0,
    /// Vertex data is a list of lines. Each pair of vertices composes a new line.
    ///
    /// Vertices `0 1 2 3` create two lines `0 1` and `2 3`
    LineList = 1,
    /// Vertex data is a strip of lines. Each set of two adjacent vertices form a line.
    ///
    /// Vertices `0 1 2 3` create three lines `0 1`, `1 2`, and `2 3`.
    LineStrip = 2,
    /// Vertex data is a list of triangles. Each set of 3 vertices composes a new triangle.
    ///
    /// Vertices `0 1 2 3 4 5` create two triangles `0 1 2` and `3 4 5`
    TriangleList = 3,
    /// Vertex data is a triangle strip. Each set of three adjacent vertices form a triangle.
    ///
    /// Vertices `0 1 2 3 4 5` creates four triangles `0 1 2`, `2 1 3`, `2 3 4`, and `4 3 5`
    TriangleStrip = 4,
}

impl Default for PrimitiveTopology {
    fn default() -> Self {
        PrimitiveTopology::TriangleList
    }
}

impl PrimitiveTopology {
    /// Returns true for strip topologies.
    pub fn is_strip(&self) -> bool {
        match *self {
            Self::PointList | Self::LineList | Self::TriangleList => false,
            Self::LineStrip | Self::TriangleStrip => true,
        }
    }
}

/// Vertex winding order which classifies the "front" face of a triangle.
///
/// Corresponds to [WebGPU `GPUFrontFace`](
/// https://gpuweb.github.io/gpuweb/#enumdef-gpufrontface).
#[repr(C)]
#[derive(Copy, Clone, Debug, PartialEq, Eq, Hash)]
#[cfg_attr(feature = "trace", derive(Serialize))]
#[cfg_attr(feature = "replay", derive(Deserialize))]
#[cfg_attr(feature = "serde", serde(rename_all = "kebab-case"))]
pub enum FrontFace {
    /// Triangles with vertices in counter clockwise order are considered the front face.
    ///
    /// This is the default with right handed coordinate spaces.
    Ccw = 0,
    /// Triangles with vertices in clockwise order are considered the front face.
    ///
    /// This is the default with left handed coordinate spaces.
    Cw = 1,
}

impl Default for FrontFace {
    fn default() -> Self {
        Self::Ccw
    }
}

/// Face of a vertex.
///
/// Corresponds to [WebGPU `GPUCullMode`](
/// https://gpuweb.github.io/gpuweb/#enumdef-gpucullmode),
/// except that the `"none"` value is represented using `Option<Face>` instead.
#[repr(C)]
#[derive(Copy, Clone, Debug, PartialEq, Eq, Hash)]
#[cfg_attr(feature = "trace", derive(Serialize))]
#[cfg_attr(feature = "replay", derive(Deserialize))]
#[cfg_attr(feature = "serde", serde(rename_all = "kebab-case"))]
pub enum Face {
    /// Front face
    Front = 0,
    /// Back face
    Back = 1,
}

/// Type of drawing mode for polygons
#[repr(C)]
#[derive(Copy, Clone, Debug, PartialEq, Eq, Hash)]
#[cfg_attr(feature = "trace", derive(Serialize))]
#[cfg_attr(feature = "replay", derive(Deserialize))]
#[cfg_attr(feature = "serde", serde(rename_all = "kebab-case"))]
pub enum PolygonMode {
    /// Polygons are filled
    Fill = 0,
    /// Polygons are drawn as line segments
    Line = 1,
    /// Polygons are drawn as points
    Point = 2,
}

impl Default for PolygonMode {
    fn default() -> Self {
        Self::Fill
    }
}

/// Describes the state of primitive assembly and rasterization in a render pipeline.
///
/// Corresponds to [WebGPU `GPUPrimitiveState`](
/// https://gpuweb.github.io/gpuweb/#dictdef-gpuprimitivestate).
#[repr(C)]
#[derive(Clone, Copy, Debug, Default, PartialEq, Eq, Hash)]
#[cfg_attr(feature = "trace", derive(Serialize))]
#[cfg_attr(feature = "replay", derive(Deserialize))]
#[cfg_attr(feature = "serde", serde(rename_all = "camelCase"))]
pub struct PrimitiveState {
    /// The primitive topology used to interpret vertices.
    pub topology: PrimitiveTopology,
    /// When drawing strip topologies with indices, this is the required format for the index buffer.
    /// This has no effect on non-indexed or non-strip draws.
    #[cfg_attr(feature = "serde", serde(default))]
    pub strip_index_format: Option<IndexFormat>,
    /// The face to consider the front for the purpose of culling and stencil operations.
    #[cfg_attr(feature = "serde", serde(default))]
    pub front_face: FrontFace,
    /// The face culling mode.
    #[cfg_attr(feature = "serde", serde(default))]
    pub cull_mode: Option<Face>,
    /// If set to true, the polygon depth is not clipped to 0-1 before rasterization.
    ///
    /// Enabling this requires `Features::DEPTH_CLIP_CONTROL` to be enabled.
    #[cfg_attr(feature = "serde", serde(default))]
    pub unclipped_depth: bool,
    /// Controls the way each polygon is rasterized. Can be either `Fill` (default), `Line` or `Point`
    ///
    /// Setting this to `Line` requires `Features::POLYGON_MODE_LINE` to be enabled.
    ///
    /// Setting this to `Point` requires `Features::POLYGON_MODE_POINT` to be enabled.
    #[cfg_attr(feature = "serde", serde(default))]
    pub polygon_mode: PolygonMode,
    /// If set to true, the primitives are rendered with conservative overestimation. I.e. any rastered pixel touched by it is filled.
    /// Only valid for PolygonMode::Fill!
    ///
    /// Enabling this requires `Features::CONSERVATIVE_RASTERIZATION` to be enabled.
    pub conservative: bool,
}

/// Describes the multi-sampling state of a render pipeline.
///
/// Corresponds to [WebGPU `GPUMultisampleState`](
/// https://gpuweb.github.io/gpuweb/#dictdef-gpumultisamplestate).
#[repr(C)]
#[derive(Clone, Copy, Debug, PartialEq, Eq, Hash)]
#[cfg_attr(feature = "trace", derive(Serialize))]
#[cfg_attr(feature = "replay", derive(Deserialize))]
#[cfg_attr(feature = "serde", serde(rename_all = "camelCase"))]
pub struct MultisampleState {
    /// The number of samples calculated per pixel (for MSAA). For non-multisampled textures,
    /// this should be `1`
    pub count: u32,
    /// Bitmask that restricts the samples of a pixel modified by this pipeline. All samples
    /// can be enabled using the value `!0`
    pub mask: u64,
    /// When enabled, produces another sample mask per pixel based on the alpha output value, that
    /// is ANDed with the sample_mask and the primitive coverage to restrict the set of samples
    /// affected by a primitive.
    ///
    /// The implicit mask produced for alpha of zero is guaranteed to be zero, and for alpha of one
    /// is guaranteed to be all 1-s.
    pub alpha_to_coverage_enabled: bool,
}

impl Default for MultisampleState {
    fn default() -> Self {
        MultisampleState {
            count: 1,
            mask: !0,
            alpha_to_coverage_enabled: false,
        }
    }
}

bitflags::bitflags! {
    /// Feature flags for a texture format.
    #[repr(transparent)]
    pub struct TextureFormatFeatureFlags: u32 {
        /// If not present, the texture can't be sampled with a filtering sampler.
        /// This may overwrite TextureSampleType::Float.filterable
        const FILTERABLE = 1 << 0;
        /// Allows [`TextureDescriptor::sample_count`] greater than `1`.
        const MULTISAMPLE = 1 << 1;
        /// Allows a texture of this format to back a view passed as `resolve_target`
        /// to a render pass for an automatic driver-implemented resolve.
        const MULTISAMPLE_RESOLVE = 1 << 2;
        /// When used as a STORAGE texture, then a texture with this format can be bound with
        /// [`StorageTextureAccess::ReadOnly`] or [`StorageTextureAccess::ReadWrite`].
        const STORAGE_READ_WRITE = 1 << 3;
        /// When used as a STORAGE texture, then a texture with this format can be written to with atomics.
        // TODO: No access flag exposed as of writing
        const STORAGE_ATOMICS = 1 << 4;
        /// If not present, the texture can't be blended into the render target.
        const BLENDABLE = 1 << 5;
    }
}

#[cfg(feature = "bitflags_serde_shim")]
bitflags_serde_shim::impl_serde_for_bitflags!(TextureFormatFeatureFlags);

/// Features supported by a given texture format
///
/// Features are defined by WebGPU specification unless `Features::TEXTURE_ADAPTER_SPECIFIC_FORMAT_FEATURES` is enabled.
#[derive(Copy, Clone, Debug, Hash, Eq, PartialEq)]
pub struct TextureFormatFeatures {
    /// Valid bits for `TextureDescriptor::Usage` provided for format creation.
    pub allowed_usages: TextureUsages,
    /// Additional property flags for the format.
    pub flags: TextureFormatFeatureFlags,
}

/// Information about a texture format.
#[derive(Copy, Clone, Debug, Hash, Eq, PartialEq)]
pub struct TextureFormatInfo {
    /// Features required (if any) to use the texture.
    pub required_features: Features,
    /// Type of sampling that is valid for the texture.
    pub sample_type: TextureSampleType,
    /// Dimension of a "block" of texels. This is always (1, 1) on uncompressed textures.
    pub block_dimensions: (u8, u8),
    /// Size in bytes of a "block" of texels. This is the size per pixel on uncompressed textures.
    pub block_size: u8,
    /// Count of components in the texture. This determines which components there will be actual data in the shader for.
    pub components: u8,
    /// Format will have colors be converted from srgb to linear on read and from linear to srgb on write.
    pub srgb: bool,
    /// Format features guaranteed by the WebGPU spec. Additional features are available if `Features::TEXTURE_ADAPTER_SPECIFIC_FORMAT_FEATURES` is enabled.
    pub guaranteed_format_features: TextureFormatFeatures,
}

impl TextureFormatInfo {
    /// Return `true` for compressed formats.
    pub fn is_compressed(&self) -> bool {
        self.block_dimensions != (1, 1)
    }
}

/// ASTC block dimensions
#[repr(C)]
#[derive(Copy, Clone, Debug, Hash, Eq, PartialEq)]
#[cfg_attr(feature = "serde", derive(Deserialize, Serialize))]
pub enum AstcBlock {
    /// 4x4 block compressed texture. 16 bytes per block (8 bit/px).
    B4x4,
    /// 5x4 block compressed texture. 16 bytes per block (6.4 bit/px).
    B5x4,
    /// 5x5 block compressed texture. 16 bytes per block (5.12 bit/px).
    B5x5,
    /// 6x5 block compressed texture. 16 bytes per block (4.27 bit/px).
    B6x5,
    /// 6x6 block compressed texture. 16 bytes per block (3.56 bit/px).
    B6x6,
    /// 8x5 block compressed texture. 16 bytes per block (3.2 bit/px).
    B8x5,
    /// 8x6 block compressed texture. 16 bytes per block (2.67 bit/px).
    B8x6,
    /// 8x8 block compressed texture. 16 bytes per block (2 bit/px).
    B8x8,
    /// 10x5 block compressed texture. 16 bytes per block (2.56 bit/px).
    B10x5,
    /// 10x6 block compressed texture. 16 bytes per block (2.13 bit/px).
    B10x6,
    /// 10x8 block compressed texture. 16 bytes per block (1.6 bit/px).
    B10x8,
    /// 10x10 block compressed texture. 16 bytes per block (1.28 bit/px).
    B10x10,
    /// 12x10 block compressed texture. 16 bytes per block (1.07 bit/px).
    B12x10,
    /// 12x12 block compressed texture. 16 bytes per block (0.89 bit/px).
    B12x12,
}

/// ASTC RGBA channel
#[repr(C)]
#[derive(Copy, Clone, Debug, Hash, Eq, PartialEq)]
#[cfg_attr(feature = "serde", derive(Deserialize, Serialize))]
pub enum AstcChannel {
    /// 8 bit integer RGBA, [0, 255] converted to/from linear-color float [0, 1] in shader.
    ///
    /// [`Features::TEXTURE_COMPRESSION_ASTC_LDR`] must be enabled to use this channel.
    Unorm,
    /// 8 bit integer RGBA, Srgb-color [0, 255] converted to/from linear-color float [0, 1] in shader.
    ///
    /// [`Features::TEXTURE_COMPRESSION_ASTC_LDR`] must be enabled to use this channel.
    UnormSrgb,
    /// floating-point RGBA, linear-color float can be outside of the [0, 1] range.
    ///
    /// [`Features::TEXTURE_COMPRESSION_ASTC_HDR`] must be enabled to use this channel.
    Hdr,
}

/// Underlying texture data format.
///
/// If there is a conversion in the format (such as srgb -> linear), the conversion listed here is for
/// loading from texture in a shader. When writing to the texture, the opposite conversion takes place.
///
/// Corresponds to [WebGPU `GPUTextureFormat`](
/// https://gpuweb.github.io/gpuweb/#enumdef-gputextureformat).
#[repr(C)]
#[derive(Copy, Clone, Debug, Hash, Eq, PartialEq)]
pub enum TextureFormat {
    // Normal 8 bit formats
    /// Red channel only. 8 bit integer per channel. [0, 255] converted to/from float [0, 1] in shader.
    R8Unorm,
    /// Red channel only. 8 bit integer per channel. [-127, 127] converted to/from float [-1, 1] in shader.
    R8Snorm,
    /// Red channel only. 8 bit integer per channel. Unsigned in shader.
    R8Uint,
    /// Red channel only. 8 bit integer per channel. Signed in shader.
    R8Sint,

    // Normal 16 bit formats
    /// Red channel only. 16 bit integer per channel. Unsigned in shader.
    R16Uint,
    /// Red channel only. 16 bit integer per channel. Signed in shader.
    R16Sint,
    /// Red channel only. 16 bit integer per channel. [0, 65535] converted to/from float [0, 1] in shader.
    ///
    /// [`Features::TEXTURE_FORMAT_16BIT_NORM`] must be enabled to use this texture format.
    R16Unorm,
    /// Red channel only. 16 bit integer per channel. [0, 65535] converted to/from float [-1, 1] in shader.
    ///
    /// [`Features::TEXTURE_FORMAT_16BIT_NORM`] must be enabled to use this texture format.
    R16Snorm,
    /// Red channel only. 16 bit float per channel. Float in shader.
    R16Float,
    /// Red and green channels. 8 bit integer per channel. [0, 255] converted to/from float [0, 1] in shader.
    Rg8Unorm,
    /// Red and green channels. 8 bit integer per channel. [-127, 127] converted to/from float [-1, 1] in shader.
    Rg8Snorm,
    /// Red and green channels. 8 bit integer per channel. Unsigned in shader.
    Rg8Uint,
    /// Red and green channels. 8 bit integer per channel. Signed in shader.
    Rg8Sint,

    // Normal 32 bit formats
    /// Red channel only. 32 bit integer per channel. Unsigned in shader.
    R32Uint,
    /// Red channel only. 32 bit integer per channel. Signed in shader.
    R32Sint,
    /// Red channel only. 32 bit float per channel. Float in shader.
    R32Float,
    /// Red and green channels. 16 bit integer per channel. Unsigned in shader.
    Rg16Uint,
    /// Red and green channels. 16 bit integer per channel. Signed in shader.
    Rg16Sint,
    /// Red and green channels. 16 bit integer per channel. [0, 65535] converted to/from float [0, 1] in shader.
    ///
    /// [`Features::TEXTURE_FORMAT_16BIT_NORM`] must be enabled to use this texture format.
    Rg16Unorm,
    /// Red and green channels. 16 bit integer per channel. [0, 65535] converted to/from float [-1, 1] in shader.
    ///
    /// [`Features::TEXTURE_FORMAT_16BIT_NORM`] must be enabled to use this texture format.
    Rg16Snorm,
    /// Red and green channels. 16 bit float per channel. Float in shader.
    Rg16Float,
    /// Red, green, blue, and alpha channels. 8 bit integer per channel. [0, 255] converted to/from float [0, 1] in shader.
    Rgba8Unorm,
    /// Red, green, blue, and alpha channels. 8 bit integer per channel. Srgb-color [0, 255] converted to/from linear-color float [0, 1] in shader.
    Rgba8UnormSrgb,
    /// Red, green, blue, and alpha channels. 8 bit integer per channel. [-127, 127] converted to/from float [-1, 1] in shader.
    Rgba8Snorm,
    /// Red, green, blue, and alpha channels. 8 bit integer per channel. Unsigned in shader.
    Rgba8Uint,
    /// Red, green, blue, and alpha channels. 8 bit integer per channel. Signed in shader.
    Rgba8Sint,
    /// Blue, green, red, and alpha channels. 8 bit integer per channel. [0, 255] converted to/from float [0, 1] in shader.
    Bgra8Unorm,
    /// Blue, green, red, and alpha channels. 8 bit integer per channel. Srgb-color [0, 255] converted to/from linear-color float [0, 1] in shader.
    Bgra8UnormSrgb,

    // Packed 32 bit formats
    /// Packed unsigned float with 9 bits mantisa for each RGB component, then a common 5 bits exponent
    #[cfg_attr(feature = "serde", serde(rename = "rgb9e5ufloat"))]
    Rgb9e5Ufloat,
    /// Red, green, blue, and alpha channels. 10 bit integer for RGB channels, 2 bit integer for alpha channel. [0, 1023] ([0, 3] for alpha) converted to/from float [0, 1] in shader.
    Rgb10a2Unorm,
    /// Red, green, and blue channels. 11 bit float with no sign bit for RG channels. 10 bit float with no sign bit for blue channel. Float in shader.
    Rg11b10Float,

    // Normal 64 bit formats
    /// Red and green channels. 32 bit integer per channel. Unsigned in shader.
    Rg32Uint,
    /// Red and green channels. 32 bit integer per channel. Signed in shader.
    Rg32Sint,
    /// Red and green channels. 32 bit float per channel. Float in shader.
    Rg32Float,
    /// Red, green, blue, and alpha channels. 16 bit integer per channel. Unsigned in shader.
    Rgba16Uint,
    /// Red, green, blue, and alpha channels. 16 bit integer per channel. Signed in shader.
    Rgba16Sint,
    /// Red, green, blue, and alpha channels. 16 bit integer per channel. [0, 65535] converted to/from float [0, 1] in shader.
    ///
    /// [`Features::TEXTURE_FORMAT_16BIT_NORM`] must be enabled to use this texture format.
    Rgba16Unorm,
    /// Red, green, blue, and alpha. 16 bit integer per channel. [0, 65535] converted to/from float [-1, 1] in shader.
    ///
    /// [`Features::TEXTURE_FORMAT_16BIT_NORM`] must be enabled to use this texture format.
    Rgba16Snorm,
    /// Red, green, blue, and alpha channels. 16 bit float per channel. Float in shader.
    Rgba16Float,

    // Normal 128 bit formats
    /// Red, green, blue, and alpha channels. 32 bit integer per channel. Unsigned in shader.
    Rgba32Uint,
    /// Red, green, blue, and alpha channels. 32 bit integer per channel. Signed in shader.
    Rgba32Sint,
    /// Red, green, blue, and alpha channels. 32 bit float per channel. Float in shader.
    Rgba32Float,

    // Depth and stencil formats
<<<<<<< HEAD
    /// Special depth format with 32 bit floating point depth.
    Depth32Float,
    /// Special depth/stencil format with 32 bit floating point depth and 8 bits integer stencil.
    Depth32FloatStencil8,
=======
    /// Stencil format with 8 bit integer stencil.
    //#[cfg_attr(feature = "serde", serde(rename = "stencil8"))]
    //Stencil8,
    /// Special depth format with 16 bit integer depth.
    #[cfg_attr(feature = "serde", serde(rename = "depth16unorm"))]
    Depth16Unorm,
>>>>>>> 27a27568
    /// Special depth format with at least 24 bit integer depth.
    Depth24Plus,
    /// Special depth/stencil format with at least 24 bit integer depth and 8 bits integer stencil.
    Depth24PlusStencil8,
<<<<<<< HEAD
    /// Special depth/stencil format with 24 bit integer depth and 8 bits integer stencil.
    Depth24UnormStencil8,

    // Packed uncompressed texture formats
    /// Packed unsigned float with 9 bits mantisa for each RGB component, then a common 5 bits exponent
    Rgb9e5Ufloat,
=======
    /// Special depth format with 32 bit floating point depth.
    #[cfg_attr(feature = "serde", serde(rename = "depth32float"))]
    Depth32Float,
    /// Special depth/stencil format with 32 bit floating point depth and 8 bits integer stencil.
    #[cfg_attr(feature = "serde", serde(rename = "depth32float-stencil8"))]
    Depth32FloatStencil8,
>>>>>>> 27a27568

    // Compressed textures usable with `TEXTURE_COMPRESSION_BC` feature.
    /// 4x4 block compressed texture. 8 bytes per block (4 bit/px). 4 color + alpha pallet. 5 bit R + 6 bit G + 5 bit B + 1 bit alpha.
    /// [0, 63] ([0, 1] for alpha) converted to/from float [0, 1] in shader.
    ///
    /// Also known as DXT1.
    ///
    /// [`Features::TEXTURE_COMPRESSION_BC`] must be enabled to use this texture format.
    Bc1RgbaUnorm,
    /// 4x4 block compressed texture. 8 bytes per block (4 bit/px). 4 color + alpha pallet. 5 bit R + 6 bit G + 5 bit B + 1 bit alpha.
    /// Srgb-color [0, 63] ([0, 1] for alpha) converted to/from linear-color float [0, 1] in shader.
    ///
    /// Also known as DXT1.
    ///
    /// [`Features::TEXTURE_COMPRESSION_BC`] must be enabled to use this texture format.
    Bc1RgbaUnormSrgb,
    /// 4x4 block compressed texture. 16 bytes per block (8 bit/px). 4 color pallet. 5 bit R + 6 bit G + 5 bit B + 4 bit alpha.
    /// [0, 63] ([0, 15] for alpha) converted to/from float [0, 1] in shader.
    ///
    /// Also known as DXT3.
    ///
    /// [`Features::TEXTURE_COMPRESSION_BC`] must be enabled to use this texture format.
    Bc2RgbaUnorm,
    /// 4x4 block compressed texture. 16 bytes per block (8 bit/px). 4 color pallet. 5 bit R + 6 bit G + 5 bit B + 4 bit alpha.
    /// Srgb-color [0, 63] ([0, 255] for alpha) converted to/from linear-color float [0, 1] in shader.
    ///
    /// Also known as DXT3.
    ///
    /// [`Features::TEXTURE_COMPRESSION_BC`] must be enabled to use this texture format.
    Bc2RgbaUnormSrgb,
    /// 4x4 block compressed texture. 16 bytes per block (8 bit/px). 4 color pallet + 8 alpha pallet. 5 bit R + 6 bit G + 5 bit B + 8 bit alpha.
    /// [0, 63] ([0, 255] for alpha) converted to/from float [0, 1] in shader.
    ///
    /// Also known as DXT5.
    ///
    /// [`Features::TEXTURE_COMPRESSION_BC`] must be enabled to use this texture format.
    Bc3RgbaUnorm,
    /// 4x4 block compressed texture. 16 bytes per block (8 bit/px). 4 color pallet + 8 alpha pallet. 5 bit R + 6 bit G + 5 bit B + 8 bit alpha.
    /// Srgb-color [0, 63] ([0, 255] for alpha) converted to/from linear-color float [0, 1] in shader.
    ///
    /// Also known as DXT5.
    ///
    /// [`Features::TEXTURE_COMPRESSION_BC`] must be enabled to use this texture format.
    Bc3RgbaUnormSrgb,
    /// 4x4 block compressed texture. 8 bytes per block (4 bit/px). 8 color pallet. 8 bit R.
    /// [0, 255] converted to/from float [0, 1] in shader.
    ///
    /// Also known as RGTC1.
    ///
    /// [`Features::TEXTURE_COMPRESSION_BC`] must be enabled to use this texture format.
    Bc4RUnorm,
    /// 4x4 block compressed texture. 8 bytes per block (4 bit/px). 8 color pallet. 8 bit R.
    /// [-127, 127] converted to/from float [-1, 1] in shader.
    ///
    /// Also known as RGTC1.
    ///
    /// [`Features::TEXTURE_COMPRESSION_BC`] must be enabled to use this texture format.
    Bc4RSnorm,
    /// 4x4 block compressed texture. 16 bytes per block (8 bit/px). 8 color red pallet + 8 color green pallet. 8 bit RG.
    /// [0, 255] converted to/from float [0, 1] in shader.
    ///
    /// Also known as RGTC2.
    ///
    /// [`Features::TEXTURE_COMPRESSION_BC`] must be enabled to use this texture format.
    Bc5RgUnorm,
    /// 4x4 block compressed texture. 16 bytes per block (8 bit/px). 8 color red pallet + 8 color green pallet. 8 bit RG.
    /// [-127, 127] converted to/from float [-1, 1] in shader.
    ///
    /// Also known as RGTC2.
    ///
    /// [`Features::TEXTURE_COMPRESSION_BC`] must be enabled to use this texture format.
    Bc5RgSnorm,
    /// 4x4 block compressed texture. 16 bytes per block (8 bit/px). Variable sized pallet. 16 bit unsigned float RGB. Float in shader.
    ///
    /// Also known as BPTC (float).
    ///
    /// [`Features::TEXTURE_COMPRESSION_BC`] must be enabled to use this texture format.
    Bc6hRgbUfloat,
    /// 4x4 block compressed texture. 16 bytes per block (8 bit/px). Variable sized pallet. 16 bit signed float RGB. Float in shader.
    ///
    /// Also known as BPTC (float).
    ///
    /// [`Features::TEXTURE_COMPRESSION_BC`] must be enabled to use this texture format.
    Bc6hRgbSfloat,
    /// 4x4 block compressed texture. 16 bytes per block (8 bit/px). Variable sized pallet. 8 bit integer RGBA.
    /// [0, 255] converted to/from float [0, 1] in shader.
    ///
    /// Also known as BPTC (unorm).
    ///
    /// [`Features::TEXTURE_COMPRESSION_BC`] must be enabled to use this texture format.
    Bc7RgbaUnorm,
    /// 4x4 block compressed texture. 16 bytes per block (8 bit/px). Variable sized pallet. 8 bit integer RGBA.
    /// Srgb-color [0, 255] converted to/from linear-color float [0, 1] in shader.
    ///
    /// Also known as BPTC (unorm).
    ///
    /// [`Features::TEXTURE_COMPRESSION_BC`] must be enabled to use this texture format.
    Bc7RgbaUnormSrgb,
    /// 4x4 block compressed texture. 8 bytes per block (4 bit/px). Complex pallet. 8 bit integer RGB.
    /// [0, 255] converted to/from float [0, 1] in shader.
    ///
    /// [`Features::TEXTURE_COMPRESSION_ETC2`] must be enabled to use this texture format.
    Etc2Rgb8Unorm,
    /// 4x4 block compressed texture. 8 bytes per block (4 bit/px). Complex pallet. 8 bit integer RGB.
    /// Srgb-color [0, 255] converted to/from linear-color float [0, 1] in shader.
    ///
    /// [`Features::TEXTURE_COMPRESSION_ETC2`] must be enabled to use this texture format.
    Etc2Rgb8UnormSrgb,
    /// 4x4 block compressed texture. 8 bytes per block (4 bit/px). Complex pallet. 8 bit integer RGB + 1 bit alpha.
    /// [0, 255] ([0, 1] for alpha) converted to/from float [0, 1] in shader.
    ///
    /// [`Features::TEXTURE_COMPRESSION_ETC2`] must be enabled to use this texture format.
    Etc2Rgb8A1Unorm,
    /// 4x4 block compressed texture. 8 bytes per block (4 bit/px). Complex pallet. 8 bit integer RGB + 1 bit alpha.
    /// Srgb-color [0, 255] ([0, 1] for alpha) converted to/from linear-color float [0, 1] in shader.
    ///
    /// [`Features::TEXTURE_COMPRESSION_ETC2`] must be enabled to use this texture format.
    Etc2Rgb8A1UnormSrgb,
    /// 4x4 block compressed texture. 16 bytes per block (8 bit/px). Complex pallet. 8 bit integer RGB + 8 bit alpha.
    /// [0, 255] converted to/from float [0, 1] in shader.
    ///
    /// [`Features::TEXTURE_COMPRESSION_ETC2`] must be enabled to use this texture format.
    Etc2Rgba8Unorm,
    /// 4x4 block compressed texture. 16 bytes per block (8 bit/px). Complex pallet. 8 bit integer RGB + 8 bit alpha.
    /// Srgb-color [0, 255] converted to/from linear-color float [0, 1] in shader.
    ///
    /// [`Features::TEXTURE_COMPRESSION_ETC2`] must be enabled to use this texture format.
    Etc2Rgba8UnormSrgb,
    /// 4x4 block compressed texture. 8 bytes per block (4 bit/px). Complex pallet. 11 bit integer R.
    /// [0, 255] converted to/from float [0, 1] in shader.
    ///
    /// [`Features::TEXTURE_COMPRESSION_ETC2`] must be enabled to use this texture format.
    EacR11Unorm,
    /// 4x4 block compressed texture. 8 bytes per block (4 bit/px). Complex pallet. 11 bit integer R.
    /// [-127, 127] converted to/from float [-1, 1] in shader.
    ///
    /// [`Features::TEXTURE_COMPRESSION_ETC2`] must be enabled to use this texture format.
    EacR11Snorm,
    /// 4x4 block compressed texture. 16 bytes per block (8 bit/px). Complex pallet. 11 bit integer R + 11 bit integer G.
    /// [0, 255] converted to/from float [0, 1] in shader.
    ///
    /// [`Features::TEXTURE_COMPRESSION_ETC2`] must be enabled to use this texture format.
    EacRg11Unorm,
    /// 4x4 block compressed texture. 16 bytes per block (8 bit/px). Complex pallet. 11 bit integer R + 11 bit integer G.
    /// [-127, 127] converted to/from float [-1, 1] in shader.
    ///
    /// [`Features::TEXTURE_COMPRESSION_ETC2`] must be enabled to use this texture format.
    EacRg11Snorm,
    /// block compressed texture. 16 bytes per block.
    ///
    /// Features [`TEXTURE_COMPRESSION_ASTC_LDR`] or [`TEXTURE_COMPRESSION_ASTC_HDR`]
    /// must be enabled to use this texture format.
    ///
    /// [`TEXTURE_COMPRESSION_ASTC_LDR`]: Features::TEXTURE_COMPRESSION_ASTC_LDR
    /// [`TEXTURE_COMPRESSION_ASTC_HDR`]: Features::TEXTURE_COMPRESSION_ASTC_HDR
    Astc {
        /// compressed block dimensions
        block: AstcBlock,
        ///
        channel: AstcChannel,
    },
}

#[cfg(feature = "serde")]
impl<'de> Deserialize<'de> for TextureFormat {
    fn deserialize<D>(deserializer: D) -> Result<Self, D::Error>
    where
        D: serde::Deserializer<'de>,
    {
        use serde::de::{self, Error, Unexpected};

        struct TextureFormatVisitor;

        impl<'de> de::Visitor<'de> for TextureFormatVisitor {
            type Value = TextureFormat;

            fn expecting(&self, formatter: &mut std::fmt::Formatter) -> std::fmt::Result {
                formatter.write_str("Invalid TextureFormat")
            }

            fn visit_str<E: Error>(self, s: &str) -> Result<Self::Value, E> {
                let format = match s {
                    "r8unorm" => TextureFormat::R8Unorm,
                    "r8snorm" => TextureFormat::R8Snorm,
                    "r8uint" => TextureFormat::R8Uint,
                    "r8sint" => TextureFormat::R8Sint,
                    "r16uint" => TextureFormat::R16Uint,
                    "r16sint" => TextureFormat::R16Sint,
                    "r16unorm" => TextureFormat::R16Unorm,
                    "r16snorm" => TextureFormat::R16Snorm,
                    "r16float" => TextureFormat::R16Float,
                    "rg8unorm" => TextureFormat::Rg8Unorm,
                    "rg8snorm" => TextureFormat::Rg8Snorm,
                    "rg8uint" => TextureFormat::Rg8Uint,
                    "rg8sint" => TextureFormat::Rg8Sint,
                    "r32uint" => TextureFormat::R32Uint,
                    "r32sint" => TextureFormat::R32Sint,
                    "r32float" => TextureFormat::R32Float,
                    "rg16uint" => TextureFormat::Rg16Uint,
                    "rg16sint" => TextureFormat::Rg16Sint,
                    "rg16unorm" => TextureFormat::Rg16Unorm,
                    "rg16snorm" => TextureFormat::Rg16Snorm,
                    "rg16float" => TextureFormat::Rg16Float,
                    "rgba8unorm" => TextureFormat::Rgba8Unorm,
                    "rgba8unorm-srgb" => TextureFormat::Rgba8UnormSrgb,
                    "rgba8snorm" => TextureFormat::Rgba8Snorm,
                    "rgba8uint" => TextureFormat::Rgba8Uint,
                    "rgba8sint" => TextureFormat::Rgba8Sint,
                    "bgra8unorm" => TextureFormat::Bgra8Unorm,
                    "bgra8unorm-srgb" => TextureFormat::Bgra8UnormSrgb,
                    "rgb10a2unorm" => TextureFormat::Rgb10a2Unorm,
                    "rg11b10ufloat" => TextureFormat::Rg11b10Float,
                    "rg32uint" => TextureFormat::Rg32Uint,
                    "rg32sint" => TextureFormat::Rg32Sint,
                    "rg32float" => TextureFormat::Rg32Float,
                    "rgba16uint" => TextureFormat::Rgba16Uint,
                    "rgba16sint" => TextureFormat::Rgba16Sint,
                    "rgba16unorm" => TextureFormat::Rgba16Unorm,
                    "rgba16snorm" => TextureFormat::Rgba16Snorm,
                    "rgba16float" => TextureFormat::Rgba16Float,
                    "rgba32uint" => TextureFormat::Rgba32Uint,
                    "rgba32sint" => TextureFormat::Rgba32Sint,
                    "rgba32float" => TextureFormat::Rgba32Float,
                    "depth32float" => TextureFormat::Depth32Float,
                    "depth32float-stencil8" => TextureFormat::Depth32FloatStencil8,
                    "depth24plus" => TextureFormat::Depth24Plus,
                    "depth24plus-stencil8" => TextureFormat::Depth24PlusStencil8,
                    "depth24unorm-stencil8" => TextureFormat::Depth24UnormStencil8,
                    "rgb9e5ufloat" => TextureFormat::Rgb9e5Ufloat,
                    "bc1-rgba-unorm" => TextureFormat::Bc1RgbaUnorm,
                    "bc1-rgba-unorm-srgb" => TextureFormat::Bc1RgbaUnormSrgb,
                    "bc2-rgba-unorm" => TextureFormat::Bc2RgbaUnorm,
                    "bc2-rgba-unorm-srgb" => TextureFormat::Bc2RgbaUnormSrgb,
                    "bc3-rgba-unorm" => TextureFormat::Bc3RgbaUnorm,
                    "bc3-rgba-unorm-srgb" => TextureFormat::Bc3RgbaUnormSrgb,
                    "bc4-r-unorm" => TextureFormat::Bc4RUnorm,
                    "bc4-r-snorm" => TextureFormat::Bc4RSnorm,
                    "bc5-rg-unorm" => TextureFormat::Bc5RgUnorm,
                    "bc5-rg-snorm" => TextureFormat::Bc5RgSnorm,
                    "bc6h-rgb-ufloat" => TextureFormat::Bc6hRgbUfloat,
                    "bc6h-rgb-float" => TextureFormat::Bc6hRgbSfloat,
                    "bc7-rgba-unorm" => TextureFormat::Bc7RgbaUnorm,
                    "bc7-rgba-unorm-srgb" => TextureFormat::Bc7RgbaUnormSrgb,
                    "etc2-rgb8unorm" => TextureFormat::Etc2Rgb8Unorm,
                    "etc2-rgb8unorm-srgb" => TextureFormat::Etc2Rgb8UnormSrgb,
                    "etc2-rgb8a1unorm" => TextureFormat::Etc2Rgb8A1Unorm,
                    "etc2-rgb8a1unorm-srgb" => TextureFormat::Etc2Rgb8A1UnormSrgb,
                    "etc2-rgba8unorm" => TextureFormat::Etc2Rgba8Unorm,
                    "etc2-rgba8unorm-srgb" => TextureFormat::Etc2Rgba8UnormSrgb,
                    "eac-r11unorm" => TextureFormat::EacR11Unorm,
                    "eac-r11snorm" => TextureFormat::EacR11Snorm,
                    "eac-rg11unorm" => TextureFormat::EacRg11Unorm,
                    "eac-rg11snorm" => TextureFormat::EacRg11Snorm,
                    other => {
                        if other.starts_with("astc") {
                            let mut parts = other.split('-');
                            parts.next(); // discard "astc"
                            let block = parts
                                .next()
                                .ok_or_else(|| E::invalid_value(Unexpected::Str(s), &self))?;
                            let channel = parts.collect::<Vec<&str>>().join("-");

                            let block = match block {
                                "4x4" => AstcBlock::B4x4,
                                "5x4" => AstcBlock::B5x4,
                                "5x5" => AstcBlock::B5x5,
                                "6x5" => AstcBlock::B6x5,
                                "6x6" => AstcBlock::B6x6,
                                "8x5" => AstcBlock::B8x5,
                                "8x6" => AstcBlock::B8x6,
                                "8x8" => AstcBlock::B8x8,
                                "10x5" => AstcBlock::B10x5,
                                "10x6" => AstcBlock::B10x6,
                                "10x8" => AstcBlock::B10x8,
                                "10x10" => AstcBlock::B10x10,
                                "12x10" => AstcBlock::B12x10,
                                "12x12" => AstcBlock::B12x12,
                                _ => return Err(E::invalid_value(Unexpected::Str(s), &self)),
                            };

                            let channel = match channel.as_ref() {
                                "unorm" => AstcChannel::Unorm,
                                "unorm-srgb" => AstcChannel::UnormSrgb,
                                "hdr" => AstcChannel::Hdr,
                                _ => return Err(E::invalid_value(Unexpected::Str(s), &self)),
                            };

                            TextureFormat::Astc { block, channel }
                        } else {
                            return Err(E::invalid_value(Unexpected::Str(s), &self));
                        }
                    }
                };

                Ok(format)
            }
        }

        deserializer.deserialize_any(TextureFormatVisitor)
    }
}

#[cfg(feature = "serde")]
impl Serialize for TextureFormat {
    fn serialize<S>(&self, serializer: S) -> Result<S::Ok, S::Error>
    where
        S: serde::Serializer,
    {
        match *self {
            TextureFormat::R8Unorm => {
                let name = "r8unorm";
                serializer.serialize_unit_variant(name, 0, name)
            }
            TextureFormat::R8Snorm => {
                let name = "r8snorm";
                serializer.serialize_unit_variant(name, 1, name)
            }
            TextureFormat::R8Uint => {
                let name = "r8uint";
                serializer.serialize_unit_variant(name, 2, name)
            }
            TextureFormat::R8Sint => {
                let name = "r8sint";
                serializer.serialize_unit_variant(name, 3, name)
            }
            TextureFormat::R16Uint => {
                let name = "r16uint";
                serializer.serialize_unit_variant(name, 4, name)
            }
            TextureFormat::R16Sint => {
                let name = "r16sint";
                serializer.serialize_unit_variant(name, 5, name)
            }
            TextureFormat::R16Unorm => {
                let name = "r16unorm";
                serializer.serialize_unit_variant(name, 6, name)
            }
            TextureFormat::R16Snorm => {
                let name = "r16snorm";
                serializer.serialize_unit_variant(name, 7, name)
            }
            TextureFormat::R16Float => {
                let name = "r16float";
                serializer.serialize_unit_variant(name, 8, name)
            }
            TextureFormat::Rg8Unorm => {
                let name = "rg8unorm";
                serializer.serialize_unit_variant(name, 9, name)
            }
            TextureFormat::Rg8Snorm => {
                let name = "rg8snorm";
                serializer.serialize_unit_variant(name, 10, name)
            }
            TextureFormat::Rg8Uint => {
                let name = "rg8uint";
                serializer.serialize_unit_variant(name, 11, name)
            }
            TextureFormat::Rg8Sint => {
                let name = "rg8sint";
                serializer.serialize_unit_variant(name, 12, name)
            }
            TextureFormat::R32Uint => {
                let name = "r32uint";
                serializer.serialize_unit_variant(name, 13, name)
            }
            TextureFormat::R32Sint => {
                let name = "r32sint";
                serializer.serialize_unit_variant(name, 14, name)
            }
            TextureFormat::R32Float => {
                let name = "r32float";
                serializer.serialize_unit_variant(name, 15, name)
            }
            TextureFormat::Rg16Uint => {
                let name = "rg16uint";
                serializer.serialize_unit_variant(name, 16, name)
            }
            TextureFormat::Rg16Sint => {
                let name = "rg16sint";
                serializer.serialize_unit_variant(name, 17, name)
            }
            TextureFormat::Rg16Unorm => {
                let name = "rg16unorm";
                serializer.serialize_unit_variant(name, 18, name)
            }
            TextureFormat::Rg16Snorm => {
                let name = "rg16snorm";
                serializer.serialize_unit_variant(name, 19, name)
            }
            TextureFormat::Rg16Float => {
                let name = "rg16float";
                serializer.serialize_unit_variant(name, 20, name)
            }
            TextureFormat::Rgba8Unorm => {
                let name = "rgba8unorm";
                serializer.serialize_unit_variant(name, 21, name)
            }
            TextureFormat::Rgba8UnormSrgb => {
                let name = "rgba8unorm-srgb";
                serializer.serialize_unit_variant(name, 22, name)
            }
            TextureFormat::Rgba8Snorm => {
                let name = "rgba8snorm";
                serializer.serialize_unit_variant(name, 23, name)
            }
            TextureFormat::Rgba8Uint => {
                let name = "rgba8uint";
                serializer.serialize_unit_variant(name, 24, name)
            }
            TextureFormat::Rgba8Sint => {
                let name = "rgba8sint";
                serializer.serialize_unit_variant(name, 25, name)
            }
            TextureFormat::Bgra8Unorm => {
                let name = "bgra8unorm";
                serializer.serialize_unit_variant(name, 26, name)
            }
            TextureFormat::Bgra8UnormSrgb => {
                let name = "bgra8unorm-srgb";
                serializer.serialize_unit_variant(name, 27, name)
            }
            TextureFormat::Rgb10a2Unorm => {
                let name = "rgb10a2unorm";
                serializer.serialize_unit_variant(name, 28, name)
            }
            TextureFormat::Rg11b10Float => {
                let name = "rg11b10ufloat";
                serializer.serialize_unit_variant(name, 29, name)
            }
            TextureFormat::Rg32Uint => {
                let name = "rg32uint";
                serializer.serialize_unit_variant(name, 30, name)
            }
            TextureFormat::Rg32Sint => {
                let name = "rg32sint";
                serializer.serialize_unit_variant(name, 31, name)
            }
            TextureFormat::Rg32Float => {
                let name = "rg32float";
                serializer.serialize_unit_variant(name, 32, name)
            }
            TextureFormat::Rgba16Uint => {
                let name = "rgba16uint";
                serializer.serialize_unit_variant(name, 33, name)
            }
            TextureFormat::Rgba16Sint => {
                let name = "rgba16sint";
                serializer.serialize_unit_variant(name, 34, name)
            }
            TextureFormat::Rgba16Unorm => {
                let name = "rgba16unorm";
                serializer.serialize_unit_variant(name, 35, name)
            }
            TextureFormat::Rgba16Snorm => {
                let name = "rgba16snorm";
                serializer.serialize_unit_variant(name, 36, name)
            }
            TextureFormat::Rgba16Float => {
                let name = "rgba16float";
                serializer.serialize_unit_variant(name, 37, name)
            }
            TextureFormat::Rgba32Uint => {
                let name = "rgba32uint";
                serializer.serialize_unit_variant(name, 38, name)
            }
            TextureFormat::Rgba32Sint => {
                let name = "rgba32sint";
                serializer.serialize_unit_variant(name, 39, name)
            }
            TextureFormat::Rgba32Float => {
                let name = "rgba32float";
                serializer.serialize_unit_variant(name, 40, name)
            }
            TextureFormat::Depth32Float => {
                let name = "depth32float";
                serializer.serialize_unit_variant(name, 41, name)
            }
            TextureFormat::Depth32FloatStencil8 => {
                let name = "depth32float-stencil8";
                serializer.serialize_unit_variant(name, 42, name)
            }
            TextureFormat::Depth24Plus => {
                let name = "depth24plus";
                serializer.serialize_unit_variant(name, 43, name)
            }
            TextureFormat::Depth24PlusStencil8 => {
                let name = "depth24plus-stencil8";
                serializer.serialize_unit_variant(name, 44, name)
            }
            TextureFormat::Depth24UnormStencil8 => {
                let name = "depth24unorm-stencil8";
                serializer.serialize_unit_variant(name, 45, name)
            }
            TextureFormat::Rgb9e5Ufloat => {
                let name = "rgb9e5ufloat";
                serializer.serialize_unit_variant(name, 46, name)
            }
            TextureFormat::Bc1RgbaUnorm => {
                let name = "bc1-rgba-unorm";
                serializer.serialize_unit_variant(name, 47, name)
            }
            TextureFormat::Bc1RgbaUnormSrgb => {
                let name = "bc1-rgba-unorm-srgb";
                serializer.serialize_unit_variant(name, 48, name)
            }
            TextureFormat::Bc2RgbaUnorm => {
                let name = "bc2-rgba-unorm";
                serializer.serialize_unit_variant(name, 49, name)
            }
            TextureFormat::Bc2RgbaUnormSrgb => {
                let name = "bc2-rgba-unorm-srgb";
                serializer.serialize_unit_variant(name, 50, name)
            }
            TextureFormat::Bc3RgbaUnorm => {
                let name = "bc3-rgba-unorm";
                serializer.serialize_unit_variant(name, 51, name)
            }
            TextureFormat::Bc3RgbaUnormSrgb => {
                let name = "bc3-rgba-unorm-srgb";
                serializer.serialize_unit_variant(name, 52, name)
            }
            TextureFormat::Bc4RUnorm => {
                let name = "bc4-r-unorm";
                serializer.serialize_unit_variant(name, 53, name)
            }
            TextureFormat::Bc4RSnorm => {
                let name = "bc4-r-snorm";
                serializer.serialize_unit_variant(name, 54, name)
            }
            TextureFormat::Bc5RgUnorm => {
                let name = "bc5-rg-unorm";
                serializer.serialize_unit_variant(name, 55, name)
            }
            TextureFormat::Bc5RgSnorm => {
                let name = "bc5-rg-snorm";
                serializer.serialize_unit_variant(name, 56, name)
            }
            TextureFormat::Bc6hRgbUfloat => {
                let name = "bc6h-rgb-ufloat";
                serializer.serialize_unit_variant(name, 57, name)
            }
            TextureFormat::Bc6hRgbSfloat => {
                let name = "bc6h-rgb-float";
                serializer.serialize_unit_variant(name, 58, name)
            }
            TextureFormat::Bc7RgbaUnorm => {
                let name = "bc7-rgba-unorm";
                serializer.serialize_unit_variant(name, 59, name)
            }
            TextureFormat::Bc7RgbaUnormSrgb => {
                let name = "bc7-rgba-unorm-srgb";
                serializer.serialize_unit_variant(name, 60, name)
            }
            TextureFormat::Etc2Rgb8Unorm => {
                let name = "etc2-rgb8unorm";
                serializer.serialize_unit_variant(name, 61, name)
            }
            TextureFormat::Etc2Rgb8UnormSrgb => {
                let name = "etc2-rgb8unorm-srgb";
                serializer.serialize_unit_variant(name, 62, name)
            }
            TextureFormat::Etc2Rgb8A1Unorm => {
                let name = "etc2-rgb8a1unorm";
                serializer.serialize_unit_variant(name, 63, name)
            }
            TextureFormat::Etc2Rgb8A1UnormSrgb => {
                let name = "etc2-rgb8a1unorm-srgb";
                serializer.serialize_unit_variant(name, 64, name)
            }
            TextureFormat::Etc2Rgba8Unorm => {
                let name = "etc2-rgba8unorm";
                serializer.serialize_unit_variant(name, 65, name)
            }
            TextureFormat::Etc2Rgba8UnormSrgb => {
                let name = "etc2-rgba8unorm-srgb";
                serializer.serialize_unit_variant(name, 66, name)
            }
            TextureFormat::EacR11Unorm => {
                let name = "eac-r11unorm";
                serializer.serialize_unit_variant(name, 67, name)
            }
            TextureFormat::EacR11Snorm => {
                let name = "eac-r11snorm";
                serializer.serialize_unit_variant(name, 68, name)
            }
            TextureFormat::EacRg11Unorm => {
                let name = "eac-rg11unorm";
                serializer.serialize_unit_variant(name, 69, name)
            }
            TextureFormat::EacRg11Snorm => {
                let name = "eac-rg11snorm";
                serializer.serialize_unit_variant(name, 70, name)
            }
            TextureFormat::Astc { block, channel } => {
                let block = match block {
                    AstcBlock::B4x4 => "4x4",
                    AstcBlock::B5x4 => "5x4",
                    AstcBlock::B5x5 => "5x5",
                    AstcBlock::B6x5 => "6x5",
                    AstcBlock::B6x6 => "6x6",
                    AstcBlock::B8x5 => "8x5",
                    AstcBlock::B8x6 => "8x6",
                    AstcBlock::B8x8 => "8x8",
                    AstcBlock::B10x5 => "10x5",
                    AstcBlock::B10x6 => "10x6",
                    AstcBlock::B10x8 => "10x8",
                    AstcBlock::B10x10 => "10x10",
                    AstcBlock::B12x10 => "12x10",
                    AstcBlock::B12x12 => "12x12",
                };

                let channel = match channel {
                    AstcChannel::Unorm => "unorm",
                    AstcChannel::UnormSrgb => "unorm-srgb",
                    AstcChannel::Hdr => "hdr",
                };

                let name = format!("astc-{block}-{channel}");
                serializer.serialize_str(&name)
            }
        }
    }
}

impl TextureFormat {
    /// Get useful information about the texture format.
    pub fn describe(&self) -> TextureFormatInfo {
        // Features
        let native = Features::empty();
        let bc = Features::TEXTURE_COMPRESSION_BC;
        let etc2 = Features::TEXTURE_COMPRESSION_ETC2;
        let astc_ldr = Features::TEXTURE_COMPRESSION_ASTC_LDR;
        let astc_hdr = Features::TEXTURE_COMPRESSION_ASTC_HDR;
        let norm16bit = Features::TEXTURE_FORMAT_16BIT_NORM;
        let d32_s8 = Features::DEPTH32FLOAT_STENCIL8;
        let d24_s8 = Features::DEPTH24PLUS_STENCIL8;

        // Sample Types
        let uint = TextureSampleType::Uint;
        let sint = TextureSampleType::Sint;
        let nearest = TextureSampleType::Float { filterable: false };
        let float = TextureSampleType::Float { filterable: true };
        let depth = TextureSampleType::Depth;

        enum ColorSpace {
            Linear,
            Corrected,
        }
        let linear = ColorSpace::Linear;
        let corrected = ColorSpace::Corrected;

        // Multisampling
        let noaa = TextureFormatFeatureFlags::empty();
        let msaa = TextureFormatFeatureFlags::MULTISAMPLE;
        let msaa_resolve =
            TextureFormatFeatureFlags::MULTISAMPLE | TextureFormatFeatureFlags::MULTISAMPLE_RESOLVE;

        // Flags
        let basic =
            TextureUsages::COPY_SRC | TextureUsages::COPY_DST | TextureUsages::TEXTURE_BINDING;
        let attachment = basic | TextureUsages::RENDER_ATTACHMENT;
        let storage = basic | TextureUsages::STORAGE_BINDING;
        let all_flags = TextureUsages::all();

        // See <https://gpuweb.github.io/gpuweb/#texture-format-caps> for reference
        #[rustfmt::skip] // lets make a nice table
        let (
            required_features,
            sample_type,
            color_space,
            msaa_flags,
            block_dimensions,
            block_size,
            allowed_usages,
            components,
        ) = match self {
            // Normal 8 bit textures
            Self::R8Unorm =>             (   native,   float,    linear, msaa_resolve, (1, 1),  1, attachment, 1),
            Self::R8Snorm =>             (   native,   float,    linear,         msaa, (1, 1),  1,      basic, 1),
            Self::R8Uint =>              (   native,    uint,    linear,         msaa, (1, 1),  1, attachment, 1),
            Self::R8Sint =>              (   native,    sint,    linear,         msaa, (1, 1),  1, attachment, 1),
            // Normal 16 bit textures
            Self::R16Uint =>             (   native,    uint,    linear,         msaa, (1, 1),  2, attachment, 1),
            Self::R16Sint =>             (   native,    sint,    linear,         msaa, (1, 1),  2, attachment, 1),
            Self::R16Float =>            (   native,   float,    linear, msaa_resolve, (1, 1),  2, attachment, 1),
            Self::Rg8Unorm =>            (   native,   float,    linear, msaa_resolve, (1, 1),  2, attachment, 2),
            Self::Rg8Snorm =>            (   native,   float,    linear,         msaa, (1, 1),  2, attachment, 2),
            Self::Rg8Uint =>             (   native,    uint,    linear,         msaa, (1, 1),  2, attachment, 2),
            Self::Rg8Sint =>             (   native,    sint,    linear,         msaa, (1, 1),  2,      basic, 2),
            // Normal 32 bit textures
            Self::R32Uint =>             (   native,    uint,    linear,         noaa, (1, 1),  4,  all_flags, 1),
            Self::R32Sint =>             (   native,    sint,    linear,         noaa, (1, 1),  4,  all_flags, 1),
            Self::R32Float =>            (   native, nearest,    linear,         msaa, (1, 1),  4,  all_flags, 1),
            Self::Rg16Uint =>            (   native,    uint,    linear,         msaa, (1, 1),  4, attachment, 2),
            Self::Rg16Sint =>            (   native,    sint,    linear,         msaa, (1, 1),  4, attachment, 2),
            Self::Rg16Float =>           (   native,   float,    linear, msaa_resolve, (1, 1),  4, attachment, 2),
            Self::Rgba8Unorm =>          (   native,   float,    linear, msaa_resolve, (1, 1),  4,  all_flags, 4),
            Self::Rgba8UnormSrgb =>      (   native,   float, corrected, msaa_resolve, (1, 1),  4, attachment, 4),
            Self::Rgba8Snorm =>          (   native,   float,    linear,         msaa, (1, 1),  4,    storage, 4),
            Self::Rgba8Uint =>           (   native,    uint,    linear,         msaa, (1, 1),  4,  all_flags, 4),
            Self::Rgba8Sint =>           (   native,    sint,    linear,         msaa, (1, 1),  4,  all_flags, 4),
            Self::Bgra8Unorm =>          (   native,   float,    linear, msaa_resolve, (1, 1),  4, attachment, 4),
            Self::Bgra8UnormSrgb =>      (   native,   float, corrected, msaa_resolve, (1, 1),  4, attachment, 4),
            // Packed 32 bit textures
            Self::Rgb10a2Unorm =>        (   native,   float,    linear, msaa_resolve, (1, 1),  4, attachment, 4),
            Self::Rg11b10Float =>        (   native,   float,    linear,         msaa, (1, 1),  4,      basic, 3),
<<<<<<< HEAD

=======
>>>>>>> 27a27568
            // Packed 32 bit textures
            Self::Rg32Uint =>            (   native,    uint,    linear,         noaa, (1, 1),  8,  all_flags, 2),
            Self::Rg32Sint =>            (   native,    sint,    linear,         noaa, (1, 1),  8,  all_flags, 2),
            Self::Rg32Float =>           (   native, nearest,    linear,         noaa, (1, 1),  8,  all_flags, 2),
            Self::Rgba16Uint =>          (   native,    uint,    linear,         msaa, (1, 1),  8,  all_flags, 4),
            Self::Rgba16Sint =>          (   native,    sint,    linear,         msaa, (1, 1),  8,  all_flags, 4),
            Self::Rgba16Float =>         (   native,   float,    linear, msaa_resolve, (1, 1),  8,  all_flags, 4),
<<<<<<< HEAD

=======
>>>>>>> 27a27568
            // Packed 32 bit textures
            Self::Rgba32Uint =>          (   native,    uint,    linear,         noaa, (1, 1), 16,  all_flags, 4),
            Self::Rgba32Sint =>          (   native,    sint,    linear,         noaa, (1, 1), 16,  all_flags, 4),
            Self::Rgba32Float =>         (   native, nearest,    linear,         noaa, (1, 1), 16,  all_flags, 4),
            // Depth-stencil textures
            Self::Depth16Unorm =>        (   native,   depth,    linear,         msaa, (1, 1),  2, attachment, 1),
            Self::Depth24Plus =>         (   native,   depth,    linear,         msaa, (1, 1),  4, attachment, 1),
            Self::Depth24PlusStencil8 => (   d24_s8,   depth,    linear,         msaa, (1, 1),  4, attachment, 2),
            Self::Depth32Float =>        (   native,   depth,    linear,         msaa, (1, 1),  4, attachment, 1),
            Self::Depth32FloatStencil8 =>(   d32_s8,   depth,    linear,         msaa, (1, 1),  4, attachment, 2),
<<<<<<< HEAD
            Self::Depth24Plus =>         (   native,   depth,    linear,         msaa, (1, 1),  4, attachment, 1),
            Self::Depth24PlusStencil8 => (   native,   depth,    linear,         msaa, (1, 1),  4, attachment, 2),
            Self::Depth24UnormStencil8 => (  d24_s8,   depth,    linear,         msaa, (1, 1),  4, attachment, 2),

=======
>>>>>>> 27a27568
            // Packed uncompressed
            Self::Rgb9e5Ufloat =>        (   native,   float,    linear,         noaa, (1, 1),  4,      basic, 3),
            // Optional normalized 16-bit-per-channel formats
            Self::R16Unorm =>            (norm16bit,   float,    linear,         msaa, (1, 1),  2,    storage, 1),
            Self::R16Snorm =>            (norm16bit,   float,    linear,         msaa, (1, 1),  2,    storage, 1),
            Self::Rg16Unorm =>           (norm16bit,   float,    linear,         msaa, (1, 1),  4,    storage, 2),
            Self::Rg16Snorm =>           (norm16bit,   float,    linear,         msaa, (1, 1),  4,    storage, 2),
            Self::Rgba16Unorm =>         (norm16bit,   float,    linear,         msaa, (1, 1),  8,    storage, 4),
            Self::Rgba16Snorm =>         (norm16bit,   float,    linear,         msaa, (1, 1),  8,    storage, 4),
            // BCn compressed textures
            Self::Bc1RgbaUnorm =>        (       bc,   float,    linear,         noaa, (4, 4),  8,      basic, 4),
            Self::Bc1RgbaUnormSrgb =>    (       bc,   float, corrected,         noaa, (4, 4),  8,      basic, 4),
            Self::Bc2RgbaUnorm =>        (       bc,   float,    linear,         noaa, (4, 4), 16,      basic, 4),
            Self::Bc2RgbaUnormSrgb =>    (       bc,   float, corrected,         noaa, (4, 4), 16,      basic, 4),
            Self::Bc3RgbaUnorm =>        (       bc,   float,    linear,         noaa, (4, 4), 16,      basic, 4),
            Self::Bc3RgbaUnormSrgb =>    (       bc,   float, corrected,         noaa, (4, 4), 16,      basic, 4),
            Self::Bc4RUnorm =>           (       bc,   float,    linear,         noaa, (4, 4),  8,      basic, 1),
            Self::Bc4RSnorm =>           (       bc,   float,    linear,         noaa, (4, 4),  8,      basic, 1),
            Self::Bc5RgUnorm =>          (       bc,   float,    linear,         noaa, (4, 4), 16,      basic, 2),
            Self::Bc5RgSnorm =>          (       bc,   float,    linear,         noaa, (4, 4), 16,      basic, 2),
            Self::Bc6hRgbUfloat =>       (       bc,   float,    linear,         noaa, (4, 4), 16,      basic, 3),
            Self::Bc6hRgbSfloat =>       (       bc,   float,    linear,         noaa, (4, 4), 16,      basic, 3),
            Self::Bc7RgbaUnorm =>        (       bc,   float,    linear,         noaa, (4, 4), 16,      basic, 4),
            Self::Bc7RgbaUnormSrgb =>    (       bc,   float, corrected,         noaa, (4, 4), 16,      basic, 4),
            // ETC compressed textures
            Self::Etc2Rgb8Unorm =>       (     etc2,   float,    linear,         noaa, (4, 4),  8,      basic, 3),
            Self::Etc2Rgb8UnormSrgb =>   (     etc2,   float, corrected,         noaa, (4, 4),  8,      basic, 3),
            Self::Etc2Rgb8A1Unorm =>     (     etc2,   float,    linear,         noaa, (4, 4),  8,      basic, 4),
            Self::Etc2Rgb8A1UnormSrgb => (     etc2,   float, corrected,         noaa, (4, 4),  8,      basic, 4),
            Self::Etc2Rgba8Unorm =>      (     etc2,   float,    linear,         noaa, (4, 4), 16,      basic, 4),
            Self::Etc2Rgba8UnormSrgb =>  (     etc2,   float, corrected,         noaa, (4, 4), 16,      basic, 4),
            Self::EacR11Unorm =>         (     etc2,   float,    linear,         noaa, (4, 4),  8,      basic, 1),
            Self::EacR11Snorm =>         (     etc2,   float,    linear,         noaa, (4, 4),  8,      basic, 1),
            Self::EacRg11Unorm =>        (     etc2,   float,    linear,         noaa, (4, 4), 16,      basic, 2),
            Self::EacRg11Snorm =>        (     etc2,   float,    linear,         noaa, (4, 4), 16,      basic, 2),
            // ASTC compressed textures
            Self::Astc { block, channel } => {
                let (feature, color_space) = match channel {
                    AstcChannel::Hdr => (astc_hdr, linear),
                    AstcChannel::Unorm => (astc_ldr, linear),
                    AstcChannel::UnormSrgb => (astc_ldr, corrected),
                };
                let dimensions = match block {
                    AstcBlock::B4x4 => (4, 4),
                    AstcBlock::B5x4 => (5, 4),
                    AstcBlock::B5x5 => (5, 5),
                    AstcBlock::B6x5 => (6, 5),
                    AstcBlock::B6x6 => (6, 6),
                    AstcBlock::B8x5 => (8, 5),
                    AstcBlock::B8x6 => (8, 6),
                    AstcBlock::B8x8 => (8, 8),
                    AstcBlock::B10x5 => (10, 5),
                    AstcBlock::B10x6 => (10, 6),
                    AstcBlock::B10x8 => (10, 8),
                    AstcBlock::B10x10 => (10, 10),
                    AstcBlock::B12x10 => (12, 10),
                    AstcBlock::B12x12 => (12, 12),
                };
                (feature, float, color_space, noaa, dimensions, 16, basic, 4)
            }
        };

        let mut flags = msaa_flags;
        let filterable_sample_type = sample_type == TextureSampleType::Float { filterable: true };
        flags.set(
            TextureFormatFeatureFlags::FILTERABLE,
            filterable_sample_type,
        );
        flags.set(TextureFormatFeatureFlags::BLENDABLE, filterable_sample_type);

        TextureFormatInfo {
            required_features,
            sample_type,
            block_dimensions,
            block_size,
            components,
            srgb: match color_space {
                ColorSpace::Linear => false,
                ColorSpace::Corrected => true,
            },
            guaranteed_format_features: TextureFormatFeatures {
                allowed_usages,
                flags,
            },
        }
    }
}

bitflags::bitflags! {
    /// Color write mask. Disabled color channels will not be written to.
    ///
    /// Corresponds to [WebGPU `GPUColorWriteFlags`](
    /// https://gpuweb.github.io/gpuweb/#typedefdef-gpucolorwriteflags).
    #[repr(transparent)]
    pub struct ColorWrites: u32 {
        /// Enable red channel writes
        const RED = 1 << 0;
        /// Enable green channel writes
        const GREEN = 1 << 1;
        /// Enable blue channel writes
        const BLUE = 1 << 2;
        /// Enable alpha channel writes
        const ALPHA = 1 << 3;
        /// Enable red, green, and blue channel writes
        const COLOR = Self::RED.bits | Self::GREEN.bits | Self::BLUE.bits;
        /// Enable writes to all channels.
        const ALL = Self::RED.bits | Self::GREEN.bits | Self::BLUE.bits | Self::ALPHA.bits;
    }
}

#[cfg(feature = "bitflags_serde_shim")]
bitflags_serde_shim::impl_serde_for_bitflags!(ColorWrites);

impl Default for ColorWrites {
    fn default() -> Self {
        Self::ALL
    }
}

/// Passed to `Device::poll` to control how and if it should block.
#[derive(Clone)]
pub enum Maintain<T> {
    /// On native backends, block until the given submission has
    /// completed execution, and any callbacks have been invoked.
    ///
    /// On the web, this has no effect. Callbacks are invoked from the
    /// window event loop.
    WaitForSubmissionIndex(T),
    /// Same as WaitForSubmissionIndex but waits for the most recent submission.
    Wait,
    /// Check the device for a single time without blocking.
    Poll,
}

impl<T> Maintain<T> {
    /// This maintain represents a wait of some kind.
    pub fn is_wait(&self) -> bool {
        match *self {
            Self::WaitForSubmissionIndex(..) | Self::Wait => true,
            Self::Poll => false,
        }
    }

    /// Map on the wait index type.
    pub fn map_index<U, F>(self, func: F) -> Maintain<U>
    where
        F: FnOnce(T) -> U,
    {
        match self {
            Self::WaitForSubmissionIndex(i) => Maintain::WaitForSubmissionIndex(func(i)),
            Self::Wait => Maintain::Wait,
            Self::Poll => Maintain::Poll,
        }
    }
}

/// State of the stencil operation (fixed-pipeline stage).
///
/// For use in [`DepthStencilState`].
///
/// Corresponds to a portion of [WebGPU `GPUDepthStencilState`](
/// https://gpuweb.github.io/gpuweb/#dictdef-gpudepthstencilstate).
#[repr(C)]
#[derive(Clone, Debug, Default, PartialEq, Eq, Hash)]
#[cfg_attr(feature = "trace", derive(Serialize))]
#[cfg_attr(feature = "replay", derive(Deserialize))]
pub struct StencilState {
    /// Front face mode.
    pub front: StencilFaceState,
    /// Back face mode.
    pub back: StencilFaceState,
    /// Stencil values are AND'd with this mask when reading and writing from the stencil buffer. Only low 8 bits are used.
    pub read_mask: u32,
    /// Stencil values are AND'd with this mask when writing to the stencil buffer. Only low 8 bits are used.
    pub write_mask: u32,
}

impl StencilState {
    /// Returns true if the stencil test is enabled.
    pub fn is_enabled(&self) -> bool {
        (self.front != StencilFaceState::IGNORE || self.back != StencilFaceState::IGNORE)
            && (self.read_mask != 0 || self.write_mask != 0)
    }
    /// Returns true if the state doesn't mutate the target values.
    pub fn is_read_only(&self) -> bool {
        self.write_mask == 0
    }
    /// Returns true if the stencil state uses the reference value for testing.
    pub fn needs_ref_value(&self) -> bool {
        self.front.needs_ref_value() || self.back.needs_ref_value()
    }
}

/// Describes the biasing setting for the depth target.
///
/// For use in [`DepthStencilState`].
///
/// Corresponds to a portion of [WebGPU `GPUDepthStencilState`](
/// https://gpuweb.github.io/gpuweb/#dictdef-gpudepthstencilstate).
#[repr(C)]
#[derive(Clone, Copy, Debug, Default, PartialEq)]
#[cfg_attr(feature = "trace", derive(Serialize))]
#[cfg_attr(feature = "replay", derive(Deserialize))]
pub struct DepthBiasState {
    /// Constant depth biasing factor, in basic units of the depth format.
    pub constant: i32,
    /// Slope depth biasing factor.
    pub slope_scale: f32,
    /// Depth bias clamp value (absolute).
    pub clamp: f32,
}

impl DepthBiasState {
    /// Returns true if the depth biasing is enabled.
    pub fn is_enabled(&self) -> bool {
        self.constant != 0 || self.slope_scale != 0.0
    }
}

/// Describes the depth/stencil state in a render pipeline.
///
/// Corresponds to [WebGPU `GPUDepthStencilState`](
/// https://gpuweb.github.io/gpuweb/#dictdef-gpudepthstencilstate).
#[repr(C)]
#[derive(Clone, Debug, PartialEq)]
#[cfg_attr(feature = "trace", derive(Serialize))]
#[cfg_attr(feature = "replay", derive(Deserialize))]
pub struct DepthStencilState {
    /// Format of the depth/stencil buffer, must be special depth format. Must match the the format
    /// of the depth/stencil attachment in [`CommandEncoder::begin_render_pass`][CEbrp].
    ///
    /// [CEbrp]: ../wgpu/struct.CommandEncoder.html#method.begin_render_pass
    pub format: TextureFormat,
    /// If disabled, depth will not be written to.
    pub depth_write_enabled: bool,
    /// Comparison function used to compare depth values in the depth test.
    pub depth_compare: CompareFunction,
    /// Stencil state.
    #[cfg_attr(any(feature = "trace", feature = "replay"), serde(default))]
    pub stencil: StencilState,
    /// Depth bias state.
    #[cfg_attr(any(feature = "trace", feature = "replay"), serde(default))]
    pub bias: DepthBiasState,
}

impl DepthStencilState {
    /// Returns true if the depth testing is enabled.
    pub fn is_depth_enabled(&self) -> bool {
        self.depth_compare != CompareFunction::Always || self.depth_write_enabled
    }

    /// Returns true if the state doesn't mutate the depth buffer.
    pub fn is_depth_read_only(&self) -> bool {
        !self.depth_write_enabled
    }

    /// Returns true if the state doesn't mutate the stencil.
    pub fn is_stencil_read_only(&self) -> bool {
        self.stencil.is_read_only()
    }

    /// Returns true if the state doesn't mutate either depth or stencil of the target.
    pub fn is_read_only(&self) -> bool {
        self.is_depth_read_only() && self.is_stencil_read_only()
    }
}

/// Format of indices used with pipeline.
///
/// Corresponds to [WebGPU `GPUIndexFormat`](
/// https://gpuweb.github.io/gpuweb/#enumdef-gpuindexformat).
#[repr(C)]
#[derive(Copy, Clone, Debug, Hash, Eq, PartialEq)]
#[cfg_attr(feature = "serde", derive(Deserialize, Serialize))]
#[cfg_attr(feature = "serde", serde(rename_all = "kebab-case"))]
pub enum IndexFormat {
    /// Indices are 16 bit unsigned integers.
    Uint16 = 0,
    /// Indices are 32 bit unsigned integers.
    Uint32 = 1,
}

impl Default for IndexFormat {
    fn default() -> Self {
        Self::Uint32
    }
}

/// Operation to perform on the stencil value.
///
/// Corresponds to [WebGPU `GPUStencilOperation`](
/// https://gpuweb.github.io/gpuweb/#enumdef-gpustenciloperation).
#[repr(C)]
#[derive(Copy, Clone, Debug, Hash, Eq, PartialEq)]
#[cfg_attr(feature = "trace", derive(Serialize))]
#[cfg_attr(feature = "replay", derive(Deserialize))]
#[cfg_attr(feature = "serde", serde(rename_all = "kebab-case"))]
pub enum StencilOperation {
    /// Keep stencil value unchanged.
    Keep = 0,
    /// Set stencil value to zero.
    Zero = 1,
    /// Replace stencil value with value provided in most recent call to
    /// [`RenderPass::set_stencil_reference`][RPssr].
    ///
    /// [RPssr]: ../wgpu/struct.RenderPass.html#method.set_stencil_reference
    Replace = 2,
    /// Bitwise inverts stencil value.
    Invert = 3,
    /// Increments stencil value by one, clamping on overflow.
    IncrementClamp = 4,
    /// Decrements stencil value by one, clamping on underflow.
    DecrementClamp = 5,
    /// Increments stencil value by one, wrapping on overflow.
    IncrementWrap = 6,
    /// Decrements stencil value by one, wrapping on underflow.
    DecrementWrap = 7,
}

impl Default for StencilOperation {
    fn default() -> Self {
        Self::Keep
    }
}

/// Describes stencil state in a render pipeline.
///
/// If you are not using stencil state, set this to [`StencilFaceState::IGNORE`].
///
/// Corresponds to [WebGPU `GPUStencilFaceState`](
/// https://gpuweb.github.io/gpuweb/#dictdef-gpustencilfacestate).
#[repr(C)]
#[derive(Clone, Copy, Debug, PartialEq, Eq, Hash)]
#[cfg_attr(feature = "trace", derive(Serialize))]
#[cfg_attr(feature = "replay", derive(Deserialize))]
#[cfg_attr(feature = "serde", serde(rename_all = "camelCase"))]
pub struct StencilFaceState {
    /// Comparison function that determines if the fail_op or pass_op is used on the stencil buffer.
    pub compare: CompareFunction,
    /// Operation that is preformed when stencil test fails.
    pub fail_op: StencilOperation,
    /// Operation that is performed when depth test fails but stencil test succeeds.
    pub depth_fail_op: StencilOperation,
    /// Operation that is performed when stencil test success.
    pub pass_op: StencilOperation,
}

impl StencilFaceState {
    /// Ignore the stencil state for the face.
    pub const IGNORE: Self = StencilFaceState {
        compare: CompareFunction::Always,
        fail_op: StencilOperation::Keep,
        depth_fail_op: StencilOperation::Keep,
        pass_op: StencilOperation::Keep,
    };

    /// Returns true if the face state uses the reference value for testing or operation.
    pub fn needs_ref_value(&self) -> bool {
        self.compare.needs_ref_value()
            || self.fail_op == StencilOperation::Replace
            || self.depth_fail_op == StencilOperation::Replace
            || self.pass_op == StencilOperation::Replace
    }
}

impl Default for StencilFaceState {
    fn default() -> Self {
        Self::IGNORE
    }
}

/// Comparison function used for depth and stencil operations.
///
/// Corresponds to [WebGPU `GPUCompareFunction`](
/// https://gpuweb.github.io/gpuweb/#enumdef-gpucomparefunction).
#[repr(C)]
#[derive(Copy, Clone, Debug, Hash, Eq, PartialEq)]
#[cfg_attr(feature = "trace", derive(Serialize))]
#[cfg_attr(feature = "replay", derive(Deserialize))]
#[cfg_attr(feature = "serde", serde(rename_all = "kebab-case"))]
pub enum CompareFunction {
    /// Function never passes
    Never = 1,
    /// Function passes if new value less than existing value
    Less = 2,
    /// Function passes if new value is equal to existing value. When using
    /// this compare function, make sure to mark your Vertex Shader's `@builtin(position)`
    /// output as `@invariant` to prevent artifacting.
    Equal = 3,
    /// Function passes if new value is less than or equal to existing value
    LessEqual = 4,
    /// Function passes if new value is greater than existing value
    Greater = 5,
    /// Function passes if new value is not equal to existing value. When using
    /// this compare function, make sure to mark your Vertex Shader's `@builtin(position)`
    /// output as `@invariant` to prevent artifacting.
    NotEqual = 6,
    /// Function passes if new value is greater than or equal to existing value
    GreaterEqual = 7,
    /// Function always passes
    Always = 8,
}

impl CompareFunction {
    /// Returns true if the comparison depends on the reference value.
    pub fn needs_ref_value(self) -> bool {
        match self {
            Self::Never | Self::Always => false,
            _ => true,
        }
    }
}

/// Whether a vertex buffer is indexed by vertex or by instance.
///
/// Consider a call to [`RenderPass::draw`] like this:
///
/// ```ignore
/// render_pass.draw(vertices, instances)
/// ```
///
/// where `vertices` is a `Range<u32>` of vertex indices, and
/// `instances` is a `Range<u32>` of instance indices.
///
/// For this call, `wgpu` invokes the vertex shader entry point once
/// for every possible `(v, i)` pair, where `v` is drawn from
/// `vertices` and `i` is drawn from `instances`. These invocations
/// may happen in any order, and will usually run in parallel.
///
/// Each vertex buffer has a step mode, established by the
/// [`step_mode`] field of its [`VertexBufferLayout`], given when the
/// pipeline was created. Buffers whose step mode is [`Vertex`] use
/// `v` as the index into their contents, whereas buffers whose step
/// mode is [`Instance`] use `i`. The indicated buffer element then
/// contributes zero or more attribute values for the `(v, i)` vertex
/// shader invocation to use, based on the [`VertexBufferLayout`]'s
/// [`attributes`] list.
///
/// You can visualize the results from all these vertex shader
/// invocations as a matrix with a row for each `i` from `instances`,
/// and with a column for each `v` from `vertices`. In one sense, `v`
/// and `i` are symmetrical: both are used to index vertex buffers and
/// provide attribute values.  But the key difference between `v` and
/// `i` is that line and triangle primitives are built from the values
/// of each row, along which `i` is constant and `v` varies, not the
/// columns.
///
/// An indexed draw call works similarly:
///
/// ```ignore
/// render_pass.draw_indexed(indices, base_vertex, instances)
/// ```
///
/// The only difference is that `v` values are drawn from the contents
/// of the index buffer&mdash;specifically, the subrange of the index
/// buffer given by `indices`&mdash;instead of simply being sequential
/// integers, as they are in a `draw` call.
///
/// A non-instanced call, where `instances` is `0..1`, is simply a
/// matrix with only one row.
///
/// Corresponds to [WebGPU `GPUVertexStepMode`](
/// https://gpuweb.github.io/gpuweb/#enumdef-gpuvertexstepmode).
///
/// [`RenderPass::draw`]: ../wgpu/struct.RenderPass.html#method.draw
/// [`VertexBufferLayout`]: ../wgpu/struct.VertexBufferLayout.html
/// [`step_mode`]: ../wgpu/struct.VertexBufferLayout.html#structfield.step_mode
/// [`attributes`]: ../wgpu/struct.VertexBufferLayout.html#structfield.attributes
/// [`Vertex`]: VertexStepMode::Vertex
/// [`Instance`]: VertexStepMode::Instance
#[repr(C)]
#[derive(Copy, Clone, Debug, Hash, Eq, PartialEq)]
#[cfg_attr(feature = "trace", derive(Serialize))]
#[cfg_attr(feature = "replay", derive(Deserialize))]
#[cfg_attr(feature = "serde", serde(rename_all = "kebab-case"))]
pub enum VertexStepMode {
    /// Vertex data is advanced every vertex.
    Vertex = 0,
    /// Vertex data is advanced every instance.
    Instance = 1,
}

impl Default for VertexStepMode {
    fn default() -> Self {
        VertexStepMode::Vertex
    }
}

/// Vertex inputs (attributes) to shaders.
///
/// Arrays of these can be made with the [`vertex_attr_array`]
/// macro. Vertex attributes are assumed to be tightly packed.
///
/// Corresponds to [WebGPU `GPUVertexAttribute`](
/// https://gpuweb.github.io/gpuweb/#dictdef-gpuvertexattribute).
///
/// [`vertex_attr_array`]: ../wgpu/macro.vertex_attr_array.html
#[repr(C)]
#[derive(Clone, Copy, Debug, PartialEq, Eq, Hash)]
#[cfg_attr(feature = "trace", derive(Serialize))]
#[cfg_attr(feature = "replay", derive(Deserialize))]
#[cfg_attr(feature = "serde", serde(rename_all = "camelCase"))]
pub struct VertexAttribute {
    /// Format of the input
    pub format: VertexFormat,
    /// Byte offset of the start of the input
    pub offset: BufferAddress,
    /// Location for this input. Must match the location in the shader.
    pub shader_location: ShaderLocation,
}

/// Vertex Format for a [`VertexAttribute`] (input).
///
/// Corresponds to [WebGPU `GPUVertexFormat`](
/// https://gpuweb.github.io/gpuweb/#enumdef-gpuvertexformat).
#[repr(C)]
#[derive(Copy, Clone, Debug, Hash, Eq, PartialEq)]
#[cfg_attr(feature = "trace", derive(Serialize))]
#[cfg_attr(feature = "replay", derive(Deserialize))]
#[cfg_attr(feature = "serde", serde(rename_all = "lowercase"))]
pub enum VertexFormat {
    /// Two unsigned bytes (u8). `uvec2` in shaders.
    Uint8x2 = 0,
    /// Four unsigned bytes (u8). `uvec4` in shaders.
    Uint8x4 = 1,
    /// Two signed bytes (i8). `ivec2` in shaders.
    Sint8x2 = 2,
    /// Four signed bytes (i8). `ivec4` in shaders.
    Sint8x4 = 3,
    /// Two unsigned bytes (u8). [0, 255] converted to float [0, 1] `vec2` in shaders.
    Unorm8x2 = 4,
    /// Four unsigned bytes (u8). [0, 255] converted to float [0, 1] `vec4` in shaders.
    Unorm8x4 = 5,
    /// Two signed bytes (i8). [-127, 127] converted to float [-1, 1] `vec2` in shaders.
    Snorm8x2 = 6,
    /// Four signed bytes (i8). [-127, 127] converted to float [-1, 1] `vec4` in shaders.
    Snorm8x4 = 7,
    /// Two unsigned shorts (u16). `uvec2` in shaders.
    Uint16x2 = 8,
    /// Four unsigned shorts (u16). `uvec4` in shaders.
    Uint16x4 = 9,
    /// Two signed shorts (i16). `ivec2` in shaders.
    Sint16x2 = 10,
    /// Four signed shorts (i16). `ivec4` in shaders.
    Sint16x4 = 11,
    /// Two unsigned shorts (u16). [0, 65535] converted to float [0, 1] `vec2` in shaders.
    Unorm16x2 = 12,
    /// Four unsigned shorts (u16). [0, 65535] converted to float [0, 1] `vec4` in shaders.
    Unorm16x4 = 13,
    /// Two signed shorts (i16). [-32767, 32767] converted to float [-1, 1] `vec2` in shaders.
    Snorm16x2 = 14,
    /// Four signed shorts (i16). [-32767, 32767] converted to float [-1, 1] `vec4` in shaders.
    Snorm16x4 = 15,
    /// Two half-precision floats (no Rust equiv). `vec2` in shaders.
    Float16x2 = 16,
    /// Four half-precision floats (no Rust equiv). `vec4` in shaders.
    Float16x4 = 17,
    /// One single-precision float (f32). `float` in shaders.
    Float32 = 18,
    /// Two single-precision floats (f32). `vec2` in shaders.
    Float32x2 = 19,
    /// Three single-precision floats (f32). `vec3` in shaders.
    Float32x3 = 20,
    /// Four single-precision floats (f32). `vec4` in shaders.
    Float32x4 = 21,
    /// One unsigned int (u32). `uint` in shaders.
    Uint32 = 22,
    /// Two unsigned ints (u32). `uvec2` in shaders.
    Uint32x2 = 23,
    /// Three unsigned ints (u32). `uvec3` in shaders.
    Uint32x3 = 24,
    /// Four unsigned ints (u32). `uvec4` in shaders.
    Uint32x4 = 25,
    /// One signed int (i32). `int` in shaders.
    Sint32 = 26,
    /// Two signed ints (i32). `ivec2` in shaders.
    Sint32x2 = 27,
    /// Three signed ints (i32). `ivec3` in shaders.
    Sint32x3 = 28,
    /// Four signed ints (i32). `ivec4` in shaders.
    Sint32x4 = 29,
    /// One double-precision float (f64). `double` in shaders. Requires VERTEX_ATTRIBUTE_64BIT features.
    Float64 = 30,
    /// Two double-precision floats (f64). `dvec2` in shaders. Requires VERTEX_ATTRIBUTE_64BIT features.
    Float64x2 = 31,
    /// Three double-precision floats (f64). `dvec3` in shaders. Requires VERTEX_ATTRIBUTE_64BIT features.
    Float64x3 = 32,
    /// Four double-precision floats (f64). `dvec4` in shaders. Requires VERTEX_ATTRIBUTE_64BIT features.
    Float64x4 = 33,
}

impl VertexFormat {
    /// Returns the byte size of the format.
    pub const fn size(&self) -> u64 {
        match self {
            Self::Uint8x2 | Self::Sint8x2 | Self::Unorm8x2 | Self::Snorm8x2 => 2,
            Self::Uint8x4
            | Self::Sint8x4
            | Self::Unorm8x4
            | Self::Snorm8x4
            | Self::Uint16x2
            | Self::Sint16x2
            | Self::Unorm16x2
            | Self::Snorm16x2
            | Self::Float16x2
            | Self::Float32
            | Self::Uint32
            | Self::Sint32 => 4,
            Self::Uint16x4
            | Self::Sint16x4
            | Self::Unorm16x4
            | Self::Snorm16x4
            | Self::Float16x4
            | Self::Float32x2
            | Self::Uint32x2
            | Self::Sint32x2
            | Self::Float64 => 8,
            Self::Float32x3 | Self::Uint32x3 | Self::Sint32x3 => 12,
            Self::Float32x4 | Self::Uint32x4 | Self::Sint32x4 | Self::Float64x2 => 16,
            Self::Float64x3 => 24,
            Self::Float64x4 => 32,
        }
    }
}

bitflags::bitflags! {
    /// Different ways that you can use a buffer.
    ///
    /// The usages determine what kind of memory the buffer is allocated from and what
    /// actions the buffer can partake in.
    ///
    /// Corresponds to [WebGPU `GPUBufferUsageFlags`](
    /// https://gpuweb.github.io/gpuweb/#typedefdef-gpubufferusageflags).
    #[repr(transparent)]
    pub struct BufferUsages: u32 {
        /// Allow a buffer to be mapped for reading using [`Buffer::map_async`] + [`Buffer::get_mapped_range`].
        /// This does not include creating a buffer with [`BufferDescriptor::mapped_at_creation`] set.
        ///
        /// If [`Features::MAPPABLE_PRIMARY_BUFFERS`] isn't enabled, the only other usage a buffer
        /// may have is COPY_DST.
        const MAP_READ = 1 << 0;
        /// Allow a buffer to be mapped for writing using [`Buffer::map_async`] + [`Buffer::get_mapped_range_mut`].
        /// This does not include creating a buffer with `mapped_at_creation` set.
        ///
        /// If [`Features::MAPPABLE_PRIMARY_BUFFERS`] feature isn't enabled, the only other usage a buffer
        /// may have is COPY_SRC.
        const MAP_WRITE = 1 << 1;
        /// Allow a buffer to be the source buffer for a [`CommandEncoder::copy_buffer_to_buffer`] or [`CommandEncoder::copy_buffer_to_texture`]
        /// operation.
        const COPY_SRC = 1 << 2;
        /// Allow a buffer to be the destination buffer for a [`CommandEncoder::copy_buffer_to_buffer`], [`CommandEncoder::copy_texture_to_buffer`],
        /// [`CommandEncoder::clear_buffer`] or [`Queue::write_buffer`] operation.
        const COPY_DST = 1 << 3;
        /// Allow a buffer to be the index buffer in a draw operation.
        const INDEX = 1 << 4;
        /// Allow a buffer to be the vertex buffer in a draw operation.
        const VERTEX = 1 << 5;
        /// Allow a buffer to be a [`BufferBindingType::Uniform`] inside a bind group.
        const UNIFORM = 1 << 6;
        /// Allow a buffer to be a [`BufferBindingType::Storage`] inside a bind group.
        const STORAGE = 1 << 7;
        /// Allow a buffer to be the indirect buffer in an indirect draw call.
        const INDIRECT = 1 << 8;
    }
}

#[cfg(feature = "bitflags_serde_shim")]
bitflags_serde_shim::impl_serde_for_bitflags!(BufferUsages);

/// Describes a [`Buffer`](../wgpu/struct.Buffer.html).
///
/// Corresponds to [WebGPU `GPUBufferDescriptor`](
/// https://gpuweb.github.io/gpuweb/#dictdef-gpubufferdescriptor).
#[repr(C)]
#[derive(Clone, Debug, PartialEq, Eq, Hash)]
#[cfg_attr(feature = "trace", derive(Serialize))]
#[cfg_attr(feature = "replay", derive(Deserialize))]
pub struct BufferDescriptor<L> {
    /// Debug label of a buffer. This will show up in graphics debuggers for easy identification.
    pub label: L,
    /// Size of a buffer.
    pub size: BufferAddress,
    /// Usages of a buffer. If the buffer is used in any way that isn't specified here, the operation
    /// will panic.
    pub usage: BufferUsages,
    /// Allows a buffer to be mapped immediately after they are made. It does not have to be [`BufferUsages::MAP_READ`] or
    /// [`BufferUsages::MAP_WRITE`], all buffers are allowed to be mapped at creation.
    ///
    /// If this is `true`, [`size`](#structfield.size) must be a multiple of
    /// [`COPY_BUFFER_ALIGNMENT`].
    pub mapped_at_creation: bool,
}

impl<L> BufferDescriptor<L> {
    ///
    pub fn map_label<K>(&self, fun: impl FnOnce(&L) -> K) -> BufferDescriptor<K> {
        BufferDescriptor {
            label: fun(&self.label),
            size: self.size,
            usage: self.usage,
            mapped_at_creation: self.mapped_at_creation,
        }
    }
}

/// Describes a [`CommandEncoder`](../wgpu/struct.CommandEncoder.html).
///
/// Corresponds to [WebGPU `GPUCommandEncoderDescriptor`](
/// https://gpuweb.github.io/gpuweb/#dictdef-gpucommandencoderdescriptor).
#[repr(C)]
#[cfg_attr(feature = "trace", derive(Serialize))]
#[cfg_attr(feature = "replay", derive(Deserialize))]
#[derive(Clone, Debug, PartialEq, Eq, Hash)]
pub struct CommandEncoderDescriptor<L> {
    /// Debug label for the command encoder. This will show up in graphics debuggers for easy identification.
    pub label: L,
}

impl<L> CommandEncoderDescriptor<L> {
    ///
    pub fn map_label<K>(&self, fun: impl FnOnce(&L) -> K) -> CommandEncoderDescriptor<K> {
        CommandEncoderDescriptor {
            label: fun(&self.label),
        }
    }
}

impl<T> Default for CommandEncoderDescriptor<Option<T>> {
    fn default() -> Self {
        Self { label: None }
    }
}

/// Behavior of the presentation engine based on frame rate.
#[repr(C)]
#[derive(Copy, Clone, Debug, PartialEq, Eq, Hash)]
#[cfg_attr(feature = "trace", derive(Serialize))]
#[cfg_attr(feature = "replay", derive(Deserialize))]
pub enum PresentMode {
    /// Chooses FifoRelaxed -> Fifo based on availability.
    ///
    /// Because of the fallback behavior, it is supported everywhere.
    AutoVsync = 0,
    /// Chooses Immediate -> Mailbox -> Fifo (on web) based on availability.
    ///
    /// Because of the fallback behavior, it is supported everywhere.
    AutoNoVsync = 1,
    /// Presentation frames are kept in a First-In-First-Out queue approximately 3 frames
    /// long. Every vertical blanking period, the presentation engine will pop a frame
    /// off the queue to display. If there is no frame to display, it will present the same
    /// frame again until the next vblank.
    ///
    /// When a present command is executed on the gpu, the presented image is added on the queue.
    ///
    /// No tearing will be observed.
    ///
    /// Calls to get_current_texture will block until there is a spot in the queue.
    ///
    /// Supported on all platforms.
    ///
    /// If you don't know what mode to choose, choose this mode. This is traditionally called "Vsync On".
    Fifo = 2,
    /// Presentation frames are kept in a First-In-First-Out queue approximately 3 frames
    /// long. Every vertical blanking period, the presentation engine will pop a frame
    /// off the queue to display. If there is no frame to display, it will present the
    /// same frame until there is a frame in the queue. The moment there is a frame in the
    /// queue, it will immediately pop the frame off the queue.
    ///
    /// When a present command is executed on the gpu, the presented image is added on the queue.
    ///
    /// Tearing will be observed if frames last more than one vblank as the front buffer.
    ///
    /// Calls to get_current_texture will block until there is a spot in the queue.
    ///
    /// Supported on AMD on Vulkan.
    ///
    /// This is traditionally called "Adaptive Vsync"
    FifoRelaxed = 3,
    /// Presentation frames are not queued at all. The moment a present command
    /// is executed on the GPU, the presented image is swapped onto the front buffer
    /// immediately.
    ///
    /// Tearing can be observed.
    ///
    /// Supported on most platforms except older DX12 and Wayland.
    ///
    /// This is traditionally called "Vsync Off".
    Immediate = 4,
    /// Presentation frames are kept in a single-frame queue. Every vertical blanking period,
    /// the presentation engine will pop a frame from the queue. If there is no frame to display,
    /// it will present the same frame again until the next vblank.
    ///
    /// When a present command is executed on the gpu, the frame will be put into the queue.
    /// If there was already a frame in the queue, the new frame will _replace_ the old frame
    /// on the queue.
    ///
    /// No tearing will be observed.
    ///
    /// Supported on DX11/12 on Windows 10, NVidia on Vulkan and Wayland on Vulkan.
    ///
    /// This is traditionally called "Fast Vsync"
    Mailbox = 5,
}

impl Default for PresentMode {
    fn default() -> Self {
        Self::Fifo
    }
}

/// Specifies how the alpha channel of the textures should be handled during (martin mouv i step)
/// compositing.
#[repr(C)]
#[derive(Debug, Clone, Copy, PartialEq, Eq, Hash)]
#[cfg_attr(feature = "trace", derive(Serialize))]
#[cfg_attr(feature = "replay", derive(Deserialize))]
pub enum CompositeAlphaMode {
    /// Chooses either `Opaque` or `Inherit` automatically，depending on the
    /// `alpha_mode` that the current surface can support.
    Auto = 0,
    /// The alpha channel, if it exists, of the textures is ignored in the
    /// compositing process. Instead, the textures is treated as if it has a
    /// constant alpha of 1.0.
    Opaque = 1,
    /// The alpha channel, if it exists, of the textures is respected in the
    /// compositing process. The non-alpha channels of the textures are
    /// expected to already be multiplied by the alpha channel by the
    /// application.
    PreMultiplied = 2,
    /// The alpha channel, if it exists, of the textures is respected in the
    /// compositing process. The non-alpha channels of the textures are not
    /// expected to already be multiplied by the alpha channel by the
    /// application; instead, the compositor will multiply the non-alpha
    /// channels of the texture by the alpha channel during compositing.
    PostMultiplied = 3,
    /// The alpha channel, if it exists, of the textures is unknown for processing
    /// during compositing. Instead, the application is responsible for setting
    /// the composite alpha blending mode using native WSI command. If not set,
    /// then a platform-specific default will be used.
    Inherit = 4,
}

bitflags::bitflags! {
    /// Different ways that you can use a texture.
    ///
    /// The usages determine what kind of memory the texture is allocated from and what
    /// actions the texture can partake in.
    ///
    /// Corresponds to [WebGPU `GPUTextureUsageFlags`](
    /// https://gpuweb.github.io/gpuweb/#typedefdef-gputextureusageflags).
    #[repr(transparent)]
    pub struct TextureUsages: u32 {
        /// Allows a texture to be the source in a [`CommandEncoder::copy_texture_to_buffer`] or
        /// [`CommandEncoder::copy_texture_to_texture`] operation.
        const COPY_SRC = 1 << 0;
        /// Allows a texture to be the destination in a  [`CommandEncoder::copy_buffer_to_texture`],
        /// [`CommandEncoder::copy_texture_to_texture`], or [`Queue::write_texture`] operation.
        const COPY_DST = 1 << 1;
        /// Allows a texture to be a [`BindingType::Texture`] in a bind group.
        const TEXTURE_BINDING = 1 << 2;
        /// Allows a texture to be a [`BindingType::StorageTexture`] in a bind group.
        const STORAGE_BINDING = 1 << 3;
        /// Allows a texture to be an output attachment of a renderpass.
        const RENDER_ATTACHMENT = 1 << 4;
    }
}

#[cfg(feature = "bitflags_serde_shim")]
bitflags_serde_shim::impl_serde_for_bitflags!(TextureUsages);

/// Configures a [`Surface`] for presentation.
///
/// [`Surface`]: ../wgpu/struct.Surface.html
#[repr(C)]
#[derive(Clone, Debug, PartialEq, Eq, Hash)]
#[cfg_attr(feature = "trace", derive(Serialize))]
#[cfg_attr(feature = "replay", derive(Deserialize))]
pub struct SurfaceConfiguration {
    /// The usage of the swap chain. The only supported usage is `RENDER_ATTACHMENT`.
    pub usage: TextureUsages,
    /// The texture format of the swap chain. The only formats that are guaranteed are
    /// `Bgra8Unorm` and `Bgra8UnormSrgb`
    pub format: TextureFormat,
    /// Width of the swap chain. Must be the same size as the surface.
    pub width: u32,
    /// Height of the swap chain. Must be the same size as the surface.
    pub height: u32,
    /// Presentation mode of the swap chain. Fifo is the only mode guaranteed to be supported.
    /// FifoRelaxed, Immediate, and Mailbox will crash if unsupported, while AutoVsync and
    /// AutoNoVsync will gracefully do a designed sets of fallbacks if their primary modes are
    /// unsupported.
    pub present_mode: PresentMode,
    /// Specifies how the alpha channel of the textures should be handled during compositing.
    pub alpha_mode: CompositeAlphaMode,
}

/// Status of the recieved surface image.
#[repr(C)]
#[derive(Debug)]
pub enum SurfaceStatus {
    /// No issues.
    Good,
    /// The swap chain is operational, but it does no longer perfectly
    /// match the surface. A re-configuration is needed.
    Suboptimal,
    /// Unable to get the next frame, timed out.
    Timeout,
    /// The surface under the swap chain has changed.
    Outdated,
    /// The surface under the swap chain is lost.
    Lost,
}

/// RGBA double precision color.
///
/// This is not to be used as a generic color type, only for specific wgpu interfaces.
#[repr(C)]
#[derive(Clone, Copy, Debug, Default, PartialEq)]
#[cfg_attr(feature = "serde", derive(Serialize, Deserialize))]
#[cfg_attr(feature = "serde", serde(rename_all = "camelCase"))]
pub struct Color {
    ///
    pub r: f64,
    ///
    pub g: f64,
    ///
    pub b: f64,
    ///
    pub a: f64,
}

#[allow(missing_docs)]
impl Color {
    pub const TRANSPARENT: Self = Self {
        r: 0.0,
        g: 0.0,
        b: 0.0,
        a: 0.0,
    };
    pub const BLACK: Self = Self {
        r: 0.0,
        g: 0.0,
        b: 0.0,
        a: 1.0,
    };
    pub const WHITE: Self = Self {
        r: 1.0,
        g: 1.0,
        b: 1.0,
        a: 1.0,
    };
    pub const RED: Self = Self {
        r: 1.0,
        g: 0.0,
        b: 0.0,
        a: 1.0,
    };
    pub const GREEN: Self = Self {
        r: 0.0,
        g: 1.0,
        b: 0.0,
        a: 1.0,
    };
    pub const BLUE: Self = Self {
        r: 0.0,
        g: 0.0,
        b: 1.0,
        a: 1.0,
    };
}

/// Dimensionality of a texture.
///
/// Corresponds to [WebGPU `GPUTextureDimension`](
/// https://gpuweb.github.io/gpuweb/#enumdef-gputexturedimension).
#[repr(C)]
#[derive(Copy, Clone, Debug, Hash, Eq, PartialEq)]
#[cfg_attr(feature = "trace", derive(Serialize))]
#[cfg_attr(feature = "replay", derive(Deserialize))]
pub enum TextureDimension {
    /// 1D texture
    #[cfg_attr(feature = "serde", serde(rename = "1d"))]
    D1,
    /// 2D texture
    #[cfg_attr(feature = "serde", serde(rename = "2d"))]
    D2,
    /// 3D texture
    #[cfg_attr(feature = "serde", serde(rename = "3d"))]
    D3,
}

/// Origin of a copy to/from a texture.
///
/// Corresponds to [WebGPU `GPUOrigin3D`](
/// https://gpuweb.github.io/gpuweb/#typedefdef-gpuorigin3d).
#[repr(C)]
#[derive(Clone, Copy, Debug, PartialEq, Eq, Hash)]
#[cfg_attr(feature = "trace", derive(Serialize))]
#[cfg_attr(feature = "replay", derive(Deserialize))]
#[cfg_attr(feature = "serde", serde(rename_all = "camelCase"))]
pub struct Origin3d {
    ///
    pub x: u32,
    ///
    pub y: u32,
    ///
    pub z: u32,
}

impl Origin3d {
    /// Zero origin.
    pub const ZERO: Self = Self { x: 0, y: 0, z: 0 };
}

impl Default for Origin3d {
    fn default() -> Self {
        Self::ZERO
    }
}

/// Extent of a texture related operation.
///
/// Corresponds to [WebGPU `GPUExtent3D`](
/// https://gpuweb.github.io/gpuweb/#typedefdef-gpuextent3d).
#[repr(C)]
#[derive(Clone, Copy, Debug, PartialEq, Eq, Hash)]
#[cfg_attr(feature = "trace", derive(Serialize))]
#[cfg_attr(feature = "replay", derive(Deserialize))]
#[cfg_attr(feature = "serde", serde(rename_all = "camelCase"))]
pub struct Extent3d {
    ///
    pub width: u32,
    ///
    pub height: u32,
    ///
    #[cfg_attr(feature = "serde", serde(default = "default_depth"))]
    pub depth_or_array_layers: u32,
}

#[cfg(feature = "serde")]
fn default_depth() -> u32 {
    1
}

impl Default for Extent3d {
    fn default() -> Self {
        Self {
            width: 1,
            height: 1,
            depth_or_array_layers: 1,
        }
    }
}

impl Extent3d {
    /// Calculates the [physical size] backing a texture of the given
    /// format and extent.  This includes padding to the block width
    /// and height of the format.
    ///
    /// This is the texture extent that you must upload at when uploading to _mipmaps_ of compressed textures.
    ///
    /// [physical size]: https://gpuweb.github.io/gpuweb/#physical-miplevel-specific-texture-extent
    pub fn physical_size(&self, format: TextureFormat) -> Self {
        let (block_width, block_height) = format.describe().block_dimensions;
        let block_width = block_width as u32;
        let block_height = block_height as u32;

        let width = ((self.width + block_width - 1) / block_width) * block_width;
        let height = ((self.height + block_height - 1) / block_height) * block_height;

        Self {
            width,
            height,
            depth_or_array_layers: self.depth_or_array_layers,
        }
    }

    /// Calculates the maximum possible count of mipmaps.
    ///
    /// Treats the depth as part of the mipmaps. If calculating
    /// for a 2DArray texture, which does not mipmap depth, set depth to 1.
    pub fn max_mips(&self, dim: TextureDimension) -> u32 {
        match dim {
            TextureDimension::D1 => 1,
            TextureDimension::D2 => {
                let max_dim = self.width.max(self.height);
                32 - max_dim.leading_zeros()
            }
            TextureDimension::D3 => {
                let max_dim = self.width.max(self.height.max(self.depth_or_array_layers));
                32 - max_dim.leading_zeros()
            }
        }
    }

    /// Calculates the extent at a given mip level.
    /// Does *not* account for memory size being a multiple of block size.
    pub fn mip_level_size(&self, level: u32, is_3d_texture: bool) -> Extent3d {
        Extent3d {
            width: u32::max(1, self.width >> level),
            height: u32::max(1, self.height >> level),
            depth_or_array_layers: match is_3d_texture {
                false => self.depth_or_array_layers,
                true => u32::max(1, self.depth_or_array_layers >> level),
            },
        }
    }
}

#[test]
fn test_physical_size() {
    let format = TextureFormat::Bc1RgbaUnormSrgb; // 4x4 blocks
    assert_eq!(
        Extent3d {
            width: 7,
            height: 7,
            depth_or_array_layers: 1
        }
        .physical_size(format),
        Extent3d {
            width: 8,
            height: 8,
            depth_or_array_layers: 1
        }
    );
    // Doesn't change, already aligned
    assert_eq!(
        Extent3d {
            width: 8,
            height: 8,
            depth_or_array_layers: 1
        }
        .physical_size(format),
        Extent3d {
            width: 8,
            height: 8,
            depth_or_array_layers: 1
        }
    );
    let format = TextureFormat::Astc {
        block: AstcBlock::B8x5,
        channel: AstcChannel::Unorm,
    }; // 8x5 blocks
    assert_eq!(
        Extent3d {
            width: 7,
            height: 7,
            depth_or_array_layers: 1
        }
        .physical_size(format),
        Extent3d {
            width: 8,
            height: 10,
            depth_or_array_layers: 1
        }
    );
}

#[test]
fn test_max_mips() {
    // 1D
    assert_eq!(
        Extent3d {
            width: 240,
            height: 1,
            depth_or_array_layers: 1
        }
        .max_mips(TextureDimension::D1),
        1
    );
    // 2D
    assert_eq!(
        Extent3d {
            width: 1,
            height: 1,
            depth_or_array_layers: 1
        }
        .max_mips(TextureDimension::D2),
        1
    );
    assert_eq!(
        Extent3d {
            width: 60,
            height: 60,
            depth_or_array_layers: 1
        }
        .max_mips(TextureDimension::D2),
        6
    );
    assert_eq!(
        Extent3d {
            width: 240,
            height: 1,
            depth_or_array_layers: 1000
        }
        .max_mips(TextureDimension::D2),
        8
    );
    // 3D
    assert_eq!(
        Extent3d {
            width: 16,
            height: 30,
            depth_or_array_layers: 60
        }
        .max_mips(TextureDimension::D3),
        6
    );
}

/// Describes a [`Texture`](../wgpu/struct.Texture.html).
///
/// Corresponds to [WebGPU `GPUTextureDescriptor`](
/// https://gpuweb.github.io/gpuweb/#dictdef-gputexturedescriptor).
#[repr(C)]
#[derive(Clone, Debug, PartialEq, Eq, Hash)]
#[cfg_attr(feature = "trace", derive(Serialize))]
#[cfg_attr(feature = "replay", derive(Deserialize))]
pub struct TextureDescriptor<L> {
    /// Debug label of the texture. This will show up in graphics debuggers for easy identification.
    pub label: L,
    /// Size of the texture. All components must be greater than zero. For a
    /// regular 1D/2D texture, the unused sizes will be 1. For 2DArray textures,
    /// Z is the number of 2D textures in that array.
    pub size: Extent3d,
    /// Mip count of texture. For a texture with no extra mips, this must be 1.
    pub mip_level_count: u32,
    /// Sample count of texture. If this is not 1, texture must have [`BindingType::Texture::multisampled`] set to true.
    pub sample_count: u32,
    /// Dimensions of the texture.
    pub dimension: TextureDimension,
    /// Format of the texture.
    pub format: TextureFormat,
    /// Allowed usages of the texture. If used in other ways, the operation will panic.
    pub usage: TextureUsages,
    // TODO: missing view_formats https://www.w3.org/TR/webgpu/#dom-gputexturedescriptor-viewformats
}

impl<L> TextureDescriptor<L> {
    ///
    pub fn map_label<K>(&self, fun: impl FnOnce(&L) -> K) -> TextureDescriptor<K> {
        TextureDescriptor {
            label: fun(&self.label),
            size: self.size,
            mip_level_count: self.mip_level_count,
            sample_count: self.sample_count,
            dimension: self.dimension,
            format: self.format,
            usage: self.usage,
        }
    }

    /// Calculates the extent at a given mip level.
    ///
    /// If the given mip level is larger than possible, returns None.
    ///
    /// Treats the depth as part of the mipmaps. If calculating
    /// for a 2DArray texture, which does not mipmap depth, set depth to 1.
    ///
    /// ```rust
    /// # use wgpu_types as wgpu;
    /// let desc = wgpu::TextureDescriptor {
    ///   label: (),
    ///   size: wgpu::Extent3d { width: 100, height: 60, depth_or_array_layers: 1 },
    ///   mip_level_count: 7,
    ///   sample_count: 1,
    ///   dimension: wgpu::TextureDimension::D3,
    ///   format: wgpu::TextureFormat::Rgba8Sint,
    ///   usage: wgpu::TextureUsages::empty(),
    /// };
    ///
    /// assert_eq!(desc.mip_level_size(0), Some(wgpu::Extent3d { width: 100, height: 60, depth_or_array_layers: 1 }));
    /// assert_eq!(desc.mip_level_size(1), Some(wgpu::Extent3d { width: 50, height: 30, depth_or_array_layers: 1 }));
    /// assert_eq!(desc.mip_level_size(2), Some(wgpu::Extent3d { width: 25, height: 15, depth_or_array_layers: 1 }));
    /// assert_eq!(desc.mip_level_size(3), Some(wgpu::Extent3d { width: 12, height: 7, depth_or_array_layers: 1 }));
    /// assert_eq!(desc.mip_level_size(4), Some(wgpu::Extent3d { width: 6, height: 3, depth_or_array_layers: 1 }));
    /// assert_eq!(desc.mip_level_size(5), Some(wgpu::Extent3d { width: 3, height: 1, depth_or_array_layers: 1 }));
    /// assert_eq!(desc.mip_level_size(6), Some(wgpu::Extent3d { width: 1, height: 1, depth_or_array_layers: 1 }));
    /// assert_eq!(desc.mip_level_size(7), None);
    /// ```
    pub fn mip_level_size(&self, level: u32) -> Option<Extent3d> {
        if level >= self.mip_level_count {
            return None;
        }

        Some(
            self.size
                .mip_level_size(level, self.dimension == TextureDimension::D3),
        )
    }

    /// Returns the number of array layers.
    pub fn array_layer_count(&self) -> u32 {
        match self.dimension {
            TextureDimension::D1 | TextureDimension::D3 => 1,
            TextureDimension::D2 => self.size.depth_or_array_layers,
        }
    }
}

/// Kind of data the texture holds.
///
/// Corresponds to [WebGPU `GPUTextureAspect`](
/// https://gpuweb.github.io/gpuweb/#enumdef-gputextureaspect).
#[repr(C)]
#[derive(Copy, Clone, Debug, Hash, Eq, PartialEq)]
#[cfg_attr(feature = "trace", derive(Serialize))]
#[cfg_attr(feature = "replay", derive(Deserialize))]
#[cfg_attr(feature = "serde", serde(rename_all = "kebab-case"))]
pub enum TextureAspect {
    /// Depth, Stencil, and Color.
    All,
    /// Stencil.
    StencilOnly,
    /// Depth.
    DepthOnly,
}

impl Default for TextureAspect {
    fn default() -> Self {
        Self::All
    }
}

/// How edges should be handled in texture addressing.
///
/// Corresponds to [WebGPU `GPUAddressMode`](
/// https://gpuweb.github.io/gpuweb/#enumdef-gpuaddressmode).
#[repr(C)]
#[derive(Copy, Clone, Debug, Hash, Eq, PartialEq)]
#[cfg_attr(feature = "trace", derive(Serialize))]
#[cfg_attr(feature = "replay", derive(Deserialize))]
#[cfg_attr(feature = "serde", serde(rename_all = "kebab-case"))]
pub enum AddressMode {
    /// Clamp the value to the edge of the texture
    ///
    /// -0.25 -> 0.0
    /// 1.25  -> 1.0
    ClampToEdge = 0,
    /// Repeat the texture in a tiling fashion
    ///
    /// -0.25 -> 0.75
    /// 1.25 -> 0.25
    Repeat = 1,
    /// Repeat the texture, mirroring it every repeat
    ///
    /// -0.25 -> 0.25
    /// 1.25 -> 0.75
    MirrorRepeat = 2,
    /// Clamp the value to the border of the texture
    /// Requires feature [`Features::ADDRESS_MODE_CLAMP_TO_BORDER`]
    ///
    /// -0.25 -> border
    /// 1.25 -> border
    ClampToBorder = 3,
}

impl Default for AddressMode {
    fn default() -> Self {
        Self::ClampToEdge
    }
}

/// Texel mixing mode when sampling between texels.
///
/// Corresponds to [WebGPU `GPUFilterMode`](
/// https://gpuweb.github.io/gpuweb/#enumdef-gpufiltermode).
#[repr(C)]
#[derive(Copy, Clone, Debug, Hash, Eq, PartialEq)]
#[cfg_attr(feature = "trace", derive(Serialize))]
#[cfg_attr(feature = "replay", derive(Deserialize))]
#[cfg_attr(feature = "serde", serde(rename_all = "kebab-case"))]
pub enum FilterMode {
    /// Nearest neighbor sampling.
    ///
    /// This creates a pixelated effect when used as a mag filter
    Nearest = 0,
    /// Linear Interpolation
    ///
    /// This makes textures smooth but blurry when used as a mag filter.
    Linear = 1,
}

impl Default for FilterMode {
    fn default() -> Self {
        Self::Nearest
    }
}

/// A range of push constant memory to pass to a shader stage.
#[derive(Clone, Debug, PartialEq, Eq, Hash)]
#[cfg_attr(feature = "trace", derive(Serialize))]
#[cfg_attr(feature = "replay", derive(Deserialize))]
pub struct PushConstantRange {
    /// Stage push constant range is visible from. Each stage can only be served by at most one range.
    /// One range can serve multiple stages however.
    pub stages: ShaderStages,
    /// Range in push constant memory to use for the stage. Must be less than [`Limits::max_push_constant_size`].
    /// Start and end must be aligned to the 4s.
    pub range: Range<u32>,
}

/// Describes a [`CommandBuffer`](../wgpu/struct.CommandBuffer.html).
///
/// Corresponds to [WebGPU `GPUCommandBufferDescriptor`](
/// https://gpuweb.github.io/gpuweb/#dictdef-gpucommandbufferdescriptor).
#[repr(C)]
#[derive(Clone, Debug, Default, PartialEq, Eq, Hash)]
#[cfg_attr(feature = "trace", derive(Serialize))]
#[cfg_attr(feature = "replay", derive(Deserialize))]
pub struct CommandBufferDescriptor<L> {
    /// Debug label of this command buffer.
    pub label: L,
}

impl<L> CommandBufferDescriptor<L> {
    ///
    pub fn map_label<K>(&self, fun: impl FnOnce(&L) -> K) -> CommandBufferDescriptor<K> {
        CommandBufferDescriptor {
            label: fun(&self.label),
        }
    }
}

/// Describes the depth/stencil attachment for render bundles.
///
/// Corresponds to a portion of [WebGPU `GPURenderBundleEncoderDescriptor`](
/// https://gpuweb.github.io/gpuweb/#dictdef-gpurenderbundleencoderdescriptor).
#[repr(C)]
#[derive(Clone, Copy, Debug, PartialEq, Eq, Hash)]
#[cfg_attr(feature = "trace", derive(serde::Serialize))]
#[cfg_attr(feature = "replay", derive(serde::Deserialize))]
pub struct RenderBundleDepthStencil {
    /// Format of the attachment.
    pub format: TextureFormat,
    /// True if the depth aspect is used but not modified.
    pub depth_read_only: bool,
    /// True if the stencil aspect is used but not modified.
    pub stencil_read_only: bool,
}

/// Describes a [`RenderBundle`](../wgpu/struct.RenderBundle.html).
///
/// Corresponds to [WebGPU `GPURenderBundleDescriptor`](
/// https://gpuweb.github.io/gpuweb/#dictdef-gpurenderbundledescriptor).
#[repr(C)]
#[derive(Clone, Debug, PartialEq, Eq, Hash)]
#[cfg_attr(feature = "trace", derive(Serialize))]
#[cfg_attr(feature = "replay", derive(Deserialize))]
pub struct RenderBundleDescriptor<L> {
    /// Debug label of the render bundle encoder. This will show up in graphics debuggers for easy identification.
    pub label: L,
}

impl<L> RenderBundleDescriptor<L> {
    ///
    pub fn map_label<K>(&self, fun: impl FnOnce(&L) -> K) -> RenderBundleDescriptor<K> {
        RenderBundleDescriptor {
            label: fun(&self.label),
        }
    }
}

impl<T> Default for RenderBundleDescriptor<Option<T>> {
    fn default() -> Self {
        Self { label: None }
    }
}

/// Layout of a texture in a buffer's memory.
///
/// The bytes per row and rows per image can be hard to figure out so here are some examples:
///
/// | Resolution | Format | Bytes per block | Pixels per block | Bytes per row                          | Rows per image               |
/// |------------|--------|-----------------|------------------|----------------------------------------|------------------------------|
/// | 256x256    | RGBA8  | 4               | 1 * 1 * 1        | 256 * 4 = Some(1024)                   | None                         |
/// | 32x16x8    | RGBA8  | 4               | 1 * 1 * 1        | 32 * 4 = 128 padded to 256 = Some(256) | None                         |
/// | 256x256    | BC3    | 16              | 4 * 4 * 1        | 16 * (256 / 4) = 1024 = Some(1024)     | None                         |
/// | 64x64x8    | BC3    | 16              | 4 * 4 * 1        | 16 * (64 / 4) = 256 = Some(256)        | 64 / 4 = 16 = Some(16)       |
///
/// Corresponds to [WebGPU `GPUImageDataLayout`](
/// https://gpuweb.github.io/gpuweb/#dictdef-gpuimagedatalayout).
#[repr(C)]
#[derive(Clone, Copy, Debug, Default)]
#[cfg_attr(feature = "trace", derive(serde::Serialize))]
#[cfg_attr(feature = "replay", derive(serde::Deserialize))]
pub struct ImageDataLayout {
    /// Offset into the buffer that is the start of the texture. Must be a multiple of texture block size.
    /// For non-compressed textures, this is 1.
    pub offset: BufferAddress,
    /// Bytes per "row" in an image.
    ///
    /// A row is one row of pixels or of compressed blocks in the x direction.
    ///
    /// This value is required if there are multiple rows (i.e. height or depth is more than one pixel or pixel block for compressed textures)
    ///
    /// Must be a multiple of 256 for [`CommandEncoder::copy_buffer_to_texture`][CEcbtt]
    /// and [`CommandEncoder::copy_texture_to_buffer`][CEcttb]. You must manually pad the
    /// image such that this is a multiple of 256. It will not affect the image data.
    ///
    /// [`Queue::write_texture`][Qwt] does not have this requirement.
    ///
    /// Must be a multiple of the texture block size. For non-compressed textures, this is 1.
    ///
    /// [CEcbtt]: ../wgpu/struct.CommandEncoder.html#method.copy_buffer_to_texture
    /// [CEcttb]: ../wgpu/struct.CommandEncoder.html#method.copy_texture_to_buffer
    /// [Qwt]: ../wgpu/struct.Queue.html#method.write_texture
    pub bytes_per_row: Option<NonZeroU32>,
    /// "Rows" that make up a single "image".
    ///
    /// A row is one row of pixels or of compressed blocks in the x direction.
    ///
    /// An image is one layer in the z direction of a 3D image or 2DArray texture.
    ///
    /// The amount of rows per image may be larger than the actual amount of rows of data.
    ///
    /// Required if there are multiple images (i.e. the depth is more than one).
    pub rows_per_image: Option<NonZeroU32>,
}

/// Specific type of a buffer binding.
///
/// Corresponds to [WebGPU `GPUBufferBindingType`](
/// https://gpuweb.github.io/gpuweb/#enumdef-gpubufferbindingtype).
#[derive(Clone, Copy, Debug, Eq, PartialEq, Hash)]
#[cfg_attr(feature = "trace", derive(Serialize))]
#[cfg_attr(feature = "replay", derive(Deserialize))]
pub enum BufferBindingType {
    /// A buffer for uniform values.
    ///
    /// Example WGSL syntax:
    /// ```rust,ignore
    /// struct Globals {
    ///     a_uniform: vec2<f32>,
    ///     another_uniform: vec2<f32>,
    /// }
    /// @group(0) @binding(0)
    /// var<uniform> globals: Globals;
    /// ```
    ///
    /// Example GLSL syntax:
    /// ```cpp,ignore
    /// layout(std140, binding = 0)
    /// uniform Globals {
    ///     vec2 aUniform;
    ///     vec2 anotherUniform;
    /// };
    /// ```
    Uniform,
    /// A storage buffer.
    ///
    /// Example WGSL syntax:
    /// ```rust,ignore
    /// @group(0) @binding(0)
    /// var<storage, read_write> my_element: array<vec4<f32>>;
    /// ```
    ///
    /// Example GLSL syntax:
    /// ```cpp,ignore
    /// layout (set=0, binding=0) buffer myStorageBuffer {
    ///     vec4 myElement[];
    /// };
    /// ```
    Storage {
        /// If `true`, the buffer can only be read in the shader,
        /// and it:
        /// - may or may not be annotated with `read` (WGSL).
        /// - must be annotated with `readonly` (GLSL).
        ///
        /// Example WGSL syntax:
        /// ```rust,ignore
        /// @group(0) @binding(0)
        /// var<storage, read> my_element: array<vec4<f32>>;
        /// ```
        ///
        /// Example GLSL syntax:
        /// ```cpp,ignore
        /// layout (set=0, binding=0) readonly buffer myStorageBuffer {
        ///     vec4 myElement[];
        /// };
        /// ```
        read_only: bool,
    },
}

impl Default for BufferBindingType {
    fn default() -> Self {
        Self::Uniform
    }
}

/// Specific type of a sample in a texture binding.
///
/// Corresponds to [WebGPU `GPUTextureSampleType`](
/// https://gpuweb.github.io/gpuweb/#enumdef-gputexturesampletype).
#[derive(Clone, Copy, Debug, Eq, PartialEq, Hash)]
#[cfg_attr(feature = "trace", derive(Serialize))]
#[cfg_attr(feature = "replay", derive(Deserialize))]
pub enum TextureSampleType {
    /// Sampling returns floats.
    ///
    /// Example WGSL syntax:
    /// ```rust,ignore
    /// @group(0) @binding(0)
    /// var t: texure_2d<f32>;
    /// ```
    ///
    /// Example GLSL syntax:
    /// ```cpp,ignore
    /// layout(binding = 0)
    /// uniform texture2D t;
    /// ```
    Float {
        /// If `filterable` is false, the texture can't be sampled with
        /// a filtering sampler.
        filterable: bool,
    },
    /// Sampling does the depth reference comparison.
    ///
    /// Example WGSL syntax:
    /// ```rust,ignore
    /// @group(0) @binding(0)
    /// var t: texture_depth_2d;
    /// ```
    ///
    /// Example GLSL syntax:
    /// ```cpp,ignore
    /// layout(binding = 0)
    /// uniform texture2DShadow t;
    /// ```
    Depth,
    /// Sampling returns signed integers.
    ///
    /// Example WGSL syntax:
    /// ```rust,ignore
    /// @group(0) @binding(0)
    /// var t: texture_2d<i32>;
    /// ```
    ///
    /// Example GLSL syntax:
    /// ```cpp,ignore
    /// layout(binding = 0)
    /// uniform itexture2D t;
    /// ```
    Sint,
    /// Sampling returns unsigned integers.
    ///
    /// Example WGSL syntax:
    /// ```rust,ignore
    /// @group(0) @binding(0)
    /// var t: texture_2d<u32>;
    /// ```
    ///
    /// Example GLSL syntax:
    /// ```cpp,ignore
    /// layout(binding = 0)
    /// uniform utexture2D t;
    /// ```
    Uint,
}

impl Default for TextureSampleType {
    fn default() -> Self {
        Self::Float { filterable: true }
    }
}

/// Specific type of a sample in a texture binding.
///
/// For use in [`BindingType::StorageTexture`].
///
/// Corresponds to [WebGPU `GPUStorageTextureAccess`](
/// https://gpuweb.github.io/gpuweb/#enumdef-gpustoragetextureaccess).
#[derive(Clone, Copy, Debug, Eq, PartialEq, Hash)]
#[cfg_attr(feature = "trace", derive(Serialize))]
#[cfg_attr(feature = "replay", derive(Deserialize))]
#[cfg_attr(feature = "serde", serde(rename_all = "kebab-case"))]
pub enum StorageTextureAccess {
    /// The texture can only be written in the shader and it:
    /// - may or may not be annotated with `write` (WGSL).
    /// - must be annotated with `writeonly` (GLSL).
    ///
    /// Example WGSL syntax:
    /// ```rust,ignore
    /// @group(0) @binding(0)
    /// var my_storage_image: texture_storage_2d<f32, write>;
    /// ```
    ///
    /// Example GLSL syntax:
    /// ```cpp,ignore
    /// layout(set=0, binding=0, r32f) writeonly uniform image2D myStorageImage;
    /// ```
    WriteOnly,
    /// The texture can only be read in the shader and it must be annotated with `read` (WGSL) or
    /// `readonly` (GLSL).
    ///
    /// [`Features::TEXTURE_ADAPTER_SPECIFIC_FORMAT_FEATURES`] must be enabled to use this access
    /// mode. This is a native-only extension.
    ///
    /// Example WGSL syntax:
    /// ```rust,ignore
    /// @group(0) @binding(0)
    /// var my_storage_image: texture_storage_2d<f32, read>;
    /// ```
    ///
    /// Example GLSL syntax:
    /// ```cpp,ignore
    /// layout(set=0, binding=0, r32f) readonly uniform image2D myStorageImage;
    /// ```
    ReadOnly,
    /// The texture can be both read and written in the shader and must be annotated with
    /// `read_write` in WGSL.
    ///
    /// [`Features::TEXTURE_ADAPTER_SPECIFIC_FORMAT_FEATURES`] must be enabled to use this access
    /// mode.  This is a nonstandard, native-only extension.
    ///
    /// Example WGSL syntax:
    /// ```rust,ignore
    /// @group(0) @binding(0)
    /// var my_storage_image: texture_storage_2d<f32, read_write>;
    /// ```
    ///
    /// Example GLSL syntax:
    /// ```cpp,ignore
    /// layout(set=0, binding=0, r32f) uniform image2D myStorageImage;
    /// ```
    ReadWrite,
}

/// Specific type of a sampler binding.
///
/// For use in [`BindingType::Sampler`].
///
/// Corresponds to [WebGPU `GPUSamplerBindingType`](
/// https://gpuweb.github.io/gpuweb/#enumdef-gpusamplerbindingtype).
#[repr(C)]
#[derive(Clone, Copy, Debug, Eq, PartialEq, Hash)]
#[cfg_attr(feature = "trace", derive(Serialize))]
#[cfg_attr(feature = "replay", derive(Deserialize))]
#[cfg_attr(feature = "serde", serde(rename_all = "kebab-case"))]
pub enum SamplerBindingType {
    /// The sampling result is produced based on more than a single color sample from a texture,
    /// e.g. when bilinear interpolation is enabled.
    Filtering,
    /// The sampling result is produced based on a single color sample from a texture.
    NonFiltering,
    /// Use as a comparison sampler instead of a normal sampler.
    /// For more info take a look at the analogous functionality in OpenGL: <https://www.khronos.org/opengl/wiki/Sampler_Object#Comparison_mode>.
    Comparison,
}

/// Specific type of a binding.
///
/// For use in [`BindGroupLayoutEntry`].
///
/// Corresponds to WebGPU's mutually exclusive fields within [`GPUBindGroupLayoutEntry`](
/// https://gpuweb.github.io/gpuweb/#dictdef-gpubindgrouplayoutentry).
#[derive(Clone, Copy, Debug, Eq, PartialEq, Hash)]
#[cfg_attr(feature = "trace", derive(Serialize))]
#[cfg_attr(feature = "replay", derive(Deserialize))]
pub enum BindingType {
    /// A buffer binding.
    ///
    /// Corresponds to [WebGPU `GPUBufferBindingLayout`](
    /// https://gpuweb.github.io/gpuweb/#dictdef-gpubufferbindinglayout).
    Buffer {
        /// Sub-type of the buffer binding.
        ty: BufferBindingType,
        /// Indicates that the binding has a dynamic offset.
        ///
        /// One offset must be passed to [`RenderPass::set_bind_group`][RPsbg] for each dynamic
        /// binding in increasing order of binding number.
        ///
        /// [RPsbg]: ../wgpu/struct.RenderPass.html#method.set_bind_group
        #[cfg_attr(any(feature = "trace", feature = "replay"), serde(default))]
        has_dynamic_offset: bool,
        /// Minimum size of the corresponding `BufferBinding` required to match this entry.
        /// When pipeline is created, the size has to cover at least the corresponding structure in the shader
        /// plus one element of the unbound array, which can only be last in the structure.
        /// If `None`, the check is performed at draw call time instead of pipeline and bind group creation.
        #[cfg_attr(any(feature = "trace", feature = "replay"), serde(default))]
        min_binding_size: Option<BufferSize>,
    },
    /// A sampler that can be used to sample a texture.
    ///
    /// Example WGSL syntax:
    /// ```rust,ignore
    /// @group(0) @binding(0)
    /// var s: sampler;
    /// ```
    ///
    /// Example GLSL syntax:
    /// ```cpp,ignore
    /// layout(binding = 0)
    /// uniform sampler s;
    /// ```
    ///
    /// Corresponds to [WebGPU `GPUSamplerBindingLayout`](
    /// https://gpuweb.github.io/gpuweb/#dictdef-gpusamplerbindinglayout).
    Sampler(SamplerBindingType),
    /// A texture binding.
    ///
    /// Example WGSL syntax:
    /// ```rust,ignore
    /// @group(0) @binding(0)
    /// var t: texture_2d<f32>;
    /// ```
    ///
    /// Example GLSL syntax:
    /// ```cpp,ignore
    /// layout(binding = 0)
    /// uniform texture2D t;
    /// ```
    ///
    /// Corresponds to [WebGPU `GPUTextureBindingLayout`](
    /// https://gpuweb.github.io/gpuweb/#dictdef-gputexturebindinglayout).
    Texture {
        /// Sample type of the texture binding.
        sample_type: TextureSampleType,
        /// Dimension of the texture view that is going to be sampled.
        view_dimension: TextureViewDimension,
        /// True if the texture has a sample count greater than 1. If this is true,
        /// the texture must be read from shaders with `texture1DMS`, `texture2DMS`, or `texture3DMS`,
        /// depending on `dimension`.
        multisampled: bool,
    },
    /// A storage texture.
    ///
    /// Example WGSL syntax:
    /// ```rust,ignore
    /// @group(0) @binding(0)
    /// var my_storage_image: texture_storage_2d<f32, write>;
    /// ```
    ///
    /// Example GLSL syntax:
    /// ```cpp,ignore
    /// layout(set=0, binding=0, r32f) writeonly uniform image2D myStorageImage;
    /// ```
    /// Note that the texture format must be specified in the shader as well.
    /// A list of valid formats can be found in the specification here: <https://www.khronos.org/registry/OpenGL/specs/gl/GLSLangSpec.4.60.html#layout-qualifiers>
    ///
    /// Corresponds to [WebGPU `GPUStorageTextureBindingLayout`](
    /// https://gpuweb.github.io/gpuweb/#dictdef-gpustoragetexturebindinglayout).
    StorageTexture {
        /// Allowed access to this texture.
        access: StorageTextureAccess,
        /// Format of the texture.
        format: TextureFormat,
        /// Dimension of the texture view that is going to be sampled.
        view_dimension: TextureViewDimension,
    },
}

impl BindingType {
    /// Returns true for buffer bindings with dynamic offset enabled.
    pub fn has_dynamic_offset(&self) -> bool {
        match *self {
            Self::Buffer {
                has_dynamic_offset, ..
            } => has_dynamic_offset,
            _ => false,
        }
    }
}

/// Describes a single binding inside a bind group.
///
/// Corresponds to [WebGPU `GPUBindGroupLayoutEntry`](
/// https://gpuweb.github.io/gpuweb/#dictdef-gpubindgrouplayoutentry).
#[derive(Clone, Copy, Debug, PartialEq, Eq, Hash)]
#[cfg_attr(feature = "trace", derive(Serialize))]
#[cfg_attr(feature = "replay", derive(Deserialize))]
pub struct BindGroupLayoutEntry {
    /// Binding index. Must match shader index and be unique inside a BindGroupLayout. A binding
    /// of index 1, would be described as `layout(set = 0, binding = 1) uniform` in shaders.
    pub binding: u32,
    /// Which shader stages can see this binding.
    pub visibility: ShaderStages,
    /// The type of the binding
    pub ty: BindingType,
    /// If this value is Some, indicates this entry is an array. Array size must be 1 or greater.
    ///
    /// If this value is Some and `ty` is `BindingType::Texture`, [`Features::TEXTURE_BINDING_ARRAY`] must be supported.
    ///
    /// If this value is Some and `ty` is any other variant, bind group creation will fail.
    #[cfg_attr(any(feature = "trace", feature = "replay"), serde(default))]
    pub count: Option<NonZeroU32>,
}

/// View of a buffer which can be used to copy to/from a texture.
///
/// Corresponds to [WebGPU `GPUImageCopyBuffer`](
/// https://gpuweb.github.io/gpuweb/#dictdef-gpuimagecopybuffer).
#[repr(C)]
#[derive(Clone, Debug)]
#[cfg_attr(feature = "trace", derive(serde::Serialize))]
#[cfg_attr(feature = "replay", derive(serde::Deserialize))]
pub struct ImageCopyBuffer<B> {
    /// The buffer to be copied to/from.
    pub buffer: B,
    /// The layout of the texture data in this buffer.
    pub layout: ImageDataLayout,
}

/// View of a texture which can be used to copy to/from a buffer/texture.
///
/// Corresponds to [WebGPU `GPUImageCopyTexture`](
/// https://gpuweb.github.io/gpuweb/#dictdef-gpuimagecopytexture).
#[repr(C)]
#[derive(Clone, Debug)]
#[cfg_attr(feature = "trace", derive(serde::Serialize))]
#[cfg_attr(feature = "replay", derive(serde::Deserialize))]
pub struct ImageCopyTexture<T> {
    /// The texture to be copied to/from.
    pub texture: T,
    /// The target mip level of the texture.
    pub mip_level: u32,
    /// The base texel of the texture in the selected `mip_level`.
    #[cfg_attr(any(feature = "trace", feature = "replay"), serde(default))]
    pub origin: Origin3d,
    /// The copy aspect.
    #[cfg_attr(any(feature = "trace", feature = "replay"), serde(default))]
    pub aspect: TextureAspect,
}

/// Subresource range within an image
#[repr(C)]
#[derive(Clone, Debug, Default, Eq, PartialEq)]
#[cfg_attr(feature = "trace", derive(serde::Serialize))]
#[cfg_attr(feature = "replay", derive(serde::Deserialize))]
pub struct ImageSubresourceRange {
    /// Aspect of the texture. Color textures must be [`TextureAspect::All`][TAA].
    ///
    /// [TAA]: ../wgpu/enum.TextureAspect.html#variant.All
    pub aspect: TextureAspect,
    /// Base mip level.
    pub base_mip_level: u32,
    /// Mip level count.
    /// If `Some(count)`, `base_mip_level + count` must be less or equal to underlying texture mip count.
    /// If `None`, considered to include the rest of the mipmap levels, but at least 1 in total.
    pub mip_level_count: Option<NonZeroU32>,
    /// Base array layer.
    pub base_array_layer: u32,
    /// Layer count.
    /// If `Some(count)`, `base_array_layer + count` must be less or equal to the underlying array count.
    /// If `None`, considered to include the rest of the array layers, but at least 1 in total.
    pub array_layer_count: Option<NonZeroU32>,
}

impl ImageSubresourceRange {
    /// Returns the mip level range of a subresource range describes for a specific texture.
    pub fn mip_range<L>(&self, texture_desc: &TextureDescriptor<L>) -> Range<u32> {
        self.base_mip_level..match self.mip_level_count {
            Some(mip_level_count) => self.base_mip_level + mip_level_count.get(),
            None => texture_desc.mip_level_count,
        }
    }

    /// Returns the layer range of a subresource range describes for a specific texture.
    pub fn layer_range<L>(&self, texture_desc: &TextureDescriptor<L>) -> Range<u32> {
        self.base_array_layer..match self.array_layer_count {
            Some(array_layer_count) => self.base_array_layer + array_layer_count.get(),
            None => {
                if texture_desc.dimension == TextureDimension::D3 {
                    self.base_array_layer + 1
                } else {
                    texture_desc.size.depth_or_array_layers
                }
            }
        }
    }
}

/// Color variation to use when sampler addressing mode is [`AddressMode::ClampToBorder`]
#[repr(C)]
#[derive(Copy, Clone, Debug, Eq, PartialEq, Hash)]
#[cfg_attr(feature = "trace", derive(serde::Serialize))]
#[cfg_attr(feature = "replay", derive(serde::Deserialize))]
pub enum SamplerBorderColor {
    /// [0, 0, 0, 0]
    TransparentBlack,
    /// [0, 0, 0, 1]
    OpaqueBlack,
    /// [1, 1, 1, 1]
    OpaqueWhite,

    /// On the Metal backend, this is equivalent to `TransparentBlack` for
    /// textures that have an alpha component, and equivalent to `OpaqueBlack`
    /// for textures that do not have an alpha component. On other backends,
    /// this is equivalent to `TransparentBlack`. Requires
    /// [`Features::ADDRESS_MODE_CLAMP_TO_ZERO`]. Not supported on the web.
    Zero,
}

/// Describes how to create a QuerySet.
///
/// Corresponds to [WebGPU `GPUQuerySetDescriptor`](
/// https://gpuweb.github.io/gpuweb/#dictdef-gpuquerysetdescriptor).
#[derive(Clone, Debug)]
#[cfg_attr(feature = "trace", derive(serde::Serialize))]
#[cfg_attr(feature = "replay", derive(serde::Deserialize))]
pub struct QuerySetDescriptor<L> {
    /// Debug label for the query set.
    pub label: L,
    /// Kind of query that this query set should contain.
    pub ty: QueryType,
    /// Total count of queries the set contains. Must not be zero.
    /// Must not be greater than [`QUERY_SET_MAX_QUERIES`].
    pub count: u32,
}

impl<L> QuerySetDescriptor<L> {
    ///
    pub fn map_label<'a, K>(&'a self, fun: impl FnOnce(&'a L) -> K) -> QuerySetDescriptor<K> {
        QuerySetDescriptor {
            label: fun(&self.label),
            ty: self.ty,
            count: self.count,
        }
    }
}

/// Type of query contained in a QuerySet.
///
/// Corresponds to [WebGPU `GPUQueryType`](
/// https://gpuweb.github.io/gpuweb/#enumdef-gpuquerytype).
#[derive(Copy, Clone, Debug)]
#[cfg_attr(feature = "trace", derive(serde::Serialize))]
#[cfg_attr(feature = "replay", derive(serde::Deserialize))]
pub enum QueryType {
    /// Query returns a single 64-bit number, serving as an occlusion boolean.
    Occlusion,
    /// Query returns up to 5 64-bit numbers based on the given flags.
    ///
    /// See [`PipelineStatisticsTypes`]'s documentation for more information
    /// on how they get resolved.
    ///
    /// [`Features::PIPELINE_STATISTICS_QUERY`] must be enabled to use this query type.
    PipelineStatistics(PipelineStatisticsTypes),
    /// Query returns a 64-bit number indicating the GPU-timestamp
    /// where all previous commands have finished executing.
    ///
    /// Must be multiplied by [`Queue::get_timestamp_period`][Qgtp] to get
    /// the value in nanoseconds. Absolute values have no meaning,
    /// but timestamps can be subtracted to get the time it takes
    /// for a string of operations to complete.
    ///
    /// [`Features::TIMESTAMP_QUERY`] must be enabled to use this query type.
    ///
    /// [Qgtp]: ../wgpu/struct.Queue.html#method.get_timestamp_period
    Timestamp,
}

bitflags::bitflags! {
    /// Flags for which pipeline data should be recorded.
    ///
    /// The amount of values written when resolved depends
    /// on the amount of flags. If 3 flags are enabled, 3
    /// 64-bit values will be written per-query.
    ///
    /// The order they are written is the order they are declared
    /// in this bitflags. If you enabled `CLIPPER_PRIMITIVES_OUT`
    /// and `COMPUTE_SHADER_INVOCATIONS`, it would write 16 bytes,
    /// the first 8 bytes being the primitive out value, the last 8
    /// bytes being the compute shader invocation count.
    #[repr(transparent)]
    pub struct PipelineStatisticsTypes : u8 {
        /// Amount of times the vertex shader is ran. Accounts for
        /// the vertex cache when doing indexed rendering.
        const VERTEX_SHADER_INVOCATIONS = 1 << 0;
        /// Amount of times the clipper is invoked. This
        /// is also the amount of triangles output by the vertex shader.
        const CLIPPER_INVOCATIONS = 1 << 1;
        /// Amount of primitives that are not culled by the clipper.
        /// This is the amount of triangles that are actually on screen
        /// and will be rasterized and rendered.
        const CLIPPER_PRIMITIVES_OUT = 1 << 2;
        /// Amount of times the fragment shader is ran. Accounts for
        /// fragment shaders running in 2x2 blocks in order to get
        /// derivatives.
        const FRAGMENT_SHADER_INVOCATIONS = 1 << 3;
        /// Amount of times a compute shader is invoked. This will
        /// be equivalent to the dispatch count times the workgroup size.
        const COMPUTE_SHADER_INVOCATIONS = 1 << 4;
    }
}

#[cfg(feature = "bitflags_serde_shim")]
bitflags_serde_shim::impl_serde_for_bitflags!(PipelineStatisticsTypes);

/// Argument buffer layout for draw_indirect commands.
#[repr(C)]
#[derive(Clone, Copy, Debug)]
pub struct DrawIndirectArgs {
    /// The number of vertices to draw.
    pub vertex_count: u32,
    /// The number of instances to draw.
    pub instance_count: u32,
    /// Offset into the vertex buffers, in vertices, to begin drawing from.
    pub first_vertex: u32,
    /// First instance to draw.
    pub first_instance: u32,
}

/// Argument buffer layout for draw_indexed_indirect commands.
#[repr(C)]
#[derive(Clone, Copy, Debug)]
pub struct DrawIndexedIndirectArgs {
    /// The number of indices to draw.
    pub index_count: u32,
    /// The number of instances to draw.
    pub instance_count: u32,
    /// Offset into the index buffer, in indices, begin drawing from.
    pub first_index: u32,
    /// Added to each index value before indexing into the vertex buffers.
    pub base_vertex: i32,
    /// First instance to draw.
    pub first_instance: u32,
}

/// Argument buffer layout for dispatch_indirect commands.
#[repr(C)]
#[derive(Clone, Copy, Debug)]
pub struct DispatchIndirectArgs {
    /// X dimension of the grid of workgroups to dispatch.
    pub group_size_x: u32,
    /// Y dimension of the grid of workgroups to dispatch.
    pub group_size_y: u32,
    /// Z dimension of the grid of workgroups to dispatch.
    pub group_size_z: u32,
}

/// Describes how shader bound checks should be performed.
#[derive(Clone, Debug)]
#[cfg_attr(feature = "trace", derive(serde::Serialize))]
#[cfg_attr(feature = "replay", derive(serde::Deserialize))]
pub struct ShaderBoundChecks {
    runtime_checks: bool,
}

impl ShaderBoundChecks {
    /// Creates a new configuration where the shader is bound checked.
    pub fn new() -> Self {
        ShaderBoundChecks {
            runtime_checks: true,
        }
    }

    /// Creates a new configuration where the shader isn't bound checked.
    ///
    /// # Safety
    /// The caller MUST ensure that all shaders built with this configuration don't perform any
    /// out of bounds reads or writes.
    pub unsafe fn unchecked() -> Self {
        ShaderBoundChecks {
            runtime_checks: false,
        }
    }

    /// Query whether runtime bound checks are enabled in this configuration
    pub fn runtime_checks(&self) -> bool {
        self.runtime_checks
    }
}

impl Default for ShaderBoundChecks {
    fn default() -> Self {
        Self::new()
    }
}<|MERGE_RESOLUTION|>--- conflicted
+++ resolved
@@ -1881,38 +1881,18 @@
     Rgba32Float,
 
     // Depth and stencil formats
-<<<<<<< HEAD
+    /// Stencil format with 8 bit integer stencil.
+    //Stencil8,
+    /// Special depth format with 16 bit integer depth.
+    Depth16Unorm,
+    /// Special depth format with at least 24 bit integer depth.
+    Depth24Plus,
+    /// Special depth/stencil format with at least 24 bit integer depth and 8 bits integer stencil.
+    Depth24PlusStencil8,
     /// Special depth format with 32 bit floating point depth.
     Depth32Float,
     /// Special depth/stencil format with 32 bit floating point depth and 8 bits integer stencil.
     Depth32FloatStencil8,
-=======
-    /// Stencil format with 8 bit integer stencil.
-    //#[cfg_attr(feature = "serde", serde(rename = "stencil8"))]
-    //Stencil8,
-    /// Special depth format with 16 bit integer depth.
-    #[cfg_attr(feature = "serde", serde(rename = "depth16unorm"))]
-    Depth16Unorm,
->>>>>>> 27a27568
-    /// Special depth format with at least 24 bit integer depth.
-    Depth24Plus,
-    /// Special depth/stencil format with at least 24 bit integer depth and 8 bits integer stencil.
-    Depth24PlusStencil8,
-<<<<<<< HEAD
-    /// Special depth/stencil format with 24 bit integer depth and 8 bits integer stencil.
-    Depth24UnormStencil8,
-
-    // Packed uncompressed texture formats
-    /// Packed unsigned float with 9 bits mantisa for each RGB component, then a common 5 bits exponent
-    Rgb9e5Ufloat,
-=======
-    /// Special depth format with 32 bit floating point depth.
-    #[cfg_attr(feature = "serde", serde(rename = "depth32float"))]
-    Depth32Float,
-    /// Special depth/stencil format with 32 bit floating point depth and 8 bits integer stencil.
-    #[cfg_attr(feature = "serde", serde(rename = "depth32float-stencil8"))]
-    Depth32FloatStencil8,
->>>>>>> 27a27568
 
     // Compressed textures usable with `TEXTURE_COMPRESSION_BC` feature.
     /// 4x4 block compressed texture. 8 bytes per block (4 bit/px). 4 color + alpha pallet. 5 bit R + 6 bit G + 5 bit B + 1 bit alpha.
@@ -2619,10 +2599,6 @@
             // Packed 32 bit textures
             Self::Rgb10a2Unorm =>        (   native,   float,    linear, msaa_resolve, (1, 1),  4, attachment, 4),
             Self::Rg11b10Float =>        (   native,   float,    linear,         msaa, (1, 1),  4,      basic, 3),
-<<<<<<< HEAD
-
-=======
->>>>>>> 27a27568
             // Packed 32 bit textures
             Self::Rg32Uint =>            (   native,    uint,    linear,         noaa, (1, 1),  8,  all_flags, 2),
             Self::Rg32Sint =>            (   native,    sint,    linear,         noaa, (1, 1),  8,  all_flags, 2),
@@ -2630,10 +2606,6 @@
             Self::Rgba16Uint =>          (   native,    uint,    linear,         msaa, (1, 1),  8,  all_flags, 4),
             Self::Rgba16Sint =>          (   native,    sint,    linear,         msaa, (1, 1),  8,  all_flags, 4),
             Self::Rgba16Float =>         (   native,   float,    linear, msaa_resolve, (1, 1),  8,  all_flags, 4),
-<<<<<<< HEAD
-
-=======
->>>>>>> 27a27568
             // Packed 32 bit textures
             Self::Rgba32Uint =>          (   native,    uint,    linear,         noaa, (1, 1), 16,  all_flags, 4),
             Self::Rgba32Sint =>          (   native,    sint,    linear,         noaa, (1, 1), 16,  all_flags, 4),
@@ -2644,13 +2616,6 @@
             Self::Depth24PlusStencil8 => (   d24_s8,   depth,    linear,         msaa, (1, 1),  4, attachment, 2),
             Self::Depth32Float =>        (   native,   depth,    linear,         msaa, (1, 1),  4, attachment, 1),
             Self::Depth32FloatStencil8 =>(   d32_s8,   depth,    linear,         msaa, (1, 1),  4, attachment, 2),
-<<<<<<< HEAD
-            Self::Depth24Plus =>         (   native,   depth,    linear,         msaa, (1, 1),  4, attachment, 1),
-            Self::Depth24PlusStencil8 => (   native,   depth,    linear,         msaa, (1, 1),  4, attachment, 2),
-            Self::Depth24UnormStencil8 => (  d24_s8,   depth,    linear,         msaa, (1, 1),  4, attachment, 2),
-
-=======
->>>>>>> 27a27568
             // Packed uncompressed
             Self::Rgb9e5Ufloat =>        (   native,   float,    linear,         noaa, (1, 1),  4,      basic, 3),
             // Optional normalized 16-bit-per-channel formats
