--- conflicted
+++ resolved
@@ -1130,12 +1130,6 @@
         /// WebGL doesn't support this.
         const UNRESTRICTED_INDEX_BUFFER = 1 << 16;
 
-<<<<<<< HEAD
-        /// Supports copying from an OffscreenCanvas in `Queue::copy_external_image_to_texture`.
-        ///
-        /// WebGL doesn't support this.
-        const UNRESTRICTED_EXTERNAL_TEXTURE_COPIES = 1 << 17;
-=======
         /// Supports full 32-bit range indices (2^32-1 as opposed to 2^24-1 without this flag)
         ///
         /// Corresponds to Vulkan's `VkPhysicalDeviceFeatures.fullDrawIndexUint32`
@@ -1145,7 +1139,11 @@
         ///
         /// Corresponds to Vulkan's `VkPhysicalDeviceFeatures.depthBiasClamp`
         const DEPTH_BIAS_CLAMP = 1 << 18;
->>>>>>> c1a0912b
+
+        /// Supports copying from an OffscreenCanvas in `Queue::copy_external_image_to_texture`.
+        ///
+        /// WebGL doesn't support this.
+        const UNRESTRICTED_EXTERNAL_TEXTURE_COPIES = 1 << 19;
     }
 }
 
