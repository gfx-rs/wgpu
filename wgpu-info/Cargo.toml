[package]
name = "wgpu-info"
version.workspace = true
authors.workspace = true
edition.workspace = true
description = "A tool to print and process information about available wgpu adapters."
homepage.workspace = true
repository.workspace = true
keywords.workspace = true
license.workspace = true

[dependencies]
anyhow.workspace = true
bitflags.workspace = true
env_logger.workspace = true
pico-args.workspace = true
serde.workspace = true
serde_json.workspace = true
wgpu.workspace = true
<<<<<<< HEAD
wgpu-types = { workspace = true, features = ["replay", "trace"] }
=======
wgpu-types = { workspace = true, features = ["trace", "replay"] }
>>>>>>> f9fcb54c
<|MERGE_RESOLUTION|>--- conflicted
+++ resolved
@@ -17,8 +17,4 @@
 serde.workspace = true
 serde_json.workspace = true
 wgpu.workspace = true
-<<<<<<< HEAD
-wgpu-types = { workspace = true, features = ["replay", "trace"] }
-=======
-wgpu-types = { workspace = true, features = ["trace", "replay"] }
->>>>>>> f9fcb54c
+wgpu-types = { workspace = true, features = ["trace", "replay"] }