--- conflicted
+++ resolved
@@ -17,12 +17,8 @@
 deno_core.workspace = true
 serde = { workspace = true, features = ["derive"] }
 tokio = { workspace = true, features = ["full"] }
-<<<<<<< HEAD
-wgpu-core = { workspace = true, features = ["trace", "replay", "serde", "strict_asserts", "wgsl"] }
 wgpu-types = { workspace = true, features = ["trace", "replay", "serde"] }
 raw-window-handle = { workspace = true, optional = true }
-=======
-wgpu-types = { workspace = true, features = ["trace", "replay", "serde"] }
 
 [dependencies.wgpu-core]
 workspace = true
@@ -41,5 +37,4 @@
 # We want the wgpu-core Vulkan backend on Unix (but not Emscripten) and Windows.
 [target.'cfg(any(windows, all(unix, not(target_arch = "emscripten"))))'.dependencies.wgpu-core]
 workspace = true
-features = ["vulkan"]
->>>>>>> 3cc6621f
+features = ["vulkan"]