--- conflicted
+++ resolved
@@ -69,19 +69,16 @@
 ### Documentation
 - Update present_mode docs as most of them don't automatically fall back to Fifo anymore. by @Elabajaba in [#2855](https://github.com/gfx-rs/wgpu/pull/2855)
 
-<<<<<<< HEAD
+#### Hal
+- Document safety requirements for `Adapter::from_external` in gles hal by @i509VCB in [#2863](https://github.com/gfx-rs/wgpu/pull/2863)
+
+### Changes
+
+#### Metal
+- Extract the generic code into `get_metal_layer` by @jinleili in [#2826](https://github.com/gfx-rs/wgpu/pull/2826)
+
 ### Examples
 - Log adapter info in hello example on wasm target by @JolifantoBambla in [#2858](https://github.com/gfx-rs/wgpu/pull/2858)
-=======
-#### Hal
-
-- Document safety requirements for `Adapter::from_external` in gles hal by @i509VCB in [#2863](https://github.com/gfx-rs/wgpu/pull/2863)
-
-### Changes
-
-#### Metal
-- Extract the generic code into `get_metal_layer` by @jinleili in [#2826](https://github.com/gfx-rs/wgpu/pull/2826)
->>>>>>> ecf3f5ec
 
 ## wgpu-0.13.1 (2022-07-02)
 
