--- conflicted
+++ resolved
@@ -93,11 +93,8 @@
 - Fix panics that occur when using `as_hal` functions when the hal generic type does not match the hub being looked up in by @i509VCB [#2871](https://github.com/gfx-rs/wgpu/pull/2871)
 - Add some validation in map_async by @nical in [#2876](https://github.com/gfx-rs/wgpu/pull/2876)
 - Fix bugs when mapping/unmapping zero-sized buffers and ranges by @nical in [#2877](https://github.com/gfx-rs/wgpu/pull/2877)
-<<<<<<< HEAD
 - Fix out-of-bound write in `map_buffer` with non-zero offset by @nical in [#2916](https://github.com/gfx-rs/wgpu/pull/2916)
-=======
 - Validate the number of color attachments in `create_render_pipeline` by @nical in [#2913](https://github.com/gfx-rs/wgpu/pull/2913)
->>>>>>> a420e453
 
 #### DX12
 - `DownlevelCapabilities::default()` now returns the `ANISOTROPIC_FILTERING` flag set to true so DX12 lists `ANISOTROPIC_FILTERING` as true again by @cwfitzgerald in [#2851](https://github.com/gfx-rs/wgpu/pull/2851)
