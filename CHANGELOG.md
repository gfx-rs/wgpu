# Change Log

<!--
Please add your PR to the changelog! Choose from a top level and bottom
level category, then write your changes like follows:

- Describe your change in a user friendly format by @yourslug in [#9999](https://github.com/gfx-rs/wgpu/pull/2488)

You can add additional user facing information if it's a major breaking change. You can use the following to help:

```diff
- Old code
+ New code
```

Top level categories:
- Major changes
- Added/New Features
- Changes
- Bug Fixes (that don't change API)
- Performance
- Documentation
- Dependency Updates
- deno-webgpu
- Examples
- Testing/Internal

Bottom level categories:

- General
- DX12
- Vulkan
- Metal
- DX11
- GLES
- WebGPU
- Enscripten
- Hal
-->

## Unreleased

### Major Changes

#### @invariant Warning

When using CompareFunction::Equal or CompareFunction::NotEqual on a pipeline, there is now a warning logged if the vertex
shader does not have a @invariant tag on it. On some machines, rendering the same triangles multiple times without an
@invariant tag will result in slightly different depths for every pixel. Because the *Equal functions rely on depth being
the same every time it is rendered, we now warn if it is missing.

```diff
-@vertex 
-fn vert_main(v_in: VertexInput) -> @builtin(position) vec4<f32> {...}
+@vertex 
+fn vert_main(v_in: VertexInput) -> @builtin(position) @invariant vec4<f32> {...}
```

### Bug Fixes

#### General
- Improve the validation and error reporting of buffer mappings by @nical in [#2848](https://github.com/gfx-rs/wgpu/pull/2848)
<<<<<<< HEAD
- Fix compilation errors when using wgpu-core in isolation while targetting `wasm32-unknown-unknown` by @Seamooo in [#2922](https://github.com/gfx-rs/wgpu/pull/2922)
=======
- Fixed opening of RenderDoc library by @abuffseagull in [#2930](https://github.com/gfx-rs/wgpu/pull/2930)
>>>>>>> 4cbf8cfc

### Changes

#### General
- Add warning when using CompareFunction::*Equal with vertex shader that is missing @invariant tag by @cwfitzgerald in [#2887](https://github.com/gfx-rs/wgpu/pull/2887)

#### Metal
- Extract the generic code into `get_metal_layer` by @jinleili in [#2826](https://github.com/gfx-rs/wgpu/pull/2826)

#### General
- Added downlevel restriction error message for `InvalidFormatUsages` error by @Seamooo in [#2886](https://github.com/gfx-rs/wgpu/pull/2886)

### Performance

- Made `StagingBelt::write_buffer()` check more thoroughly for reusable memory; by @kpreid in [#2906](https://github.com/gfx-rs/wgpu/pull/2906)

### Documentation

- Expanded `StagingBelt` documentation by @kpreid in [#2905](https://github.com/gfx-rs/wgpu/pull/2905)

## wgpu-0.13.2 (2022-07-13)

### Bug Fixes

#### General
- Prefer `DeviceType::DiscreteGpu` over `DeviceType::Other` for `PowerPreference::LowPower` so Vulkan is preferred over OpenGL again by @Craig-Macomber in [#2853](https://github.com/gfx-rs/wgpu/pull/2853)
- Allow running `get_texture_format_features` on unsupported texture formats (returning no flags) by @cwfitzgerald in [#2856](https://github.com/gfx-rs/wgpu/pull/2856)
- Allow multi-sampled textures that are supported by the device but not WebGPU if `TEXTURE_ADAPTER_SPECIFIC_FORMAT_FEATURES` is enabled by @cwfitzgerald in [#2856](https://github.com/gfx-rs/wgpu/pull/2856)
- `get_texture_format_features` only lists the COPY_* usages if the adapter actually supports that usage by @cwfitzgerald in [#2856](https://github.com/gfx-rs/wgpu/pull/2856)
- Fix bind group / pipeline deduplication not taking into account RenderBundle execution resetting these values by @shoebe [#2867](https://github.com/gfx-rs/wgpu/pull/2867)
- Fix panics that occur when using `as_hal` functions when the hal generic type does not match the hub being looked up in by @i509VCB [#2871](https://github.com/gfx-rs/wgpu/pull/2871)
- Add some validation in map_async by @nical in [#2876](https://github.com/gfx-rs/wgpu/pull/2876)
- Fix bugs when mapping/unmapping zero-sized buffers and ranges by @nical in [#2877](https://github.com/gfx-rs/wgpu/pull/2877)
- Fix out-of-bound write in `map_buffer` with non-zero offset by @nical in [#2916](https://github.com/gfx-rs/wgpu/pull/2916)
- Validate the number of color attachments in `create_render_pipeline` by @nical in [#2913](https://github.com/gfx-rs/wgpu/pull/2913)

#### DX12
- `DownlevelCapabilities::default()` now returns the `ANISOTROPIC_FILTERING` flag set to true so DX12 lists `ANISOTROPIC_FILTERING` as true again by @cwfitzgerald in [#2851](https://github.com/gfx-rs/wgpu/pull/2851)
- Properly query format features for UAV/SRV usages of depth formats by @cwfitzgerald in [#2856](https://github.com/gfx-rs/wgpu/pull/2856)

#### GLES
- Fix depth stencil texture format capability by @jinleili in [#2854](https://github.com/gfx-rs/wgpu/pull/2854)
- `get_texture_format_features` now only returns usages for formats it actually supports by @cwfitzgerald in [#2856](https://github.com/gfx-rs/wgpu/pull/2856)

#### Hal

- Allow access to queue family index in Vulkan hal by @i509VCB in [#2859](https://github.com/gfx-rs/wgpu/pull/2859)
- Allow access to the EGLDisplay and EGLContext pointer in Gles hal Adapter and Device by @i509VCB in [#2860](https://github.com/gfx-rs/wgpu/pull/2860)

### Documentation
- Update present_mode docs as most of them don't automatically fall back to Fifo anymore. by @Elabajaba in [#2855](https://github.com/gfx-rs/wgpu/pull/2855)

#### Hal

- Document safety requirements for `Adapter::from_external` in gles hal by @i509VCB in [#2863](https://github.com/gfx-rs/wgpu/pull/2863)
- Make `AdapterContext` a publicly accessible type in the gles hal by @i509VCB in [#2870](https://github.com/gfx-rs/wgpu/pull/2870)

## wgpu-0.13.1 (2022-07-02)

### Bug Fixes

#### General
- Fix out of bounds access when surface texture is written to by multiple command buffers by @cwfitzgerald in [#2843](https://github.com/gfx-rs/wgpu/pull/2843)

#### GLES

- AutoNoVSync now correctly falls back to Fifo by @simbleau in [#2842](https://github.com/gfx-rs/wgpu/pull/2842)
- Fix GL_EXT_color_buffer_float detection on native by @cwfitzgerald in [#2843](https://github.com/gfx-rs/wgpu/pull/2843)

## wgpu-0.13 (2022-06-30)

### Major Changes

#### WGSL Syntax

WGSL syntax has changed in a couple ways. The new syntax is easier to read and work with.

Attribute declarations are written differently:

```diff
- [[group(1), binding(0)]]
+ @group(1) @binding(0)
```

Stage declarations are now separate attributes rather than part of the `stage` attribute:

```diff
- [[stage(vertex)]]
+ @vertex
```

Structs now use `,` as field separator and no longer need semicolons after the declaration:

```diff
- struct MyStruct {
-     my_member: u32;
- };
+ struct MyStruct {
+     my_member: u32,
+ }
```

#### Surface API

The method of getting the preferred swapchain format has changed to allow viewing all formats supported by the surface.

```diff
- let format = surface.get_preferred_format(&adapter).unwrap();
+ let format = surface.get_supported_formats(&adapter)[0];
```

Presentation modes now need to match exactly what the surface supports. `FIFO` is _always_ supported,
but all other modes vary from API to API and `Device` to `Device`. To get a list of all supported modes,
call the following. The order does not indicate preference.

```rust
let modes = surface.get_supported_present_modes(&adapter);
```

#### Timestamp Queries

Timestamp queries are now restricted behind multiple features to allow implementation on TBDR (Tile-Based Deferred Rendering)
based GPUs, such as mobile devices and Apple's M chips.

`Features::TIMESTAMP_QUERIES` now allows for calling `write_timestamp` only on `CommandEncoder`s.

`Features::WRITE_TIMESTAMP_INSIDE_PASSES` is needed to call `write_timestamp` on `RenderPassEncoder`s or `ComputePassEncoder`s.

#### map_async

The function for mapping buffers no longer returns a future, and instead calls a callback when the buffer is mapped.

This aligns with the use of the API more clearly - you aren't supposed to block and wait on the future to resolve,
you are supposed to keep rendering and wait until the buffer maps on its own. Mapping and the flow of mapping
is an under-documented area that we hope to improve in the future.

```diff
- let future = buffer.slice(..).map_async(MapMode::Read);
+ buffer.slice(..).map_async(MapMode::Read, || {
+     // Called when buffer is mapped.
+ })
```

#### Submission Indexes

Calling `queue.submit` now returns an opaque submission index that can be used as an argument to
`device.poll` to say which submission to wait to complete.

### Other Breaking Changes

`Device::create_shader_module` now takes the shader descriptor by value:

```diff
- device.create_shader_module(&shader_module_descriptor)
+ device.create_shader_module(shader_module_descriptor)
```

Color attachments can be sparse, so they are now optional:

```diff
FragmentState {
-  targets: &[color_target_state]
+  targets: &[Some(color_target_state)]
  // ..
}
```

```diff
RenderPassDescriptor {
-  color_attachments: &[render_pass_color_attachment]
+  color_attachments: &[Some(render_pass_color_attachment)]
  // ..
}
```

```diff
RenderBundleEncoderDescriptor {
-  color_formats: &[texture_format]
+  color_formats: &[Some(texture_format)]
  // ..
}
```

`Extent3d::max_mips` now requires you to pass a TextureDimension to specify whether or not depth_or_array_layers should be ignored:

```diff
Extent3d {
  width: 1920,
  height: 1080,
  depth_or_array_layers: 6,
- }.max_mips()
+ }.max_mips(wgpu::TextureDimension::D3)
```

`Limits` has a new field, [`max_buffer_size`](https://docs.rs/wgpu/0.13.0/wgpu/struct.Limits.html#structfield.max_buffer_size) (not an issue if you don't define limits manually):

```diff
Limits {
  // ...
+ max_buffer_size: 256 * 1024 * 1024, // adjust as you see fit
}
```

`Features::CLEAR_COMMANDS` is now unnecessary and no longer exists. The feature to clear buffers and textures is now part of upstream WebGPU.

```diff
DeviceDescriptor {
  // ...
  features: wgpu::Features::VERTEX_WRITABLE_STORAGE
    | wgpu::Features::MAPPABLE_PRIMARY_BUFFERS
    | wgpu::Features::TEXTURE_BINDING_ARRAY
    | wgpu::Features::BUFFER_BINDING_ARRAY
    | wgpu::Features::STORAGE_RESOURCE_BINDING_ARRAY
-    | wgpu::Features::CLEAR_COMMANDS
  ,
}
```

`ComputePass::dispatch` has been renamed to `ComputePass::dispatch_workgroups`

```diff
- cpass.dispatch(self.work_group_count, 1, 1)
+ cpass.dispatch_workgroups(self.work_group_count, 1, 1)
```

### Added/New Features

#### General

- Add `util::indirect::*` helper structs by @IcanDivideBy0 in [#2365](https://github.com/gfx-rs/wgpu/pull/2365)
- Add `AddressMode::ClampToZero` by @laptou in [#2364](https://github.com/gfx-rs/wgpu/pull/2364)
- Add MULTISAMPLED_SHADING downlevel flag by @jinleili in [#2425](https://github.com/gfx-rs/wgpu/pull/2425)
- Allow non struct buffers in wgsl by @IcanDivideBy0 in [#2451](https://github.com/gfx-rs/wgpu/pull/2451)
- Prefix every wgpu-generated label with `(wgpu)`. by @kpreid in [#2590](https://github.com/gfx-rs/wgpu/pull/2590)
- Permit non-struct, non-array types as buffers. by @jimblandy in [#2584](https://github.com/gfx-rs/wgpu/pull/2584)
- Return `queue_empty` for Device::poll by @xiaopengli89 in [#2643](https://github.com/gfx-rs/wgpu/pull/2643)
- Add `SHADER_FLOAT16` feature by @jinleili in [#2646](https://github.com/gfx-rs/wgpu/pull/2646)
- Add DEPTH32FLOAT_STENCIL8 featue by @jinleili in [#2664](https://github.com/gfx-rs/wgpu/pull/2664)
- Add DEPTH24UNORM_STENCIL8 feature by @jinleili in [#2689](https://github.com/gfx-rs/wgpu/pull/2689)
- Implement submission indexes by @cwfitzgerald in [#2700](https://github.com/gfx-rs/wgpu/pull/2700)
- [WebGL] Add a downlevel capability for rendering to floating point textures by @expenses in [#2729](https://github.com/gfx-rs/wgpu/pull/2729)
- allow creating wgpu::Instance from wgpu_core::Instance by @i509VCB in [#2763](https://github.com/gfx-rs/wgpu/pull/2763)
- Force binding sizes to be multiples of 16 on webgl by @cwfitzgerald in [#2808](https://github.com/gfx-rs/wgpu/pull/2808)
- Add Naga variant to ShaderSource by @rttad in [#2801](https://github.com/gfx-rs/wgpu/pull/2801)
- Implement Queue::write_buffer_with by @teoxoy in [#2777](https://github.com/gfx-rs/wgpu/pull/2777)

#### Vulkan

- Re-allow vk backend on Apple platforms via `vulkan-portability` feature by @jinleili in [#2488](https://github.com/gfx-rs/wgpu/pull/2488)
- vulkan: HDR ASTC formats support by @jinleili in [#2496](https://github.com/gfx-rs/wgpu/pull/2496)

#### Metal

- Implement push constants for metal backend by @TheOnlyMrCat in [#2314](https://github.com/gfx-rs/wgpu/pull/2314)
- Metal backend ASTC HDR formats support by @jinleili in [#2477](https://github.com/gfx-rs/wgpu/pull/2477)
- Add COPY_DST to Metal's surface usage bits by @vl4dimir in [#2491](https://github.com/gfx-rs/wgpu/pull/2491)
- Add `Features::MULTI_DRAW_INDIRECT` to Metal by @expenses in [#2737](https://github.com/gfx-rs/wgpu/pull/2737)

#### GLES

- Support externally initialized contexts by @kvark in [#2350](https://github.com/gfx-rs/wgpu/pull/2350)
- Angle support on macOS by @jinleili in [#2461](https://github.com/gfx-rs/wgpu/pull/2461)
- Use EGL surfaceless platform when windowing system is not found by @sh7dm in [#2339](https://github.com/gfx-rs/wgpu/pull/2339)
- Do a downlevel check for anisotrophy and enable it in the webgl backend by @expenses in [#2616](https://github.com/gfx-rs/wgpu/pull/2616)
- OffscreenCanvas Support for WebGL Backend by @haraldreingruber-dedalus in [#2603](https://github.com/gfx-rs/wgpu/pull/2603)

#### DX12

- Support to create surface from visual on Windows by @xiaopengli89 in [#2434](https://github.com/gfx-rs/wgpu/pull/2434)
- Add raw_queue for d3d12 device by @xiaopengli89 in [#2600](https://github.com/gfx-rs/wgpu/pull/2600)

#### DX11

- Skeleton of a DX11 backend - not working yet by @cwfitzgerald in [#2443](https://github.com/gfx-rs/wgpu/pull/2443)

#### Hal

- Adapter and Instance as_hal functions by @i509VCB in [#2663](https://github.com/gfx-rs/wgpu/pull/2663)
- expose some underlying types in Vulkan hal by @i509VCB in [#2667](https://github.com/gfx-rs/wgpu/pull/2667)
- Add raw_device method for dx12, vulkan hal by @xiaopengli89 in [#2360](https://github.com/gfx-rs/wgpu/pull/2360)
- expose egl display in gles Instance hal by @i509VCB in [#2670](https://github.com/gfx-rs/wgpu/pull/2670)
- Add raw_adapter method for dx12 hal adapter by @xiaopengli89 in [#2714](https://github.com/gfx-rs/wgpu/pull/2714)
- Acquire texture: `Option<std::time::Duration>` timeouts by @rib in [#2724](https://github.com/gfx-rs/wgpu/pull/2724)
- expose vulkan physical device capabilities, enabled device extensions by @i509VCB in [#2688](https://github.com/gfx-rs/wgpu/pull/2688)

#### Emscripten

- feature: emscripten by @caiiiycuk in [#2422](https://github.com/gfx-rs/wgpu/pull/2422)
- feature = emscripten, compability fixes for wgpu-native by @caiiiycuk in [#2450](https://github.com/gfx-rs/wgpu/pull/2450)

### Changes

#### General

- Make ShaderSource #[non_exhaustive] by @fintelia in [#2312](https://github.com/gfx-rs/wgpu/pull/2312)
- Make `execute_bundles()` receive IntoIterator by @maku693 in [#2410](https://github.com/gfx-rs/wgpu/pull/2410)
- Raise `wgpu_hal::MAX_COLOR_TARGETS` to 8. by @jimblandy in [#2640](https://github.com/gfx-rs/wgpu/pull/2640)
- Rename dispatch -> dispatch_workgroups by @jinleili in [#2619](https://github.com/gfx-rs/wgpu/pull/2619)
- Update texture_create_view logic to match spec by @jinleili in [#2621](https://github.com/gfx-rs/wgpu/pull/2621)
- Move TEXTURE_COMPRESSION_ETC2 | ASTC_LDR to web section to match spec by @jinleili in [#2671](https://github.com/gfx-rs/wgpu/pull/2671)
- Check that all vertex outputs are consumed by the fragment shader by @cwfitzgerald in [#2704](https://github.com/gfx-rs/wgpu/pull/2704)
- Convert map_async from being async to being callback based by @cwfitzgerald in [#2698](https://github.com/gfx-rs/wgpu/pull/2698)
- Align the validation of Device::create_texture with the WebGPU spec by @nical in [#2759](https://github.com/gfx-rs/wgpu/pull/2759)
- Add InvalidGroupIndex validation at create_shader_module by @jinleili in [#2775](https://github.com/gfx-rs/wgpu/pull/2775)
- Rename MAX_COLOR_TARGETS to MAX_COLOR_ATTACHMENTS to match spec by @jinleili in [#2780](https://github.com/gfx-rs/wgpu/pull/2780)
- Change get_preferred_format to get_supported_formats by @stevenhuyn in [#2783](https://github.com/gfx-rs/wgpu/pull/2783)
- Restrict WriteTimestamp Inside Passes by @cwfitzgerald in [#2802](https://github.com/gfx-rs/wgpu/pull/2802)
- Flip span labels to work better with tools by @cwfitzgerald in [#2820](https://github.com/gfx-rs/wgpu/pull/2820)

#### Gles

- Make GLES DeviceType unknown by default by @PolyMeilex in [#2647](https://github.com/gfx-rs/wgpu/pull/2647)

#### Metal

- metal: check if in the main thread when calling `create_surface` by @jinleili in [#2736](https://github.com/gfx-rs/wgpu/pull/2736)

#### Hal

- limit binding sizes to i32 by @kvark in [#2363](https://github.com/gfx-rs/wgpu/pull/2363)

### Bug Fixes

#### General

- Fix trac(y/ing) compile issue by @cwfitzgerald in [#2333](https://github.com/gfx-rs/wgpu/pull/2333)
- Improve detection and validation of cubemap views by @kvark in [#2331](https://github.com/gfx-rs/wgpu/pull/2331)
- Don't create array layer trackers for 3D textures. by @ElectronicRU in [#2348](https://github.com/gfx-rs/wgpu/pull/2348)
- Limit 1D texture mips to 1 by @kvark in [#2374](https://github.com/gfx-rs/wgpu/pull/2374)
- Texture format MSAA capabilities by @kvark in [#2377](https://github.com/gfx-rs/wgpu/pull/2377)
- Fix write_buffer to surface texture @kvark in [#2385](https://github.com/gfx-rs/wgpu/pull/2385)
- Improve some error messages by @cwfitzgerald in [#2446](https://github.com/gfx-rs/wgpu/pull/2446)
- Don't recycle indices that reach EOL by @kvark in [#2462](https://github.com/gfx-rs/wgpu/pull/2462)
- Validated render usages for 3D textures by @kvark in [#2482](https://github.com/gfx-rs/wgpu/pull/2482)
- Wrap all validation logs with catch_unwinds by @cwfitzgerald in [#2511](https://github.com/gfx-rs/wgpu/pull/2511)
- Fix clippy lints by @a1phyr in [#2560](https://github.com/gfx-rs/wgpu/pull/2560)
- Free the raw device when `wgpu::Device` is dropped. by @jimblandy in [#2567](https://github.com/gfx-rs/wgpu/pull/2567)
- wgpu-core: Register new pipelines with device's tracker. by @jimblandy in [#2565](https://github.com/gfx-rs/wgpu/pull/2565)
- impl Debug for StagingBelt by @kpreid in [#2572](https://github.com/gfx-rs/wgpu/pull/2572)
- Use fully qualified syntax for some calls. by @jimblandy in [#2655](https://github.com/gfx-rs/wgpu/pull/2655)
- fix: panic in `Storage::get` by @SparkyPotato in [#2657](https://github.com/gfx-rs/wgpu/pull/2657)
- Report invalid pipelines in render bundles as errors, not panics. by @jimblandy in [#2666](https://github.com/gfx-rs/wgpu/pull/2666)
- Perform "valid to use with" checks when recording render bundles. by @jimblandy in [#2690](https://github.com/gfx-rs/wgpu/pull/2690)
- Stop using storage usage for sampling by @cwfitzgerald in [#2703](https://github.com/gfx-rs/wgpu/pull/2703)
- Track depth and stencil writability separately. by @jimblandy in [#2693](https://github.com/gfx-rs/wgpu/pull/2693)
- Improve InvalidScissorRect error message by @jinleili in [#2713](https://github.com/gfx-rs/wgpu/pull/2713)
- Improve InvalidViewport error message by @jinleili in [#2723](https://github.com/gfx-rs/wgpu/pull/2723)
- Don't dirty the vertex buffer for stride/rate changes on bundles. by @jimblandy in [#2744](https://github.com/gfx-rs/wgpu/pull/2744)
- Clean up render bundle index buffer tracking. by @jimblandy in [#2743](https://github.com/gfx-rs/wgpu/pull/2743)
- Improve read-write and read-only texture storage error message by @jinleili in [#2745](https://github.com/gfx-rs/wgpu/pull/2745)
- Change `WEBGPU_TEXTURE_FORMAT_SUPPORT` to `1 << 14` instead of `1 << 15` by @expenses in [#2772](https://github.com/gfx-rs/wgpu/pull/2772)
- fix BufferMapCallbackC & SubmittedWorkDoneClosureC by @rajveermalviya in [#2787](https://github.com/gfx-rs/wgpu/pull/2787)
- Fix formatting of `TextureDimensionError::LimitExceeded`. by @kpreid in [#2799](https://github.com/gfx-rs/wgpu/pull/2799)
- Remove redundant `#[cfg]` conditions from `backend/direct.rs`. by @jimblandy in [#2811](https://github.com/gfx-rs/wgpu/pull/2811)
- Replace android-properties with android_system_properties. by @nical in [#2815](https://github.com/gfx-rs/wgpu/pull/2815)
- Relax render pass color_attachments validation by @jinleili in [#2778](https://github.com/gfx-rs/wgpu/pull/2778)
- Properly Barrier Compute Indirect Buffers by @cwfitzgerald in [#2810](https://github.com/gfx-rs/wgpu/pull/2810)
- Use numeric constants to define `wgpu_types::Features` values. by @jimblandy in [#2817](https://github.com/gfx-rs/wgpu/pull/2817)

#### Metal

- Fix surface texture clear view by @kvark in [#2341](https://github.com/gfx-rs/wgpu/pull/2341)
- Set preserveInvariance for shader options by @scoopr in [#2372](https://github.com/gfx-rs/wgpu/pull/2372)
- Properly set msl version to 2.3 if supported by @cwfitzgerald in [#2418](https://github.com/gfx-rs/wgpu/pull/2418)
- Identify Apple M1 GPU as integrated by @superdump in [#2429](https://github.com/gfx-rs/wgpu/pull/2429)
- Fix M1 in macOS incorrectly reports supported compressed texture formats by @superdump in [#2453](https://github.com/gfx-rs/wgpu/pull/2453)
- Msl: support unsized array not in structures by @kvark in [#2459](https://github.com/gfx-rs/wgpu/pull/2459)
- Fix `Surface::from_uiview` can not guarantee set correct `contentScaleFactor` by @jinleili in [#2470](https://github.com/gfx-rs/wgpu/pull/2470)
- Set `max_buffer_size` by the correct physical device restriction by @jinleili in [#2502](https://github.com/gfx-rs/wgpu/pull/2502)
- Refactor `PrivateCapabilities` creation by @jinleili in [#2509](https://github.com/gfx-rs/wgpu/pull/2509)
- Refactor texture_format_capabilities function by @jinleili in [#2522](https://github.com/gfx-rs/wgpu/pull/2522)
- Improve `push | pop_debug_marker` by @jinleili in [#2537](https://github.com/gfx-rs/wgpu/pull/2537)
- Fix some supported limits by @jinleili in [#2608](https://github.com/gfx-rs/wgpu/pull/2608)
- Don't skip incomplete binding resources. by @dragostis in [#2622](https://github.com/gfx-rs/wgpu/pull/2622)
- Fix `Rgb9e5Ufloat` capabilities and `sampler_lod_average` support by @jinleili in [#2656](https://github.com/gfx-rs/wgpu/pull/2656)
- Fix Depth24Plus | Depth24PlusStencil8 capabilities by @jinleili in [#2686](https://github.com/gfx-rs/wgpu/pull/2686)
- Get_supported_formats: sort like the old get_preferred_format and simplify return type by @victorvde in [#2786](https://github.com/gfx-rs/wgpu/pull/2786)
- Restrict hal::TextureUses::COLOR_TARGET condition within create_texture by @jinleili in [#2818](https://github.com/gfx-rs/wgpu/pull/2818)

#### DX12

- Fix UMA check by @kvark in [#2305](https://github.com/gfx-rs/wgpu/pull/2305)
- Fix partial texture barrier not affecting stencil aspect by @Wumpf in [#2308](https://github.com/gfx-rs/wgpu/pull/2308)
- Improve RowPitch computation by @kvark in [#2409](https://github.com/gfx-rs/wgpu/pull/2409)

#### Vulkan

- Explicitly set Vulkan debug message types instead of !empty() by @victorvde in [#2321](https://github.com/gfx-rs/wgpu/pull/2321)
- Use stencil read/write masks by @kvark in [#2382](https://github.com/gfx-rs/wgpu/pull/2382)
- Vulkan: correctly set INDEPENDENT_BLEND，make runable on Android 8.x by @jinleili in [#2498](https://github.com/gfx-rs/wgpu/pull/2498)
- Fix ASTC format mapping by @kvark in [#2476](https://github.com/gfx-rs/wgpu/pull/2476)
- Support flipped Y on VK 1.1 devices by @cwfitzgerald in [#2512](https://github.com/gfx-rs/wgpu/pull/2512)
- Fixed builtin(primitive_index) for vulkan backend by @kwillemsen in [#2716](https://github.com/gfx-rs/wgpu/pull/2716)
- Fix PIPELINE_STATISTICS_QUERY feature support by @jinleili in [#2750](https://github.com/gfx-rs/wgpu/pull/2750)
- Add a vulkan workaround for large buffers. by @nical in [#2796](https://github.com/gfx-rs/wgpu/pull/2796)

#### GLES

- Fix index buffer state not being reset in reset_state by @rparrett in [#2391](https://github.com/gfx-rs/wgpu/pull/2391)
- Allow push constants trough emulation by @JCapucho in [#2400](https://github.com/gfx-rs/wgpu/pull/2400)
- Hal/gles: fix dirty vertex buffers that are unused by @kvark in [#2427](https://github.com/gfx-rs/wgpu/pull/2427)
- Fix texture description for bgra formats by @JCapucho in [#2520](https://github.com/gfx-rs/wgpu/pull/2520)
- Remove a `log::error!` debugging statement from the gles queue by @expenses in [#2630](https://github.com/gfx-rs/wgpu/pull/2630)
- Fix clearing depth and stencil at the same time by @expenses in [#2675](https://github.com/gfx-rs/wgpu/pull/2675)
- Handle cubemap copies by @expenses in [#2725](https://github.com/gfx-rs/wgpu/pull/2725)
- Allow clearing index buffers by @grovesNL in [#2740](https://github.com/gfx-rs/wgpu/pull/2740)
- Fix buffer-texture copy for 2d arrays by @tuchs in [#2809](https://github.com/gfx-rs/wgpu/pull/2809)

#### Wayland

- Search for different versions of libwayland by @sh7dm in [#2336](https://github.com/gfx-rs/wgpu/pull/2336)

#### WebGPU

- Fix compilation on wasm32-unknown-unknown without `webgl` feature by @jakobhellermann in [#2355](https://github.com/gfx-rs/wgpu/pull/2355)
- Solve crash on WebGPU by @cwfitzgerald in [#2807](https://github.com/gfx-rs/wgpu/pull/2807)

#### Emscripten

- Fix emscripten by @cwfitzgerald in [#2494](https://github.com/gfx-rs/wgpu/pull/2494)

### Performance

- Do texture init via clear passes when possible by @Wumpf in [#2307](https://github.com/gfx-rs/wgpu/pull/2307)
- Bind group deduplication by @cwfitzgerald in [#2623](https://github.com/gfx-rs/wgpu/pull/2623)
- Tracking Optimization and Rewrite by @cwfitzgerald in [#2662](https://github.com/gfx-rs/wgpu/pull/2662)

### Documentation

- Add defaults to new limits and correct older ones by @MultisampledNight in [#/2303](https://github.com/gfx-rs/wgpu/pull/2303)
- Improve shader source documentation by @grovesNL in [#2315](https://github.com/gfx-rs/wgpu/pull/2315)
- Fix typo by @rustui in [#2393](https://github.com/gfx-rs/wgpu/pull/2393)
- Add a :star: to the feature matrix of examples README by @yutannihilation in [#2457](https://github.com/gfx-rs/wgpu/pull/2457)
- Fix get_timestamp_period type in docs by @superdump in [#2478](https://github.com/gfx-rs/wgpu/pull/2478)
- Fix mistake in Access doc comment by @nical in [#2479](https://github.com/gfx-rs/wgpu/pull/2479)
- Improve shader support documentation by @cwfitzgerald in [#2501](https://github.com/gfx-rs/wgpu/pull/2501)
- Document the gfx_select! macro. by @jimblandy in [#2555](https://github.com/gfx-rs/wgpu/pull/2555)
- Add Windows 11 to section about DX12 by @HeavyRain266 in [#2552](https://github.com/gfx-rs/wgpu/pull/2552)
- Document some aspects of resource tracking. by @jimblandy in [#2558](https://github.com/gfx-rs/wgpu/pull/2558)
- Documentation for various things. by @jimblandy in [#2566](https://github.com/gfx-rs/wgpu/pull/2566)
- Fix doc links. by @jimblandy in [#2579](https://github.com/gfx-rs/wgpu/pull/2579)
- Fixed misspelling in documentation by @zenitopires in [#2634](https://github.com/gfx-rs/wgpu/pull/2634)
- Update push constant docs to reflect the API by @Noxime in [#2637](https://github.com/gfx-rs/wgpu/pull/2637)
- Exclude dependencies from documentation by @yutannihilation in [#2642](https://github.com/gfx-rs/wgpu/pull/2642)
- Document `GpuFuture`. by @jimblandy in [#2644](https://github.com/gfx-rs/wgpu/pull/2644)
- Document random bits and pieces. by @jimblandy in [#2651](https://github.com/gfx-rs/wgpu/pull/2651)
- Add cross-references to each wgpu type's documentation. by @kpreid in [#2653](https://github.com/gfx-rs/wgpu/pull/2653)
- RenderPassDescriptor: make label lifetime match doc, and make names descriptive. by @kpreid in [#2654](https://github.com/gfx-rs/wgpu/pull/2654)
- Document `VertexStepMode`. by @jimblandy in [#2685](https://github.com/gfx-rs/wgpu/pull/2685)
- Add links for SpirV documents. by @huandzh in [#2697](https://github.com/gfx-rs/wgpu/pull/2697)
- Add symlink LICENSE files into crates. by @dskkato in [#2604](https://github.com/gfx-rs/wgpu/pull/2604)
- Fix documentation links. by @jimblandy in [#2756](https://github.com/gfx-rs/wgpu/pull/2756)
- Improve push constant documentation, including internal docs. by @jimblandy in [#2764](https://github.com/gfx-rs/wgpu/pull/2764)
- Clarify docs for `wgpu_core`'s `Id` and `gfx_select!`. by @jimblandy in [#2766](https://github.com/gfx-rs/wgpu/pull/2766)
- Update the Supported Platforms table in README by @jinleili in [#2770](https://github.com/gfx-rs/wgpu/pull/2770)
- Remove depth image from readme - we don't dictate direction of depth by @cwfitzgerald in [#2812](https://github.com/gfx-rs/wgpu/pull/2812)

### Dependency Updates

- Update `ash` to `0.37` by @a1phyr in [#2557](https://github.com/gfx-rs/wgpu/pull/2557)
- Update parking_lot to 0.12. by @emilio in [#2639](https://github.com/gfx-rs/wgpu/pull/2639)
- Accept both parking-lot 0.11 and 0.12, to avoid windows-rs. by @jimblandy in [#2660](https://github.com/gfx-rs/wgpu/pull/2660)
- Update web-sys to 0.3.58, sparse attachments support by @jinleili in [#2813](https://github.com/gfx-rs/wgpu/pull/2813)

### deno-webgpu

- Clean up features in deno by @crowlKats in [#2445](https://github.com/gfx-rs/wgpu/pull/2445)
- Dont panic when submitting same commandbuffer multiple times by @crowlKats in [#2449](https://github.com/gfx-rs/wgpu/pull/2449)
- Handle error sources to display full errors by @crowlKats in [#2454](https://github.com/gfx-rs/wgpu/pull/2454)
- Pull changes from deno repo by @crowlKats in [#2455](https://github.com/gfx-rs/wgpu/pull/2455)
- Fix cts_runner by @crowlKats in [#2456](https://github.com/gfx-rs/wgpu/pull/2456)
- Update deno_webgpu by @crowlKats in [#2539](https://github.com/gfx-rs/wgpu/pull/2539)
- Custom op arity by @crowlKats in [#2542](https://github.com/gfx-rs/wgpu/pull/2542)

### Examples

- Fix conserative-raster low res target getting zero sized on resize by @Wumpf in [#2318](https://github.com/gfx-rs/wgpu/pull/2318)
- Replace run-wasm-example.sh with aliased rust crate (xtask) by @rukai in [#2346](https://github.com/gfx-rs/wgpu/pull/2346)
- Get cargo-run-wasm from crates.io by @rukai in [#2415](https://github.com/gfx-rs/wgpu/pull/2415)
- Fix msaa-line example's unnecessary MSAA data store by @jinleili in [#2421](https://github.com/gfx-rs/wgpu/pull/2421)
- Make shadow example runnable on iOS Android devices by @jinleili in [#2433](https://github.com/gfx-rs/wgpu/pull/2433)
- Blit should only draw one triangle by @CurryPseudo in [#2474](https://github.com/gfx-rs/wgpu/pull/2474)
- Fix wasm examples failing to compile by @Liamolucko in [#2524](https://github.com/gfx-rs/wgpu/pull/2524)
- Fix incorrect filtering used in mipmap generation by @LaylBongers in [#2525](https://github.com/gfx-rs/wgpu/pull/2525)
- Correct program output ("Steps", not "Times") by @skierpage in [#2535](https://github.com/gfx-rs/wgpu/pull/2535)
- Fix resizing behaviour of hello-triangle example by @FrankenApps in [#2543](https://github.com/gfx-rs/wgpu/pull/2543)
- Switch from `cgmath` to `glam` in examples by @a1phyr in [#2544](https://github.com/gfx-rs/wgpu/pull/2544)
- Generate 1x1 mip level by @davidar in [#2551](https://github.com/gfx-rs/wgpu/pull/2551)
- Wgpu/examples/shadow: Don't run on llvmpipe. by @jimblandy in [#2595](https://github.com/gfx-rs/wgpu/pull/2595)
- Avoid new WGSL reserved words in wgpu examples. by @jimblandy in [#2606](https://github.com/gfx-rs/wgpu/pull/2606)
- Move texture-array example over to wgsl by @cwfitzgerald in [#2618](https://github.com/gfx-rs/wgpu/pull/2618)
- Remove the default features from wgpu-info by @jinleili in [#2753](https://github.com/gfx-rs/wgpu/pull/2753)
- Fix bunnymark test screenshot and replace rand with nanorand by @stevenhuyn in [#2746](https://github.com/gfx-rs/wgpu/pull/2746)
- Use FIFO swapchain in examples by @cwfitzgerald in [#2790](https://github.com/gfx-rs/wgpu/pull/2790)

### Testing/Internal

- Test WebGPU backend with extra features by @kvark in [#2362](https://github.com/gfx-rs/wgpu/pull/2362)
- Lint deno_webgpu & wgpu-core by @AaronO in [#2403](https://github.com/gfx-rs/wgpu/pull/2403)
- IdentityManager: `from_index` method is unneeded. by @jimblandy in [#2424](https://github.com/gfx-rs/wgpu/pull/2424)
- Added id32 feature by @caiiiycuk in [#2464](https://github.com/gfx-rs/wgpu/pull/2464)
- Update dev deps by @rukai in [#2493](https://github.com/gfx-rs/wgpu/pull/2493)
- Use cargo nextest for running our tests by @cwfitzgerald in [#2495](https://github.com/gfx-rs/wgpu/pull/2495)
- Many Steps Towards GL Testing Working by @cwfitzgerald in [#2504](https://github.com/gfx-rs/wgpu/pull/2504)
- Rename ci.txt to ci.yml by @simon446 in [#2510](https://github.com/gfx-rs/wgpu/pull/2510)
- Re-enable GL testing in CI by @cwfitzgerald in [#2508](https://github.com/gfx-rs/wgpu/pull/2508)
- Expect shadow example to pass on GL by @kvark in [#2541](https://github.com/gfx-rs/wgpu/pull/2541)
- Simplify implementation of RefCount and MultiRefCount. by @jimblandy in [#2548](https://github.com/gfx-rs/wgpu/pull/2548)
- Provide a proper `new` method for `RefCount`. by @jimblandy in [#2570](https://github.com/gfx-rs/wgpu/pull/2570)
- Add logging to LifetimeTracker::triage_suspected. by @jimblandy in [#2569](https://github.com/gfx-rs/wgpu/pull/2569)
- wgpu-hal: Work around cbindgen bug: ignore `gles::egl` module. by @jimblandy in [#2576](https://github.com/gfx-rs/wgpu/pull/2576)
- Specify an exact wasm-bindgen-cli version in publish.yml. by @jimblandy in [#2624](https://github.com/gfx-rs/wgpu/pull/2624)
- Rename `timeout_us` to `timeout_ns`, to match actual units. by @jimblandy in [#2645](https://github.com/gfx-rs/wgpu/pull/2645)
- Move set_index_buffer FFI functions back into wgpu. by @jimblandy in [#2661](https://github.com/gfx-rs/wgpu/pull/2661)
- New function: `Global::create_buffer_error`. by @jimblandy in [#2673](https://github.com/gfx-rs/wgpu/pull/2673)
- Actually use RenderBundleEncoder::set_bind_group in tests. by @jimblandy in [#2678](https://github.com/gfx-rs/wgpu/pull/2678)
- Eliminate wgpu_core::commands::bundle::State::raw_dynamic_offsets. by @jimblandy in [#2684](https://github.com/gfx-rs/wgpu/pull/2684)
- Move RenderBundleEncoder::finish's pipeline layout id into the state. by @jimblandy in [#2755](https://github.com/gfx-rs/wgpu/pull/2755)
- Expect shader_primitive_index tests to fail on AMD RADV POLARIS12. by @jimblandy in [#2754](https://github.com/gfx-rs/wgpu/pull/2754)
- Introduce `VertexStep`: a stride and a step mode. by @jimblandy in [#2768](https://github.com/gfx-rs/wgpu/pull/2768)
- Increase max_outliers on wgpu water example reftest. by @jimblandy in [#2767](https://github.com/gfx-rs/wgpu/pull/2767)
- wgpu_core::command::bundle: Consolidate pipeline and vertex state. by @jimblandy in [#2769](https://github.com/gfx-rs/wgpu/pull/2769)
- Add type annotation to render pass code, for rust-analyzer. by @jimblandy in [#2773](https://github.com/gfx-rs/wgpu/pull/2773)
- Expose naga span location helpers by @nical in [#2752](https://github.com/gfx-rs/wgpu/pull/2752)
- Add create_texture_error by @nical in [#2800](https://github.com/gfx-rs/wgpu/pull/2800)

## wgpu-hal 0.12.5 (2022-04-19)

- fix crashes when logging in debug message callbacks
- fix program termination when dx12 or gles error messages happen.
- implement validation canary
- DX12:
  - Ignore erroneous validation error from DXGI debug layer.

## wgpu-hal-0.12.4 (2022-01-24)

- Metal:
  - check for MSL-2.3

## wgpu-hal-0.12.3, deno-webgpu-? (2022-01-20)

- Metal:
  - preserve vertex invariance
- Vulkan
  - fix stencil read/write masks
- Gles:
  - reset index binding properly
- DX12:
  - fix copies into 1D textures

## wgpu-core-0.12.2, wgpu-hal-0.12.2 (2022-01-10)

- fix tracy compile error
- fix buffer binding limits beyond 2Gb
- fix zero initialization of 3D textures
- Metal:
  - fix surface texture views
- Gles:
  - extend `libwayland` search paths

## wgpu-core-0.12.1, wgpu-hal-0.12.1 (2021-12-29)

- zero initialization uses now render target clears when possible (faster and doesn't enforce COPY_DST internally if not necessary)
  - fix use of MSAA targets in WebGL
  - fix not providing `COPY_DST` flag for textures causing assertions in some cases
  - fix surface textures not getting zero initialized
  - clear_texture supports now depth/stencil targets
- error message on creating depth/stencil volume texture
- Vulkan:
  - fix validation error on debug message types
- DX12:
  - fix check for integrated GPUs
  - fix stencil subresource transitions
- Metal:
  - implement push constants

## wgpu-0.12 (2021-12-18)

- API:
  - `MULTIVIEW` feature
  - `DEPTH_CLIP_CONTROL` feature to replace the old `DEPTH_CLAMP`
  - `TEXTURE_FORMAT_16BIT_NORM` feature
  - push/pop error scopes on the device
  - more limits for compute shaders
  - `SamplerBindingType` instead of booleans
  - sampler arrays are supported by `TEXTURE_BINDING_ARRAY` feature
  - "glsl" cargo feature for accepting GLSL shader code
  - enforced MSRV-1.53
- correctness:
  - textures are zero-initialized
  - lots and lots of fixes
- validation:
  - match texture-sampler pairs
  - check `min_binding_size` late at draw
  - check formats to match in `copy_texture_to_texture`
  - allow `strip_index_format` to be none if unused
  - check workgroup sizes and counts
- shaders:
  - please refer to [naga-0.8 changelog](https://github.com/gfx-rs/naga/pull/1610/files)
  - nice error messages

### wgpu-core-0.11.3, wgpu-hal-0.11.5, wgpu-0.11.1 (2021-12-01)

- Core:
  - validate device descriptor before actually creating it
  - fix validation of texture-sampler pairs
- Vulkan:
  - fix running on Vulkan-1.1 instance
  - improve detection of workaround for Intel+Nvidia on Linux
  - fix resource limits on Vulkan-1.2
  - fix the check for storage buffer requirement
  - change internal semaphore logic to work around Linux+Intel bugs
  - fix enabling extension-provided features
- GLES:
  - fix running on old and bogus drivers
  - fix stale samplers on bindings change
  - fix integer textures
  - fix querying work group parameters
  - fix stale PBO bindings caused by resource copies
  - fix rendering to cubemap faces
  - fix `Rgba16Float` format
  - fix stale vertex attributes when changing the pipeline
- Metal:
  - fix window resizing for running in multiple processes
- Web:
  - fix `set_index_buffer` and `set_vertex_buffer` to have optional sizes

### wgpu-core-0.11.2, wgpu-hal-0.11.4 (2021-10-22)

- fix buffer transition barriers
- Metal:
  - disable RW buffers on macOS 10.11
  - fix memory leaks in render pass descriptor
- WebGL:
  - fix surface reconfiguration
- GLES:
  - fix mapping when persistent mapping isn't supported
  - allow presentation in Android emulator
  - fix sRGB attributes on EGL-1.4 contexts

### wgpu-hal-0.11.3 (2021-10-16)

- GL:
  - fix mapping flags and buffer initialization
  - fix context creation when sRGB is available

### wgpu-core-0.11.1 (2021-10-15)

- fix bind group layout lifetime with regard to bind groups

### wgpu-hal-0.11.2 (2021-10-12)

- GL/WebGL: fix vertex buffer bindings with non-zero first instance
- DX12: fix cube array view construction

### wgpu-hal-0.11.1 (2021-10-09)

- Vulkan: fix NV optimus detection on Linux
- GL:
  - fix indirect dispatch buffers
- WebGL:
  - fix querying storage-related limits
  - work around a browser bug in the clear shader

## wgpu-0.11 (2021-10-07)

- Infrastructure:
  - Deno WebGPU plugin is a part of the repository
  - WebGPU CTS is ran on CI via Deno
- API:
  - initial WebGL support
  - `SwapchainFrame` is removed. `SurfaceTexture::present()` needs to be called instead of dropping.
  - better SPIR-V control flow processing
  - ability to request a software (fallback) adapter
  - new limits for `min_uniform_buffer_offset_alignment` and `min_storage_buffer_offset_alignment`
  - features:
    - new `PARTIALLY_BOUND_BINDING_ARRAY`
    - `NON_FILL_POLYGON_MODE` is split into `POLYGON_MODE_LINE` and `POLYGON_MODE_POINT`
- fixes:
  - many shader-related fixes in Naga-0.7
  - fix a panic in resource cleanup happening when they are dropped on another thread
  - Vulkan:
    - create SPIR-V per entry point to work around driver bugs
    - expose higher descriptor limits based on descriptor indexing capabilities
  - GL and Vulkan:
    - Fix renderdoc device pointers
- optimization:
  - on Vulkan, bounds checks are omitted if the platform can do them natively

### wgpu-core-0.10.4, wgpu-0.10.2 (2021-09-23)

- fix `write_texture` for array textures
- fix closing an encoder on validation error
- expose Metal surface creation
- panic with an actual error message in the default handler

### wgpu-hal-0.10.7 (2021-09-14)

- Metal:
  - fix stencil back-face state
  - fix the limit on command buffer count

### wgpu-hal-0.10.6 (2021-09-12)

- Metal:
  - fix stencil operations
  - fix memory leak on M1 when out of focus
  - fix depth clamping checks
  - fix unsized storage buffers beyond the first

### wgpu-core-0.10.3, wgpu-hal-0.10.4 (2021-09-08)

- Vulkan:
  - fix read access barriers for writable storage buffers
  - fix shaders using cube array textures
  - work around Linux Intel+Nvidia driver conflicts
  - work around Adreno bug with `OpName`
- DX12:
  - fix storage binding offsets
- Metal:
  - fix compressed texture copies

### wgpu-core-0.10.2, wgpu-hal-0.10.3 (2021-09-01)

- All:
  - fix querying the size of storage textures
- Vulkan:
  - use render pass labels
- Metal:
  - fix moving the surface between displays
- DX12:
  - enable BC compressed textures
- GL:
  - fix vertex-buffer and storage related limits

### wgpu-core-0.10.1, wgpu-hal-0.10.2 (2021-08-24)

- All:
  - expose more formats via adapter-specific feature
  - fix creation of depth+stencil views
  - validate cube textures to not be used as storage
  - fix mip level count check for storage textures
- Metal:
  - fix usage of work group memory
- DX12:
  - critical fix of pipeline layout

## v0.10 (2021-08-18)

- Infrastructure:
  - `gfx-hal` is replaced by the in-house graphics abstraction `wgpu-hal`. Backends: Vulkan, Metal, D3D-12, and OpenGL ES-3.
  - examples are tested automatically for image snapshots.
- API:
  - `cross` feature is removed entirely. Only Rust code from now on.
  - processing SPIR-V inputs for later translation now requires `spirv` compile feature enabled
  - new `Features::SPIRV_SHADER_PASSTHROUGH` run-time feature allows providing pass-through SPIR-V (orthogonal to the compile feature)
  - several bitflag names are renamed to plural: `TextureUsage`, `BufferUsage`, `ColorWrite`.
  - the `SwapChain` is merged into `Surface`. Returned frames are `Texture` instead of `TextureView`.
  - renamed `TextureUsage` bits: `SAMPLED` -> `TEXTURE_BINDING`, `STORAGE` -> `STORAGE_BINDING`.
  - renamed `InputStepMode` to `VertexStepMode`.
  - readable storage textures are no longer a part of the base API. Only exposed via format-specific features, non-portably.
  - implemented `Rgb9e5Ufloat` format.
  - added limits for binding sizes, vertex data, per-stage bindings, and others.
  - reworked downlevel flags, added downlevel limits.
  - `resolver = "2"` is now required in top-level cargo manifests
- Fixed:
  - `Device::create_query_set` would return an error when creating exactly `QUERY_SET_MAX_QUERIES` (8192) queries. Now it only returns an error when trying to create _more_ than `QUERY_SET_MAX_QUERIES` queries.

### wgpu-core-0.9.2

- fix `Features::TEXTURE_SPECIFIC_FORMAT_FEATURES` not being supported for rendertargets

### wgpu-core-0.9.1 (2021-07-13)

- fix buffer inits delayed by a frame
- fix query resolves to initialize buffers
- fix pipeline statistics stride
- fix the check for maximum query count

## v0.9 (2021-06-18)

- Updated:
  - naga to `v0.5`.
- Added:
  - `Features::VERTEX_WRITABLE_STORAGE`.
  - `Features::CLEAR_COMMANDS` which allows you to use `cmd_buf.clear_texture` and `cmd_buf.clear_buffer`.
- Changed:
  - Updated default storage buffer/image limit to `8` from `4`.
- Fixed:
  - `Buffer::get_mapped_range` can now have a range of zero.
  - Fixed output spirv requiring the "kernal" capability.
  - Fixed segfault due to improper drop order.
  - Fixed incorrect dynamic stencil reference for Replace ops.
  - Fixed tracking of temporary resources.
  - Stopped unconditionally adding cubemap flags when the backend doesn't support cubemaps.
- Validation:
  - Ensure that if resources are viewed from the vertex stage, they are read only unless `Features::VERTEX_WRITABLE_STORAGE` is true.
  - Ensure storage class (i.e. storage vs uniform) is consistent between the shader and the pipeline layout.
  - Error when a color texture is used as a depth/stencil texture.
  - Check that pipeline output formats are logical
  - Added shader label to log messages if validation fails.
- Tracing:
  - Make renderpasses show up in the trace before they are run.
- Docs:
  - Fix typo in `PowerPreference::LowPower` description.
- Player:
  - Automatically start and stop RenderDoc captures.
- Examples:
  - Handle winit's unconditional exception.
- Internal:
  - Merged wgpu-rs and wgpu back into a single repository.
  - The tracker was split into two different stateful/stateless trackers to reduce overhead.
  - Added code coverage testing
  - CI can now test on lavapipe
  - Add missing extern "C" in wgpu-core on `wgpu_render_pass_execute_bundles`
  - Fix incorrect function name `wgpu_render_pass_bundle_indexed_indirect` to `wgpu_render_bundle_draw_indexed_indirect`.

### wgpu-types-0.8.1 (2021-06-08)

- fix dynamic stencil reference for Replace ops

### v0.8.1 (2021-05-06)

- fix SPIR-V generation from WGSL, which was broken due to "Kernel" capability
- validate buffer storage classes
- Added support for storage texture arrays for Vulkan and Metal.

## v0.8 (2021-04-29)

- Naga is used by default to translate shaders, SPIRV-Cross is optional behind `cross` feature
- Features:
  - buffers are zero-initialized
  - downlevel limits for DX11/OpenGL support
  - conservative rasterization (native-only)
  - buffer resource indexing (native-only)
- API adjustments to the spec:
  - Renamed `RenderPassColorAttachmentDescriptor` to `RenderPassColorAttachment`:
    - Renamed the `attachment` member to `view`
  - Renamed `RenderPassDepthStencilAttachmentDescriptor` to `RenderPassDepthStencilAttachment`:
    - Renamed the `attachment` member to `view`
  - Renamed `VertexFormat` values
    - Examples: `Float3` -> `Float32x3`, `Ushort2` -> `Uint16x2`
  - Renamed the `depth` value of `Extent3d` to `depth_or_array_layers`
  - Updated blending options in `ColorTargetState`:
    - Renamed `BlendState` to `BlendComponent`
    - Added `BlendState` struct to hold color and alpha blend state
    - Moved `color_blend` and `alpha_blend` members into `blend` member
  - Moved `clamp_depth` from `RastizerState` to `PrimitiveState`
  - Updated `PrimitiveState`:
    - Added `conservative` member for enabling conservative rasterization
  - Updated copy view structs:
    - Renamed `TextureCopyView` to `ImageCopyTexture`
    - Renamed `TextureDataLayout` to `ImageDataLayout`
    - Changed `bytes_per_row` and `rows_per_image` members of `ImageDataLayout` from `u32` to `Option<NonZeroU32>` <!-- wgpu-rs only -->
  - Changed `BindingResource::Binding` from containing fields directly to containing a `BufferBinding`
  - Added `BindingResource::BufferArray`
- Infrastructure:
  - switch from `tracing` to `profiling`
  - more concrete and detailed errors
  - API traces include the command that crashed/panicked
  - Vulkan Portability support is removed from Apple platforms
- Validation:
  - texture bindings
  - filtering of textures by samplers
  - interpolation qualifiers
  - allow vertex components to be underspecified

### wgpu-core-0.7.1 (2021-02-25)

- expose `wgc::device::queue` sub-module in public
- fix the indexed buffer check
- fix command allocator race condition

## v0.7 (2021-01-31)

- Major API changes:
  - `RenderPipelineDescriptor`
  - `BindingType`
  - new `ShaderModuleDescriptor`
  - new `RenderEncoder`
- Features:
  - (beta) WGSL support, including the ability to bypass SPIR-V entirely
  - (beta) implicit bind group layout support
  - better error messages
  - timestamp and pipeline statistics queries
  - ETC2 and ASTC compressed textures
  - (beta) targeting WASM with WebGL backend
  - reduced dependencies
  - Native-only:
    - clamp-to-border addressing
    - polygon fill modes
    - query a format for extra capabilities
    - `f64` support in shaders
- Validation:
  - shader interface
  - render pipeline descriptor
  - vertex buffers

### wgpu-0.6.2 (2020-11-24)

- don't panic in the staging belt if the channel is dropped

## v0.6 (2020-08-17)

- Crates:
  - C API is moved to [another repository](https://github.com/gfx-rs/wgpu-native)
  - `player`: standalone API replayer and tester
- Features:
  - Proper error handling with all functions returning `Result`
  - Graceful handling of "error" objects
  - API tracing [infrastructure](http://kvark.github.io/wgpu/debug/test/ron/2020/07/18/wgpu-api-tracing.html)
  - uploading data with `write_buffer`/`write_texture` queue operations
  - reusable render bundles
  - read-only depth/stencil attachments
  - bind group layout deduplication
  - Cows, cows everywhere
  - Web+Native features:
    - Depth clamping (feature)
    - BC texture compression
  - Native-only features:
    - mappable primary buffers
    - texture array bindings
    - push constants
    - multi-draw indirect
- Validation:
  - all transfer operations
  - all resource creation
  - bind group matching to the layout
  - experimental shader interface matching with Naga

### wgpu-core-0.5.6 (2020-07-09)

- add debug markers support

### wgpu-core-0.5.5 (2020-05-20)

- fix destruction of adapters, swap chains, and bind group layouts
- fix command pool leak with temporary threads
- improve assertion messages
- implement `From<TextureFormat>` for `TextureComponentType`

### wgpu-core-0.5.4 (2020-04-24)

- fix memory management of staging buffers

### wgpu-core-0.5.3 (2020-04-18)

- fix reading access to storage textures
- another fix to layout transitions for swapchain images

### wgpu-core-0.5.2 (2020-04-15)

- fix read-only storage flags
- fix pipeline layout life time
- improve various assert messages

### wgpu-core-0.5.1 (2020-04-10)

- fix tracking of swapchain images that are used multiple times in a command buffer
- fix tracking of initial usage of a resource across a command buffer

## v0.5 (2020-04-06)

- Crates:
  - `wgpu-types`: common types between native and web targets
  - `wgpu-core`: internal API for the native and remote wrappers
- Features:
  - based on gfx-hal-0.5
  - moved from Rendy to the new `gfx-memory` and `gfx-descriptor` crates
  - passes are now recorded on the client side. The user is also responsible to keep all resources referenced in the pass up until it ends recording.
  - coordinate system is changed to have Y up in the rendering space
  - revised GPU lifetime tracking of all resources
  - revised usage tracking logic
  - all IDs are now non-zero
  - Mailbox present mode
- Validation:
  - active pipeline
- Fixes:
  - lots of small API changes to closely match upstream WebGPU
  - true read-only storage bindings
  - unmapping dropped buffers
  - better error messages on misused swapchain frames

### wgpu-core-0.4.3 (2020-01-20)

- improved swap chain error handling

### wgpu-core-0.4.2 (2019-12-15)

- fixed render pass transitions

### wgpu-core-0.4.1 (2019-11-28)

- fixed depth/stencil transitions
- fixed dynamic offset iteration

## v0.4 (2019-11-03)

- Platforms: removed OpenGL/WebGL support temporarily
- Features:
  - based on gfx-hal-0.4 with the new swapchain model
  - exposing adapters from all available backends on a system
  - tracking of samplers
  - cube map support with an example
- Validation:
  - buffer and texture usage

### wgpu-core-0.3.3 (2019-08-22)

- fixed instance creation on Windows

### wgpu-core-0.3.1 (2019-08-21)

- fixed pipeline barriers that aren't transitions

## v0.3 (2019-08-21)

- Platforms: experimental OpenGL/WebGL
- Crates:
  - Rust API is moved out to [another repository](https://github.com/gfx-rs/wgpu-rs)
- Features:
  - based on gfx-hal-0.3 with help of `rendy-memory` and `rendy-descriptor`
  - type-system-assisted deadlock prevention (for locking internal structures)
  - texture sub-resource tracking
  - `raw-window-handle` integration instead of `winit`
  - multisampling with an example
  - indirect draws and dispatches
  - stencil masks and reference values
  - native "compute" example
  - everything implements `Debug`
- Validation
  - vertex/index/instance ranges at draw calls
  - bing groups vs their expected layouts
  - bind group buffer ranges
  - required stencil reference, blend color

### wgpu-core-0.2.6 (2019-04-04)

- fixed frame acquisition GPU waits

### wgpu-core-0.2.5 (2019-03-31)

- fixed submission tracking
- added support for blend colors
- fixed bind group compatibility at the gfx-hal level
- validating the bind groups and blend colors

### wgpu-core-0.2.3 (2019-03-20)

- fixed vertex format mapping
- fixed building with "empty" backend on Windows
- bumped the default descriptor pool size
- fixed host mapping alignments
- validating the uniform buffer offset

## v0.2 (2019-03-06)

- Platforms: iOS/Metal, D3D11
- Crates:
  - `wgpu-remote`: remoting layer for the cross-process boundary
  - `gfx-examples`: selected gfx pre-ll examples ported over
- Features:
  - native example for compute
  - "gfx-cube" and "gfx-shadow" examples
  - copies between buffers and textures
  - separate object identity for the remote client
  - texture view tracking
  - native swapchain resize support
  - buffer mapping
  - object index epochs
  - comprehensive list of vertex and texture formats
  - validation of pipeline compatibility with the pass
- Fixes
  - fixed resource destruction

## v0.1 (2019-01-24)

- Platforms: Linux/Vulkan, Windows/Vulkan, D3D12, macOS/Metal
- Crates:
  - `wgpu-native`: C API implementation of WebGPU, based on gfx-hal
  - `wgpu-bindings`: auto-generated C headers
  - `wgpu`: idiomatic Rust wrapper
  - `examples`: native C examples
- Features:
- native examples for triangle rendering
- basic native swapchain integration
- concept of the storage hub
- basic recording of passes and command buffers
- submission-based lifetime tracking and command buffer recycling
- automatic resource transitions<|MERGE_RESOLUTION|>--- conflicted
+++ resolved
@@ -60,11 +60,8 @@
 
 #### General
 - Improve the validation and error reporting of buffer mappings by @nical in [#2848](https://github.com/gfx-rs/wgpu/pull/2848)
-<<<<<<< HEAD
 - Fix compilation errors when using wgpu-core in isolation while targetting `wasm32-unknown-unknown` by @Seamooo in [#2922](https://github.com/gfx-rs/wgpu/pull/2922)
-=======
 - Fixed opening of RenderDoc library by @abuffseagull in [#2930](https://github.com/gfx-rs/wgpu/pull/2930)
->>>>>>> 4cbf8cfc
 
 ### Changes
 
