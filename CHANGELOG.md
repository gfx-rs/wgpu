--- conflicted
+++ resolved
@@ -81,11 +81,8 @@
 - Added downlevel restriction error message for `InvalidFormatUsages` error by @Seamooo in [#2886](https://github.com/gfx-rs/wgpu/pull/2886)
 - Add warning when using CompareFunction::*Equal with vertex shader that is missing @invariant tag by @cwfitzgerald in [#2887](https://github.com/gfx-rs/wgpu/pull/2887)
 - Update Winit to version 0.27 and raw-window-handle to 0.5 by @wyatt-herkamp in  [#2918](https://github.com/gfx-rs/wgpu/pull/2918)
-<<<<<<< HEAD
 - Don't use `PhantomData` for `IdentityManager`'s `Input` type. By @jimblandy in [#2972](https://github.com/gfx-rs/wgpu/pull/2972)
-=======
 - Address Clippy 0.1.63 complaints. By @jimb in [#2977](https://github.com/gfx-rs/wgpu/pull/2977)
->>>>>>> a0dfb28b
 #### Metal
 - Extract the generic code into `get_metal_layer` by @jinleili in [#2826](https://github.com/gfx-rs/wgpu/pull/2826)
 
