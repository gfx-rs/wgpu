--- conflicted
+++ resolved
@@ -45,15 +45,12 @@
 #### DX12
 - `DownlevelCapabilities::default()` now returns the `ANISOTROPIC_FILTERING` flag set to true so DX12 lists `ANISOTROPIC_FILTERING` as true again by @cwfitzgerald in [#2851](https://github.com/gfx-rs/wgpu/pull/2851)
 
-<<<<<<< HEAD
 #### GLES
 - gl: fix depth stencil texture format capability by @jinleili in [#2854](https://github.com/gfx-rs/wgpu/pull/2854)
-=======
+
 ### Documentation
 
 - Update present_mode docs as most of them don't automatically fall back to Fifo anymore. by @Elabajaba in [#2855](https://github.com/gfx-rs/wgpu/pull/2855)
-
->>>>>>> ab340baf
 
 ## wgpu-0.13.1 (2022-07-02)
 
